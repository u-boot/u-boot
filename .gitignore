--- conflicted
+++ resolved
@@ -95,7 +95,14 @@
 
 # Python cache
 __pycache__
-<<<<<<< HEAD
+
+# Python code coverage output (python3-coverage html)
+/htmlcov/
+
+# pylint files
+/pylint.cur
+/pylint.out/
+
 /H743 addresses.xlsx
 /ST_STM32H743_TraceBuffer.pex
 /arch/arm/include/asm/arch.link
@@ -111,13 +118,4 @@
 /tools/boot/image.c
 /uboot.und/id.txt
 /uboot.und/settings.xml
-/H743.jdebug.user
-=======
-
-# Python code coverage output (python3-coverage html)
-/htmlcov/
-
-# pylint files
-/pylint.cur
-/pylint.out/
->>>>>>> 54ee4160
+/H743.jdebug.user