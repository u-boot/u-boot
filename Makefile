--- conflicted
+++ resolved
@@ -1328,10 +1328,7 @@
 		$(foreach f,$(BINMAN_INDIRS),-I $(f)) \
 		-a atf-bl31-path=${BL31} \
 		-a tee-os-path=${TEE} \
-<<<<<<< HEAD
 		-a ti-dm-path=${DM} \
-=======
->>>>>>> 0c60b657
 		-a opensbi-path=${OPENSBI} \
 		-a default-dt=$(default_dt) \
 		-a scp-path=$(SCP) \
