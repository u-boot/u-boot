--- conflicted
+++ resolved
@@ -62,12 +62,7 @@
 #ifndef CONFIG_SYS_DCACHE_OFF
 void enable_caches(void)
 {
-<<<<<<< HEAD
-        /* Enable D-cache. I-cache is already enabled in start.S */
-        dcache_enable();
-=======
 	/* Enable D-cache. I-cache is already enabled in start.S */
 	dcache_enable();
->>>>>>> dda0dbfc
 }
 #endif