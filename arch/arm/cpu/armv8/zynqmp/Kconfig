--- conflicted
+++ resolved
@@ -83,19 +83,12 @@
 	default 0x5 if SD_MODE1
 	default 0x6 if EMMC_MODE
 	default 0x7 if USB_MODE
-<<<<<<< HEAD
 	default 0xa if SW_USBHOST_MODE
 	default 0xb if SW_SATA_MODE
 
 choice
 	prompt "Boot mode"
 	depends on SPL_ZYNQMP_ALT_BOOTMODE_ENABLED
-=======
-
-choice
-	prompt "Boot mode"
-	depends on ZYNQMP_ALT_BOOTMODE_ENABLED
->>>>>>> 29e0cfb4
 	default JTAG
 
 config JTAG_MODE
@@ -122,15 +115,25 @@
 config USB_MODE
 	bool "USB"
 
-<<<<<<< HEAD
 config SW_USBHOST_MODE
 	bool "SW USBHOST_MODE"
 
 config SW_SATA_MODE
 	bool "SW SATA_MODE"
 
-=======
->>>>>>> 29e0cfb4
 endchoice
 
+# Temporary Kconfig options which needs to be fixed
+config MINI_EMMC
+	bool
+
+config MINI_QSPI
+	bool
+
+config MINI_NAND
+	bool
+
+config SPI_GENERIC
+	bool
+
 endif