dtb-$(CONFIG_S5PC100) += s5pc1xx-smdkc100.dtb
dtb-$(CONFIG_S5PC110) += s5pc1xx-goni.dtb
dtb-$(CONFIG_EXYNOS4) += exynos4210-origen.dtb \
	exynos4210-smdkv310.dtb \
	exynos4210-universal_c210.dtb \
	exynos4210-trats.dtb \
	exynos4412-trats2.dtb \
	exynos4412-odroid.dtb

dtb-$(CONFIG_EXYNOS5) += exynos5250-arndale.dtb \
	exynos5250-snow.dtb \
	exynos5250-spring.dtb \
	exynos5250-smdk5250.dtb \
	exynos5420-smdk5420.dtb \
	exynos5420-peach-pit.dtb \
	exynos5800-peach-pi.dtb \
	exynos5422-odroidxu3.dtb
dtb-$(CONFIG_ARCH_ROCKCHIP) += \
	rk3288-firefly.dtb \
	rk3288-jerry.dtb
dtb-$(CONFIG_TEGRA) += tegra20-harmony.dtb \
	tegra20-medcom-wide.dtb \
	tegra20-paz00.dtb \
	tegra20-plutux.dtb \
	tegra20-seaboard.dtb \
	tegra20-tec.dtb \
	tegra20-trimslice.dtb \
	tegra20-ventana.dtb \
	tegra20-whistler.dtb \
	tegra20-colibri.dtb \
	tegra30-apalis.dtb \
	tegra30-beaver.dtb \
	tegra30-cardhu.dtb \
	tegra30-colibri.dtb \
	tegra30-tec-ng.dtb \
	tegra114-dalmore.dtb \
	tegra124-jetson-tk1.dtb \
	tegra124-nyan-big.dtb \
	tegra124-venice2.dtb \
	tegra210-e2220-1170.dtb \
	tegra210-p2371-0000.dtb \
	tegra210-p2371-2180.dtb \
	tegra210-p2571.dtb
dtb-$(CONFIG_ARCH_UNIPHIER) += \
	uniphier-ph1-ld4-ref.dtb \
	uniphier-ph1-ld6b-ref.dtb \
	uniphier-ph1-pro4-ref.dtb \
	uniphier-ph1-pro5-4kbox.dtb \
	uniphier-ph1-sld3-ref.dtb \
	uniphier-ph1-sld8-ref.dtb \
	uniphier-proxstream2-gentil.dtb \
	uniphier-proxstream2-vodka.dtb
dtb-$(CONFIG_ARCH_ZYNQ) += zynq-zc702.dtb \
	zynq-zc706.dtb \
	zynq-zed.dtb \
	zynq-zybo.dtb \
	zynq-microzed.dtb \
	zynq-cc108.dtb \
	zynq-afx-nand.dtb \
	zynq-afx-nor.dtb \
	zynq-afx-qspi.dtb \
	zynq-cse-nand.dtb \
	zynq-cse-nor.dtb \
	zynq-cse-qspi.dtb \
	zynq-picozed.dtb \
	zynq-zc770-xm010.dtb \
	zynq-zc770-xm011.dtb \
	zynq-zc770-xm012.dtb \
	zynq-zc770-xm013.dtb
<<<<<<< HEAD
dtb-$(CONFIG_ARCH_ZYNQMP) += zynqmp-ep108.dtb	\
	zynqmp-zcu102.dtb			\
	zynqmp-zc1751-xm015-dc1.dtb		\
	zynqmp-zc1751-xm016-dc2.dtb		\
	zynqmp-zc1751-xm019-dc5.dtb		\
	zynqmp-mini-qspi.dtb
dtb-$(CONFIG_AM33XX) += am335x-boneblack.dtb
=======
dtb-$(CONFIG_AM33XX) += am335x-boneblack.dtb am335x-evm.dtb
>>>>>>> 5ec0003b

dtb-$(CONFIG_ARCH_SOCFPGA) +=				\
	socfpga_arria5_socdk.dtb			\
	socfpga_cyclone5_mcvevk.dtb			\
	socfpga_cyclone5_socdk.dtb			\
	socfpga_cyclone5_de0_nano_soc.dtb			\
	socfpga_cyclone5_sockit.dtb			\
	socfpga_cyclone5_socrates.dtb
dtb-$(CONFIG_TARGET_DRA7XX_EVM) += dra72-evm.dtb
dtb-$(CONFIG_TARGET_STV0991) += stv0991.dtb

dtb-$(CONFIG_LS102XA) += ls1021a-qds.dtb \
	ls1021a-twr.dtb
dtb-$(CONFIG_FSL_LSCH3) += fsl-ls2085a-qds.dtb \
	fsl-ls2085a-rdb.dtb

dtb-$(CONFIG_MACH_SUN4I) += \
	sun4i-a10-a1000.dtb \
	sun4i-a10-ba10-tvbox.dtb \
	sun4i-a10-chuwi-v7-cw0825.dtb \
	sun4i-a10-cubieboard.dtb \
	sun4i-a10-gemei-g9.dtb \
	sun4i-a10-hackberry.dtb \
	sun4i-a10-hyundai-a7hd.dtb \
	sun4i-a10-inet1.dtb \
	sun4i-a10-inet-3f.dtb \
	sun4i-a10-inet-3w.dtb \
	sun4i-a10-inet97fv2.dtb \
	sun4i-a10-inet9f-rev03.dtb \
	sun4i-a10-itead-iteaduino-plus.dtb \
	sun4i-a10-jesurun-q5.dtb \
	sun4i-a10-marsboard.dtb \
	sun4i-a10-mini-xplus.dtb \
	sun4i-a10-mk802.dtb \
	sun4i-a10-mk802ii.dtb \
	sun4i-a10-olinuxino-lime.dtb \
	sun4i-a10-pcduino.dtb \
	sun4i-a10-pov-protab2-ips9.dtb
dtb-$(CONFIG_MACH_SUN5I) += \
	sun5i-a10s-auxtek-t003.dtb \
	sun5i-a10s-auxtek-t004.dtb \
	sun5i-a10s-mk802.dtb \
	sun5i-a10s-olinuxino-micro.dtb \
	sun5i-a10s-r7-tv-dongle.dtb \
	sun5i-a10s-wobo-i5.dtb \
	sun5i-a13-ampe-a76.dtb \
	sun5i-a13-forfun-q88db.dtb \
	sun5i-a13-hsg-h702.dtb \
	sun5i-a13-inet-86vs.dtb \
	sun5i-a13-inet-98v-rev2.dtb \
	sun5i-a13-olinuxino.dtb \
	sun5i-a13-olinuxino-micro.dtb \
	sun5i-a13-q8-tablet.dtb \
	sun5i-a13-tzx-q8-713b7.dtb \
	sun5i-a13-utoo-p66.dtb
dtb-$(CONFIG_MACH_SUN6I) += \
	sun6i-a31-app4-evb1.dtb \
	sun6i-a31-colombus.dtb \
	sun6i-a31-hummingbird.dtb \
	sun6i-a31-i7.dtb \
	sun6i-a31-m9.dtb \
	sun6i-a31-mele-a1000g-quad.dtb \
	sun6i-a31-mixtile-loftq.dtb \
	sun6i-a31s-cs908.dtb \
	sun6i-a31s-primo81.dtb
dtb-$(CONFIG_MACH_SUN7I) += \
	sun7i-a20-ainol-aw1.dtb \
	sun7i-a20-bananapi.dtb \
	sun7i-a20-bananapro.dtb \
	sun7i-a20-cubieboard2.dtb \
	sun7i-a20-cubietruck.dtb \
	sun7i-a20-hummingbird.dtb \
	sun7i-a20-i12-tvbox.dtb \
	sun7i-a20-m3.dtb \
	sun7i-a20-m5.dtb \
	sun7i-a20-mk808c.dtb \
	sun7i-a20-olimex-som-evb.dtb \
	sun7i-a20-olinuxino-lime.dtb \
	sun7i-a20-olinuxino-lime2.dtb \
	sun7i-a20-olinuxino-micro.dtb \
	sun7i-a20-orangepi.dtb \
	sun7i-a20-orangepi-mini.dtb \
	sun7i-a20-pcduino3.dtb \
	sun7i-a20-pcduino3-nano.dtb \
	sun7i-a20-primo73.dtb \
	sun7i-a20-wexler-tab7200.dtb \
	sun7i-a20-wits-pro-a20-dkt.dtb \
	sun7i-a20-yones-toptech-bd1078.dtb
dtb-$(CONFIG_MACH_SUN8I_A23) += \
	sun8i-a23-evb.dtb \
	sun8i-a23-gt90h-v4.dtb \
	sun8i-a23-ippo-q8h-v5.dtb \
	sun8i-a23-ippo-q8h-v1.2.dtb \
	sun8i-a23-q8-tablet.dtb
dtb-$(CONFIG_MACH_SUN8I_A33) += \
	sun8i-a33-et-q8-v1.6.dtb \
	sun8i-a33-ga10h-v1.1.dtb \
	sun8i-a33-ippo-q8h-v1.2.dtb \
	sun8i-a33-q8-tablet.dtb \
	sun8i-a33-sinlinx-sina33.dtb
dtb-$(CONFIG_MACH_SUN9I) += \
	sun9i-a80-optimus.dtb \
	sun9i-a80-cubieboard4.dtb

dtb-$(CONFIG_VF610) += vf500-colibri.dtb \
	vf610-colibri.dtb

targets += $(dtb-y)

# Add any required device tree compiler flags here
DTC_FLAGS +=

PHONY += dtbs
dtbs: $(addprefix $(obj)/, $(dtb-y))
	@:

clean-files := *.dtb<|MERGE_RESOLUTION|>--- conflicted
+++ resolved
@@ -67,17 +67,13 @@
 	zynq-zc770-xm011.dtb \
 	zynq-zc770-xm012.dtb \
 	zynq-zc770-xm013.dtb
-<<<<<<< HEAD
 dtb-$(CONFIG_ARCH_ZYNQMP) += zynqmp-ep108.dtb	\
 	zynqmp-zcu102.dtb			\
 	zynqmp-zc1751-xm015-dc1.dtb		\
 	zynqmp-zc1751-xm016-dc2.dtb		\
 	zynqmp-zc1751-xm019-dc5.dtb		\
 	zynqmp-mini-qspi.dtb
-dtb-$(CONFIG_AM33XX) += am335x-boneblack.dtb
-=======
 dtb-$(CONFIG_AM33XX) += am335x-boneblack.dtb am335x-evm.dtb
->>>>>>> 5ec0003b
 
 dtb-$(CONFIG_ARCH_SOCFPGA) +=				\
 	socfpga_arria5_socdk.dtb			\
