--- conflicted
+++ resolved
@@ -139,13 +139,9 @@
 	/*
 	 * U-Boot port for Turris Mox has a bug which always expects that "ranges" DT property
 	 * contains exactly 2 ranges with 3 (child) address cells, 2 (parent) address cells and
-<<<<<<< HEAD
-	 * 2 size cells and also expects that the second range starts at 16 MB offset. If these
-=======
 	 * 2 size cells and also expects that the second range starts at 16 MB offset. Also it
 	 * expects that first range uses same address for PCI (child) and CPU (parent) cells (so
 	 * no remapping) and that this address is the lowest from all specified ranges. If these
->>>>>>> 0c60b657
 	 * conditions are not met then U-Boot crashes during loading kernel DTB file. PCIe address
 	 * space is 128 MB long, so the best split between MEM and IO is to use fixed 16 MB window
 	 * for IO and the rest 112 MB (64+32+16) for MEM. Controller supports 32-bit IO mapping.
@@ -154,12 +150,9 @@
 	 * https://source.denx.de/u-boot/u-boot/-/commit/cb2ddb291ee6fcbddd6d8f4ff49089dfe580f5d7
 	 * https://source.denx.de/u-boot/u-boot/-/commit/c64ac3b3185aeb3846297ad7391fc6df8ecd73bf
 	 * https://source.denx.de/u-boot/u-boot/-/commit/4a82fca8e330157081fc132a591ebd99ba02ee33
-<<<<<<< HEAD
-=======
 	 * Bug related to requirement of same child and parent addresses for first range is fixed
 	 * in U-Boot version 2022.04 by following commit:
 	 * https://source.denx.de/u-boot/u-boot/-/commit/1fd54253bca7d43d046bba4853fe5fafd034bc17
->>>>>>> 0c60b657
 	 */
 	#address-cells = <3>;
 	#size-cells = <2>;
