--- conflicted
+++ resolved
@@ -1,24 +1,17 @@
 #include "imx7s-u-boot.dtsi"
 
 /{
-<<<<<<< HEAD
 	aliases {
 		mmc0 = &usdhc3;
 		mmc1 = &usdhc1;
 		usb0 = &usbotg1;
 		display0 = &lcdif;
-=======
-    aliases {
-        mmc0 = &usdhc3;
-        usb0 = &usbotg1;
-        display0 = &lcdif;
-    };
+	};
 
 	wdt-reboot {
 		compatible = "wdt-reboot";
 		wdt = <&wdog1>;
 		bootph-pre-ram;
->>>>>>> 97a89744
 	};
 };
 
