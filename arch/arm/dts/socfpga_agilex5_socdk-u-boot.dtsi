--- conflicted
+++ resolved
@@ -156,7 +156,6 @@
 
 &watchdog0 {
 	bootph-all;
-<<<<<<< HEAD
 };
 
 &gmac0 {
@@ -191,6 +190,4 @@
 			reg = <0>;
 		};
 	};
-=======
->>>>>>> 448d27f6
 };