--- conflicted
+++ resolved
@@ -185,11 +185,7 @@
 		#size-cells = <1>;
 		reg = <0x0>;
 		spi-tx-bus-width = <1>;
-<<<<<<< HEAD
-		spi-rx-bus-width = <4>; /* FIXME also DUAL configuration possible */
-=======
 		spi-rx-bus-width = <4>; /* also DUAL configuration possible */
->>>>>>> 54707a94
 		spi-max-frequency = <108000000>; /* Based on DC1 spec */
 		partition@qspi-fsbl-uboot { /* for testing purpose */
 			label = "qspi-fsbl-uboot";
