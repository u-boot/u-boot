/* Copyright (C) 2011
 * Corscience GmbH & Co. KG - Simon Schwarz <schwarz@corscience.de>
 *  - Added prep subcommand support
 *  - Reorganized source - modeled after powerpc version
 *
 * (C) Copyright 2002
 * Sysgo Real-Time Solutions, GmbH <www.elinos.com>
 * Marius Groeger <mgroeger@sysgo.de>
 *
 * Copyright (C) 2001  Erik Mouw (J.A.K.Mouw@its.tudelft.nl)
 *
 * This program is free software; you can redistribute it and/or modify
 * it under the terms of the GNU General Public License as published by
 * the Free Software Foundation; either version 2 of the License, or
 * (at your option) any later version.
 *
 * This program is distributed in the hope that it will be useful,
 * but WITHOUT ANY WARRANTY; without even the implied warranty of
 * MERCHANTABILITY or FITNESS FOR A PARTICULAR PURPOSE.	 See the
 * GNU General Public License for more details.
 *
 * You should have received a copy of the GNU General Public License
 * along with this program; if not, write to the Free Software
 * Foundation, Inc., 59 Temple Place, Suite 330, Boston, MA  02111-1307	 USA
 */

#include <common.h>
#include <command.h>
#include <image.h>
#include <u-boot/zlib.h>
#include <asm/byteorder.h>
#include <libfdt.h>
#include <fdt_support.h>
#include <asm/bootm.h>
#include <linux/compiler.h>

DECLARE_GLOBAL_DATA_PTR;

static struct tag *params;

static ulong get_sp(void)
{
	ulong ret;

	asm("mov %0, sp" : "=r"(ret) : );
	return ret;
}

void arch_lmb_reserve(struct lmb *lmb)
{
	ulong sp;

	/*
	 * Booting a (Linux) kernel image
	 *
	 * Allocate space for command line and board info - the
	 * address should be as high as possible within the reach of
	 * the kernel (see CONFIG_SYS_BOOTMAPSZ settings), but in unused
	 * memory, which means far enough below the current stack
	 * pointer.
	 */
	sp = get_sp();
	debug("## Current stack ends at 0x%08lx ", sp);

	/* adjust sp by 4K to be safe */
	sp -= 4096;
	lmb_reserve(lmb, sp,
		    gd->bd->bi_dram[0].start + gd->bd->bi_dram[0].size - sp);
}

<<<<<<< HEAD
#ifdef CONFIG_OF_LIBFDT
static int fixup_memory_node(void *blob)
{
	return 0;
}
#endif

static void announce_and_cleanup(void)
=======
/**
 * announce_and_cleanup() - Print message and prepare for kernel boot
 *
 * @fake: non-zero to do everything except actually boot
 */
static void announce_and_cleanup(int fake)
>>>>>>> 62c175fb
{
	printf("\nStarting kernel ...%s\n\n", fake ?
		"(fake run for tracing)" : "");
	bootstage_mark_name(BOOTSTAGE_ID_BOOTM_HANDOFF, "start_kernel");
#ifdef CONFIG_BOOTSTAGE_FDT
	if (flag == BOOTM_STATE_OS_FAKE_GO)
		bootstage_fdt_add_report();
#endif
#ifdef CONFIG_BOOTSTAGE_REPORT
	bootstage_report();
#endif

#ifdef CONFIG_USB_DEVICE
	udc_disconnect();
#endif
	cleanup_before_linux();
}

static void setup_start_tag (bd_t *bd)
{
	params = (struct tag *)bd->bi_boot_params;

	params->hdr.tag = ATAG_CORE;
	params->hdr.size = tag_size (tag_core);

	params->u.core.flags = 0;
	params->u.core.pagesize = 0;
	params->u.core.rootdev = 0;

	params = tag_next (params);
}

static void setup_memory_tags(bd_t *bd)
{
	int i;

	for (i = 0; i < CONFIG_NR_DRAM_BANKS; i++) {
		params->hdr.tag = ATAG_MEM;
		params->hdr.size = tag_size (tag_mem32);

		params->u.mem.start = bd->bi_dram[i].start;
		params->u.mem.size = bd->bi_dram[i].size;

		params = tag_next (params);
	}
}

static void setup_commandline_tag(bd_t *bd, char *commandline)
{
	char *p;

	if (!commandline)
		return;

	/* eat leading white space */
	for (p = commandline; *p == ' '; p++);

	/* skip non-existent command lines so the kernel will still
	 * use its default command line.
	 */
	if (*p == '\0')
		return;

	params->hdr.tag = ATAG_CMDLINE;
	params->hdr.size =
		(sizeof (struct tag_header) + strlen (p) + 1 + 4) >> 2;

	strcpy (params->u.cmdline.cmdline, p);

	params = tag_next (params);
}

static void setup_initrd_tag(bd_t *bd, ulong initrd_start, ulong initrd_end)
{
	/* an ATAG_INITRD node tells the kernel where the compressed
	 * ramdisk can be found. ATAG_RDIMG is a better name, actually.
	 */
	params->hdr.tag = ATAG_INITRD2;
	params->hdr.size = tag_size (tag_initrd);

	params->u.initrd.start = initrd_start;
	params->u.initrd.size = initrd_end - initrd_start;

	params = tag_next (params);
}

static void setup_serial_tag(struct tag **tmp)
{
	struct tag *params = *tmp;
	struct tag_serialnr serialnr;

	get_board_serial(&serialnr);
	params->hdr.tag = ATAG_SERIAL;
	params->hdr.size = tag_size (tag_serialnr);
	params->u.serialnr.low = serialnr.low;
	params->u.serialnr.high= serialnr.high;
	params = tag_next (params);
	*tmp = params;
}

static void setup_revision_tag(struct tag **in_params)
{
	u32 rev = 0;

	rev = get_board_rev();
	params->hdr.tag = ATAG_REVISION;
	params->hdr.size = tag_size (tag_revision);
	params->u.revision.rev = rev;
	params = tag_next (params);
}

static void setup_end_tag(bd_t *bd)
{
	params->hdr.tag = ATAG_NONE;
	params->hdr.size = 0;
}

__weak void setup_board_tags(struct tag **in_params) {}

/* Subcommand: PREP */
static void boot_prep_linux(bootm_headers_t *images)
{
	char *commandline = getenv("bootargs");

	if (IMAGE_ENABLE_OF_LIBFDT && images->ft_len) {
#ifdef CONFIG_OF_LIBFDT
		debug("using: FDT\n");
		if (image_setup_linux(images)) {
			printf("FDT creation failed! hanging...");
			hang();
		}
#endif
	} else if (BOOTM_ENABLE_TAGS) {
		debug("using: ATAGS\n");
		setup_start_tag(gd->bd);
		if (BOOTM_ENABLE_SERIAL_TAG)
			setup_serial_tag(&params);
		if (BOOTM_ENABLE_CMDLINE_TAG)
			setup_commandline_tag(gd->bd, commandline);
		if (BOOTM_ENABLE_REVISION_TAG)
			setup_revision_tag(&params);
		if (BOOTM_ENABLE_MEMORY_TAGS)
			setup_memory_tags(gd->bd);
		if (BOOTM_ENABLE_INITRD_TAG) {
			if (images->rd_start && images->rd_end) {
				setup_initrd_tag(gd->bd, images->rd_start,
						 images->rd_end);
			}
		}
		setup_board_tags(&params);
		setup_end_tag(gd->bd);
<<<<<<< HEAD
#endif /* all tags */
=======
	} else {
		printf("FDT and ATAGS support not compiled in - hanging\n");
		hang();
>>>>>>> 62c175fb
	}
}

/* Subcommand: GO */
static void boot_jump_linux(bootm_headers_t *images, int flag)
{
	unsigned long machid = gd->bd->bi_arch_number;
	char *s;
	void (*kernel_entry)(int zero, int arch, uint params);
	unsigned long r2;
	int fake = (flag & BOOTM_STATE_OS_FAKE_GO);

	kernel_entry = (void (*)(int, int, uint))images->ep;

	s = getenv("machid");
	if (s) {
		strict_strtoul(s, 16, &machid);
		printf("Using machid 0x%lx from environment\n", machid);
	}

	debug("## Transferring control to Linux (at address %08lx)" \
		"...\n", (ulong) kernel_entry);
	bootstage_mark(BOOTSTAGE_ID_RUN_OS);
	announce_and_cleanup(fake);

	if (IMAGE_ENABLE_OF_LIBFDT && images->ft_len)
		r2 = (unsigned long)images->ft_addr;
	else
		r2 = gd->bd->bi_boot_params;

	if (!fake)
		kernel_entry(0, machid, r2);
}

/* Main Entry point for arm bootm implementation
 *
 * Modeled after the powerpc implementation
 * DIFFERENCE: Instead of calling prep and go at the end
 * they are called if subcommand is equal 0.
 */
int do_bootm_linux(int flag, int argc, char *argv[], bootm_headers_t *images)
{
	/* No need for those on ARM */
	if (flag & BOOTM_STATE_OS_BD_T || flag & BOOTM_STATE_OS_CMDLINE)
		return -1;

	if (flag & BOOTM_STATE_OS_PREP) {
		boot_prep_linux(images);
		return 0;
	}

	if (flag & (BOOTM_STATE_OS_GO | BOOTM_STATE_OS_FAKE_GO)) {
		boot_jump_linux(images, flag);
		return 0;
	}

	boot_prep_linux(images);
	boot_jump_linux(images, flag);
	return 0;
}

#ifdef CONFIG_CMD_BOOTZ

struct zimage_header {
	uint32_t	code[9];
	uint32_t	zi_magic;
	uint32_t	zi_start;
	uint32_t	zi_end;
};

#define	LINUX_ARM_ZIMAGE_MAGIC	0x016f2818

int bootz_setup(ulong image, ulong *start, ulong *end)
{
	struct zimage_header *zi;

	zi = (struct zimage_header *)map_sysmem(image, 0);
	if (zi->zi_magic != LINUX_ARM_ZIMAGE_MAGIC) {
		puts("Bad Linux ARM zImage magic!\n");
		return 1;
	}

	*start = zi->zi_start;
	*end = zi->zi_end;

	printf("Kernel image @ %#08lx [ %#08lx - %#08lx ]\n", image, *start,
	      *end);

	return 0;
}

#endif	/* CONFIG_CMD_BOOTZ */<|MERGE_RESOLUTION|>--- conflicted
+++ resolved
@@ -68,23 +68,12 @@
 		    gd->bd->bi_dram[0].start + gd->bd->bi_dram[0].size - sp);
 }
 
-<<<<<<< HEAD
-#ifdef CONFIG_OF_LIBFDT
-static int fixup_memory_node(void *blob)
-{
-	return 0;
-}
-#endif
-
-static void announce_and_cleanup(void)
-=======
 /**
  * announce_and_cleanup() - Print message and prepare for kernel boot
  *
  * @fake: non-zero to do everything except actually boot
  */
 static void announce_and_cleanup(int fake)
->>>>>>> 62c175fb
 {
 	printf("\nStarting kernel ...%s\n\n", fake ?
 		"(fake run for tracing)" : "");
@@ -236,13 +225,6 @@
 		}
 		setup_board_tags(&params);
 		setup_end_tag(gd->bd);
-<<<<<<< HEAD
-#endif /* all tags */
-=======
-	} else {
-		printf("FDT and ATAGS support not compiled in - hanging\n");
-		hang();
->>>>>>> 62c175fb
 	}
 }
 
