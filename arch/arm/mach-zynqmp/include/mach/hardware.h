/* SPDX-License-Identifier: GPL-2.0+ */
/*
 * (C) Copyright 2014 - 2015 Xilinx, Inc.
 * Michal Simek <michal.simek@xilinx.com>
 */

#ifndef _ASM_ARCH_HARDWARE_H
#define _ASM_ARCH_HARDWARE_H

#ifndef __ASSEMBLY__
#include <linux/bitops.h>
#endif

#define ZYNQMP_TCM_BASE_ADDR	0xFFE00000
#define ZYNQMP_TCM_SIZE		0x40000

#define ZYNQMP_CRL_APB_BASEADDR	0xFF5E0000
#define ZYNQMP_CRL_APB_TIMESTAMP_REF_CTRL_CLKACT	0x1000000
#define ZYNQMP_CRL_APB_BOOT_PIN_CTRL_OUT_EN_SHIFT	0
#define ZYNQMP_CRL_APB_BOOT_PIN_CTRL_OUT_VAL_SHIFT	8

#define ZYNQMP_AMS_PS_SYSMON_BASEADDR      0XFFA50800
#define ZYNQMP_AMS_PS_SYSMON_ANALOG_BUS ((ZYNQMP_AMS_PS_SYSMON_BASEADDR) \
							    + 0x00000114)
#define ZYNQMP_PS_SYSMON_ANALOG_BUS_VAL 0x00003210

#define ADMA_CH0_BASEADDR	0xFFA80000

#define PS_MODE0	BIT(0)
#define PS_MODE1	BIT(1)
#define PS_MODE2	BIT(2)
#define PS_MODE3	BIT(3)

#define RESET_REASON_DEBUG_SYS	BIT(6)
#define RESET_REASON_SOFT	BIT(5)
#define RESET_REASON_SRST	BIT(4)
#define RESET_REASON_PSONLY	BIT(3)
#define RESET_REASON_PMU	BIT(2)
#define RESET_REASON_INTERNAL	BIT(1)
#define RESET_REASON_EXTERNAL	BIT(0)

#define CRLAPB_DBG_LPD_CTRL_SETUP_CLK	0x01002002
#define CRLAPB_RST_LPD_DBG_RESET	0

struct crlapb_regs {
	u32 reserved0[36];
	u32 cpu_r5_ctrl; /* 0x90 */
	u32 reserved1[7];
	u32 dbg_lpd_ctrl; /* 0xB0 */
	u32 reserved2[29];
	u32 timestamp_ref_ctrl; /* 0x128 */
	u32 reserved3[53];
	u32 boot_mode; /* 0x200 */
	u32 reserved4_0[7];
	u32 reset_reason; /* 0x220 */
	u32 reserved4_1[6];
	u32 rst_lpd_top; /* 0x23C */
	u32 rst_lpd_dbg; /* 0x240 */
	u32 reserved5[3];
	u32 boot_pin_ctrl; /* 0x250 */
	u32 reserved6[21];
};

#define crlapb_base ((struct crlapb_regs *)ZYNQMP_CRL_APB_BASEADDR)

#define ZYNQMP_IOU_SCNTR_SECURE	0xFF260000
#define ZYNQMP_IOU_SCNTR_COUNTER_CONTROL_REGISTER_EN	0x1
#define ZYNQMP_IOU_SCNTR_COUNTER_CONTROL_REGISTER_HDBG	0x2

struct iou_scntr_secure {
	u32 counter_control_register;
	u32 reserved0[7];
	u32 base_frequency_id_register;
};

#define iou_scntr_secure ((struct iou_scntr_secure *)ZYNQMP_IOU_SCNTR_SECURE)

#define ZYNQMP_PS_VERSION	0xFFCA0044
#define ZYNQMP_PS_VER_MASK	GENMASK(1, 0)

/* Bootmode setting values */
#define BOOT_MODES_MASK	0x0000000F
#define QSPI_MODE_24BIT	0x00000001
#define QSPI_MODE_32BIT	0x00000002
#define SD_MODE		0x00000003 /* sd 0 */
#define SD_MODE1	0x00000005 /* sd 1 */
#define NAND_MODE	0x00000004
#define EMMC_MODE	0x00000006
#define USB_MODE	0x00000007
#define SD1_LSHFT_MODE	0x0000000E /* SD1 Level shifter */
#define JTAG_MODE	0x00000000
#define BOOT_MODE_USE_ALT	0x100
#define BOOT_MODE_ALT_SHIFT	12
/* SW secondary boot modes 0xa - 0xd */
#define SW_USBHOST_MODE	0x0000000A
#define SW_SATA_MODE	0x0000000B

#define ZYNQMP_IOU_SLCR_BASEADDR	0xFF180000

struct iou_slcr_regs {
	u32 mio_pin[78];
	u32 reserved[442];
};

#define slcr_base ((struct iou_slcr_regs *)ZYNQMP_IOU_SLCR_BASEADDR)

#define ZYNQMP_RPU_BASEADDR	0xFF9A0000

struct rpu_regs {
	u32 rpu_glbl_ctrl;
	u32 reserved0[63];
	u32 rpu0_cfg; /* 0x100 */
	u32 reserved1[63];
	u32 rpu1_cfg; /* 0x200 */
};

#define rpu_base ((struct rpu_regs *)ZYNQMP_RPU_BASEADDR)

#define ZYNQMP_CRF_APB_BASEADDR	0xFD1A0000

struct crfapb_regs {
	u32 reserved0[65];
	u32 rst_fpd_apu; /* 0x104 */
	u32 reserved1;
};

#define crfapb_base ((struct crfapb_regs *)ZYNQMP_CRF_APB_BASEADDR)

#define ZYNQMP_APU_BASEADDR	0xFD5C0000

struct apu_regs {
	u32 reserved0[16];
	u32 rvbar_addr0_l; /* 0x40 */
	u32 rvbar_addr0_h; /* 0x44 */
	u32 reserved1[20];
};

#define apu_base ((struct apu_regs *)ZYNQMP_APU_BASEADDR)

/* Board version value */
#define ZYNQMP_CSU_BASEADDR		0xFFCA0000
#define ZYNQMP_CSU_VERSION_SILICON	0x0
#define ZYNQMP_CSU_VERSION_QEMU		0x3

#define ZYNQMP_CSU_VERSION_EMPTY_SHIFT		20

#define ZYNQMP_SILICON_VER_MASK		0xF
#define ZYNQMP_SILICON_VER_SHIFT	0
<<<<<<< HEAD
=======

#define CSU_JTAG_SEC_GATE_DISABLE	GENMASK(7, 0)
#define CSU_JTAG_DAP_ENABLE_DEBUG	GENMASK(7, 0)
#define CSU_JTAG_CHAIN_WR_SETUP		GENMASK(1, 0)
#define CSU_PCAP_PROG_RELEASE_PL	BIT(0)
>>>>>>> ade37460

struct csu_regs {
	u32 reserved0[4];
	u32 multi_boot;
	u32 reserved1[7];
	u32 jtag_chain_status_wr;
	u32 jtag_chain_status;
	u32 jtag_sec;
	u32 jtag_dap_cfg;
	u32 idcode;
	u32 version;
	u32 reserved2[3055];
	u32 pcap_prog;
};

#define csu_base ((struct csu_regs *)ZYNQMP_CSU_BASEADDR)

#define ZYNQMP_PMU_BASEADDR	0xFFD80000

struct pmu_regs {
	u32 reserved[18];
	u32 gen_storage6; /* 0x48 */
};

#define pmu_base ((struct pmu_regs *)ZYNQMP_PMU_BASEADDR)

#endif /* _ASM_ARCH_HARDWARE_H */<|MERGE_RESOLUTION|>--- conflicted
+++ resolved
@@ -146,14 +146,11 @@
 
 #define ZYNQMP_SILICON_VER_MASK		0xF
 #define ZYNQMP_SILICON_VER_SHIFT	0
-<<<<<<< HEAD
-=======
 
 #define CSU_JTAG_SEC_GATE_DISABLE	GENMASK(7, 0)
 #define CSU_JTAG_DAP_ENABLE_DEBUG	GENMASK(7, 0)
 #define CSU_JTAG_CHAIN_WR_SETUP		GENMASK(1, 0)
 #define CSU_PCAP_PROG_RELEASE_PL	BIT(0)
->>>>>>> ade37460
 
 struct csu_regs {
 	u32 reserved0[4];
