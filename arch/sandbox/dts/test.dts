/dts-v1/;

#include <dt-bindings/gpio/gpio.h>
#include <dt-bindings/gpio/sandbox-gpio.h>
#include <dt-bindings/pinctrl/sandbox-pinmux.h>
#include <dt-bindings/mux/mux.h>

/ {
	model = "sandbox";
	compatible = "sandbox";
	#address-cells = <1>;
	#size-cells = <1>;

	aliases {
		console = &uart0;
		eth0 = "/eth@10002000";
		eth3 = &eth_3;
		eth5 = &eth_5;
		gpio1 = &gpio_a;
		gpio2 = &gpio_b;
		gpio3 = &gpio_c;
		i2c0 = "/i2c@0";
		mmc0 = "/mmc0";
		mmc1 = "/mmc1";
		pci0 = &pci0;
		pci1 = &pci1;
		pci2 = &pci2;
		remoteproc0 = &rproc_1;
		remoteproc1 = &rproc_2;
		rtc0 = &rtc_0;
		rtc1 = &rtc_1;
		spi0 = "/spi@0";
		testfdt6 = "/e-test";
		testbus3 = "/some-bus";
		testfdt0 = "/some-bus/c-test@0";
		testfdt1 = "/some-bus/c-test@1";
		testfdt3 = "/b-test";
		testfdt5 = "/some-bus/c-test@5";
		testfdt8 = "/a-test";
		fdt-dummy0 = "/translation-test@8000/dev@0,0";
		fdt-dummy1 = "/translation-test@8000/dev@1,100";
		fdt-dummy2 = "/translation-test@8000/dev@2,200";
		fdt-dummy3 = "/translation-test@8000/noxlatebus@3,300/dev@42";
		usb0 = &usb_0;
		usb1 = &usb_1;
		usb2 = &usb_2;
		axi0 = &axi;
		osd0 = "/osd";
	};

	audio: audio-codec {
		compatible = "sandbox,audio-codec";
		#sound-dai-cells = <1>;
	};

	buttons {
		compatible = "gpio-keys";

		btn1 {
			gpios = <&gpio_a 3 0>;
			label = "button1";
		};

		btn2 {
			gpios = <&gpio_a 4 0>;
			label = "button2";
		};
	};

	cros_ec: cros-ec {
		reg = <0 0>;
		compatible = "google,cros-ec-sandbox";

		/*
		 * This describes the flash memory within the EC. Note
		 * that the STM32L flash erases to 0, not 0xff.
		 */
		flash {
			image-pos = <0x08000000>;
			size = <0x20000>;
			erase-value = <0>;

			/* Information for sandbox */
			ro {
				image-pos = <0>;
				size = <0xf000>;
			};
			wp-ro {
				image-pos = <0xf000>;
				size = <0x1000>;
			};
			rw {
				image-pos = <0x10000>;
				size = <0x10000>;
			};
		};
	};

	dsi_host: dsi_host {
		compatible = "sandbox,dsi-host";
	};

	a-test {
		reg = <0 1>;
		compatible = "denx,u-boot-fdt-test";
		ping-expect = <0>;
		ping-add = <0>;
		u-boot,dm-pre-reloc;
		test-gpios = <&gpio_a 1>, <&gpio_a 4>,
			<&gpio_b 5 GPIO_ACTIVE_HIGH 3 2 1>,
			<0>, <&gpio_a 12>;
		test2-gpios = <&gpio_a 1>, <&gpio_a 4>,
			<&gpio_b 6 GPIO_ACTIVE_LOW 3 2 1>,
			<&gpio_b 7 GPIO_IN 3 2 1>,
			<&gpio_b 8 GPIO_OUT 3 2 1>,
			<&gpio_b 9 (GPIO_OUT|GPIO_OUT_ACTIVE) 3 2 1>;
		test3-gpios =
			<&gpio_c 0 (GPIO_OUT|GPIO_OPEN_DRAIN)>,
			<&gpio_c 1 (GPIO_OUT|GPIO_OPEN_SOURCE)>,
			<&gpio_c 2 GPIO_OUT>,
			<&gpio_c 3 (GPIO_IN|GPIO_PULL_UP)>,
			<&gpio_c 4 (GPIO_IN|GPIO_PULL_DOWN)>,
			<&gpio_c 5 GPIO_IN>,
			<&gpio_c 6 (GPIO_ACTIVE_LOW|GPIO_OUT|GPIO_OPEN_DRAIN)>,
			<&gpio_c 7 (GPIO_ACTIVE_LOW|GPIO_OUT|GPIO_OPEN_SOURCE)>;
		test4-gpios = <&gpio_a 14>, <&gpio_b 4 1 3 2 1>;
		test5-gpios = <&gpio_a 19>;

		int-value = <1234>;
		uint-value = <(-1234)>;
		int64-value = /bits/ 64 <0x1111222233334444>;
		int-array = <5678 9123 4567>;
		str-value = "test string";
		interrupts-extended = <&irq 3 0>;
		acpi,name = "GHIJ";
		phandle-value = <&gpio_c 10>, <0xFFFFFFFF 20>, <&gpio_a 30>;

		mux-controls = <&muxcontroller0 0>, <&muxcontroller0 1>,
			       <&muxcontroller0 2>, <&muxcontroller0 3>,
			       <&muxcontroller1>;
		mux-control-names = "mux0", "mux1", "mux2", "mux3", "mux4";
		mux-syscon = <&syscon3>;
	};

	junk {
		reg = <1 1>;
		compatible = "not,compatible";
	};

	no-compatible {
		reg = <2 1>;
	};

	backlight: backlight {
		compatible = "pwm-backlight";
		enable-gpios = <&gpio_a 1>;
		power-supply = <&ldo_1>;
		pwms = <&pwm 0 1000>;
		default-brightness-level = <5>;
		brightness-levels = <0 16 32 64 128 170 202 234 255>;
	};

	bind-test {
		compatible = "simple-bus";
		bind-test-child1 {
			compatible = "sandbox,phy";
			#phy-cells = <1>;
		};

		bind-test-child2 {
			compatible = "simple-bus";
		};
	};

	b-test {
		reg = <3 1>;
		compatible = "denx,u-boot-fdt-test";
		ping-expect = <3>;
		ping-add = <3>;

		mux-controls = <&muxcontroller0 0>;
		mux-control-names = "mux0";
	};

	phy_provider0: gen_phy@0 {
		compatible = "sandbox,phy";
		#phy-cells = <1>;
	};

	phy_provider1: gen_phy@1 {
		compatible = "sandbox,phy";
		#phy-cells = <0>;
		broken;
	};

	phy_provider2: gen_phy@2 {
		compatible = "sandbox,phy";
		#phy-cells = <0>;
	};

	gen_phy_user: gen_phy_user {
		compatible = "simple-bus";
		phys = <&phy_provider0 0>, <&phy_provider0 1>, <&phy_provider1>;
		phy-names = "phy1", "phy2", "phy3";
	};

	gen_phy_user1: gen_phy_user1 {
		compatible = "simple-bus";
		phys = <&phy_provider0 0>, <&phy_provider2>;
		phy-names = "phy1", "phy2";
	};

	some-bus {
		#address-cells = <1>;
		#size-cells = <0>;
		compatible = "denx,u-boot-test-bus";
		reg = <3 1>;
		ping-expect = <4>;
		ping-add = <4>;
		c-test@5 {
			compatible = "denx,u-boot-fdt-test";
			reg = <5>;
			ping-expect = <5>;
			ping-add = <5>;
		};
		c-test@0 {
			compatible = "denx,u-boot-fdt-test";
			reg = <0>;
			ping-expect = <6>;
			ping-add = <6>;
		};
		c-test@1 {
			compatible = "denx,u-boot-fdt-test";
			reg = <1>;
			ping-expect = <7>;
			ping-add = <7>;
		};
	};

	d-test {
		reg = <3 1>;
		ping-expect = <6>;
		ping-add = <6>;
		compatible = "google,another-fdt-test";
	};

	e-test {
		reg = <3 1>;
		ping-expect = <6>;
		ping-add = <6>;
		compatible = "google,another-fdt-test";
	};

	f-test {
		compatible = "denx,u-boot-fdt-test";
	};

	g-test {
		compatible = "denx,u-boot-fdt-test";
	};

	h-test {
		compatible = "denx,u-boot-fdt-test1";
	};

	i-test {
		compatible = "mediatek,u-boot-fdt-test";
		#address-cells = <1>;
		#size-cells = <0>;

		subnode@0 {
			reg = <0>;
		};

		subnode@1 {
			reg = <1>;
		};

		subnode@2 {
			reg = <2>;
		};
	};

	devres-test {
		compatible = "denx,u-boot-devres-test";
	};

	another-test {
		reg = <0 2>;
		compatible = "denx,u-boot-fdt-test";
		test4-gpios = <&gpio_a 14>, <&gpio_b 4 1 3 2 1>;
		test5-gpios = <&gpio_a 19>;
	};

	acpi_test1: acpi-test {
		compatible = "denx,u-boot-acpi-test";
		acpi-ssdt-test-data = "ab";
		acpi-dsdt-test-data = "hi";
		child {
			compatible = "denx,u-boot-acpi-test";
		};
	};

	acpi_test2: acpi-test2 {
		compatible = "denx,u-boot-acpi-test";
		acpi-ssdt-test-data = "cd";
		acpi-dsdt-test-data = "jk";
	};

	clocks {
		clk_fixed: clk-fixed {
			compatible = "fixed-clock";
			#clock-cells = <0>;
			clock-frequency = <1234>;
		};

		clk_fixed_factor: clk-fixed-factor {
			compatible = "fixed-factor-clock";
			#clock-cells = <0>;
			clock-div = <3>;
			clock-mult = <2>;
			clocks = <&clk_fixed>;
		};

		osc {
			compatible = "fixed-clock";
			#clock-cells = <0>;
			clock-frequency = <20000000>;
		};
	};

	clk_sandbox: clk-sbox {
		compatible = "sandbox,clk";
		#clock-cells = <1>;
		assigned-clocks = <&clk_sandbox 3>;
		assigned-clock-rates = <321>;
	};

	clk-test {
		compatible = "sandbox,clk-test";
		clocks = <&clk_fixed>,
			 <&clk_sandbox 1>,
			 <&clk_sandbox 0>,
			 <&clk_sandbox 3>,
			 <&clk_sandbox 2>;
		clock-names = "fixed", "i2c", "spi", "uart2", "uart1";
	};

	ccf: clk-ccf {
		compatible = "sandbox,clk-ccf";
	};

	eth@10002000 {
		compatible = "sandbox,eth";
		reg = <0x10002000 0x1000>;
		fake-host-hwaddr = [00 00 66 44 22 00];
	};

	eth_5: eth@10003000 {
		compatible = "sandbox,eth";
		reg = <0x10003000 0x1000>;
		fake-host-hwaddr = [00 00 66 44 22 11];
	};

	eth_3: sbe5 {
		compatible = "sandbox,eth";
		reg = <0x10005000 0x1000>;
		fake-host-hwaddr = [00 00 66 44 22 33];
	};

	eth@10004000 {
		compatible = "sandbox,eth";
		reg = <0x10004000 0x1000>;
		fake-host-hwaddr = [00 00 66 44 22 22];
	};

	firmware {
		sandbox_firmware: sandbox-firmware {
			compatible = "sandbox,firmware";
		};

		sandbox-scmi-agent@0 {
			compatible = "sandbox,scmi-agent";
			#address-cells = <1>;
			#size-cells = <0>;

			clk_scmi0: protocol@14 {
				reg = <0x14>;
				#clock-cells = <1>;
			};

			reset_scmi0: protocol@16 {
				reg = <0x16>;
				#reset-cells = <1>;
			};
		};

		sandbox-scmi-agent@1 {
			compatible = "sandbox,scmi-agent";
			#address-cells = <1>;
			#size-cells = <0>;

			clk_scmi1: protocol@14 {
				reg = <0x14>;
				#clock-cells = <1>;
			};

			protocol@10 {
				reg = <0x10>;
			};
		};
	};

	pinctrl-gpio {
		compatible = "sandbox,pinctrl-gpio";

		gpio_a: base-gpios {
			compatible = "sandbox,gpio";
			gpio-controller;
			#gpio-cells = <1>;
			gpio-bank-name = "a";
			sandbox,gpio-count = <20>;
			hog_input_active_low {
				gpio-hog;
				input;
				gpios = <10 GPIO_ACTIVE_LOW>;
			};
			hog_input_active_high {
				gpio-hog;
				input;
				gpios = <11 GPIO_ACTIVE_HIGH>;
			};
			hog_output_low {
				gpio-hog;
				output-low;
				gpios = <12 GPIO_ACTIVE_HIGH>;
			};
			hog_output_high {
				gpio-hog;
				output-high;
				gpios = <13 GPIO_ACTIVE_HIGH>;
			};
		};

		gpio_b: extra-gpios {
			compatible = "sandbox,gpio";
			gpio-controller;
			#gpio-cells = <5>;
			gpio-bank-name = "b";
			sandbox,gpio-count = <10>;
		};

		gpio_c: pinmux-gpios {
			compatible = "sandbox,gpio";
			gpio-controller;
			#gpio-cells = <2>;
			gpio-bank-name = "c";
			sandbox,gpio-count = <10>;
		};
	};

	i2c@0 {
		#address-cells = <1>;
		#size-cells = <0>;
		reg = <0 1>;
		compatible = "sandbox,i2c";
		clock-frequency = <100000>;
		eeprom@2c {
			reg = <0x2c>;
			compatible = "i2c-eeprom";
			sandbox,emul = <&emul_eeprom>;
			partitions {
				compatible = "fixed-partitions";
				#address-cells = <1>;
				#size-cells = <1>;
				bootcount_i2c: bootcount@10 {
					reg = <10 2>;
				};
			};
		};

		rtc_0: rtc@43 {
			reg = <0x43>;
			compatible = "sandbox-rtc";
			sandbox,emul = <&emul0>;
		};

		rtc_1: rtc@61 {
			reg = <0x61>;
			compatible = "sandbox-rtc";
			sandbox,emul = <&emul1>;
		};

		i2c_emul: emul {
			reg = <0xff>;
			compatible = "sandbox,i2c-emul-parent";
			emul_eeprom: emul-eeprom {
				compatible = "sandbox,i2c-eeprom";
				sandbox,filename = "i2c.bin";
				sandbox,size = <256>;
			};
			emul0: emul0 {
				compatible = "sandbox,i2c-rtc";
			};
			emul1: emull {
				compatible = "sandbox,i2c-rtc";
			};
		};

		sandbox_pmic: sandbox_pmic {
			reg = <0x40>;
			sandbox,emul = <&emul_pmic0>;
		};

		mc34708: pmic@41 {
			reg = <0x41>;
			sandbox,emul = <&emul_pmic1>;
		};
	};

	bootcount@0 {
		compatible = "u-boot,bootcount-rtc";
		rtc = <&rtc_1>;
		offset = <0x13>;
	};

	bootcount {
		compatible = "u-boot,bootcount-i2c-eeprom";
		i2c-eeprom = <&bootcount_i2c>;
	};

	adc@0 {
		compatible = "sandbox,adc";
		vdd-supply = <&buck2>;
		vss-microvolts = <0>;
	};

	irq: irq {
		compatible = "sandbox,irq";
		interrupt-controller;
		#interrupt-cells = <2>;
	};

	lcd {
		u-boot,dm-pre-reloc;
		compatible = "sandbox,lcd-sdl";
		xres = <1366>;
		yres = <768>;
	};

	leds {
		compatible = "gpio-leds";

		iracibble {
			gpios = <&gpio_a 1 0>;
			label = "sandbox:red";
		};

		martinet {
			gpios = <&gpio_a 2 0>;
			label = "sandbox:green";
		};

		default_on {
			gpios = <&gpio_a 5 0>;
			label = "sandbox:default_on";
			default-state = "on";
		};

		default_off {
			gpios = <&gpio_a 6 0>;
			/* label intentionally omitted */
			default-state = "off";
		};
	};

	mbox: mbox {
		compatible = "sandbox,mbox";
		#mbox-cells = <1>;
	};

	mbox-test {
		compatible = "sandbox,mbox-test";
		mboxes = <&mbox 100>, <&mbox 1>;
		mbox-names = "other", "test";
	};

	cpus {
		timebase-frequency = <2000000>;
		cpu-test1 {
			timebase-frequency = <3000000>;
			compatible = "sandbox,cpu_sandbox";
			u-boot,dm-pre-reloc;
		};

		cpu-test2 {
			compatible = "sandbox,cpu_sandbox";
			u-boot,dm-pre-reloc;
		};

		cpu-test3 {
			compatible = "sandbox,cpu_sandbox";
			u-boot,dm-pre-reloc;
		};
	};

	chipid: chipid {
		compatible = "sandbox,soc";
	};

	i2s: i2s {
		compatible = "sandbox,i2s";
		#sound-dai-cells = <1>;
		sandbox,silent;	/* Don't emit sounds while testing */
	};

	nop-test_0 {
		compatible = "sandbox,nop_sandbox1";
		nop-test_1 {
			compatible = "sandbox,nop_sandbox2";
			bind = "True";
		};
		nop-test_2 {
			compatible = "sandbox,nop_sandbox2";
			bind = "False";
		};
	};

	misc-test {
		compatible = "sandbox,misc_sandbox";
	};

	mmc2 {
		compatible = "sandbox,mmc";
	};

	mmc1 {
		compatible = "sandbox,mmc";
	};

	mmc0 {
		compatible = "sandbox,mmc";
	};

	pch {
		compatible = "sandbox,pch";
	};

	pci0: pci@0 {
		compatible = "sandbox,pci";
		device_type = "pci";
		bus-range = <0x00 0xff>;
		#address-cells = <3>;
		#size-cells = <2>;
		ranges = <0x02000000 0 0x10000000 0x10000000 0 0x2000000
				0x01000000 0 0x20000000 0x20000000 0 0x2000>;
		pci@0,0 {
			compatible = "pci-generic";
			reg = <0x0000 0 0 0 0>;
			sandbox,emul = <&swap_case_emul0_0>;
		};
		pci@1,0 {
			compatible = "pci-generic";
			/* reg 0 is at 0x14, using FDT_PCI_SPACE_MEM32 */
			reg = <0x02000814 0 0 0 0
			       0x01000810 0 0 0 0>;
			sandbox,emul = <&swap_case_emul0_1>;
		};
		p2sb-pci@2,0 {
			compatible = "sandbox,p2sb";
			reg = <0x02001010 0 0 0 0>;
			sandbox,emul = <&p2sb_emul>;

			adder {
				intel,p2sb-port-id = <3>;
				compatible = "sandbox,adder";
			};
		};
		pci@1e,0 {
			compatible = "sandbox,pmc";
			reg = <0xf000 0 0 0 0>;
			sandbox,emul = <&pmc_emul1e>;
			acpi-base = <0x400>;
			gpe0-dwx-mask = <0xf>;
			gpe0-dwx-shift-base = <4>;
			gpe0-dw = <6 7 9>;
			gpe0-sts = <0x20>;
			gpe0-en = <0x30>;
		};
		pci@1f,0 {
			compatible = "pci-generic";
			/* reg 0 is at 0x10, using FDT_PCI_SPACE_IO */
			reg = <0x0100f810 0 0 0 0>;
			sandbox,emul = <&swap_case_emul0_1f>;
		};
	};

	pci-emul0 {
		compatible = "sandbox,pci-emul-parent";
		swap_case_emul0_0: emul0@0,0 {
			compatible = "sandbox,swap-case";
		};
		swap_case_emul0_1: emul0@1,0 {
			compatible = "sandbox,swap-case";
			use-ea;
		};
		swap_case_emul0_1f: emul0@1f,0 {
			compatible = "sandbox,swap-case";
		};
		p2sb_emul: emul@2,0 {
			compatible = "sandbox,p2sb-emul";
		};
		pmc_emul1e: emul@1e,0 {
			compatible = "sandbox,pmc-emul";
		};
	};

	pci1: pci@1 {
		compatible = "sandbox,pci";
		device_type = "pci";
		bus-range = <0x00 0xff>;
		#address-cells = <3>;
		#size-cells = <2>;
		ranges = <0x02000000 0 0x30000000 0x30000000 0 0x2000 // MEM0
			  0x02000000 0 0x31000000 0x31000000 0 0x2000 // MEM1
			  0x01000000 0 0x40000000 0x40000000 0 0x2000>;
		sandbox,dev-info = <0x08 0x00 0x1234 0x5678
				    0x0c 0x00 0x1234 0x5678
				    0x10 0x00 0x1234 0x5678>;
		pci@10,0 {
			reg = <0x8000 0 0 0 0>;
		};
	};

	pci2: pci@2 {
		compatible = "sandbox,pci";
		device_type = "pci";
		bus-range = <0x00 0xff>;
		#address-cells = <3>;
		#size-cells = <2>;
		ranges = <0x02000000 0 0x50000000 0x50000000 0 0x2000
				0x01000000 0 0x60000000 0x60000000 0 0x2000>;
		sandbox,dev-info = <0x08 0x00 0x1234 0x5678>;
		pci@1f,0 {
			compatible = "pci-generic";
			reg = <0xf800 0 0 0 0>;
			sandbox,emul = <&swap_case_emul2_1f>;
		};
	};

	pci-emul2 {
		compatible = "sandbox,pci-emul-parent";
		swap_case_emul2_1f: emul2@1f,0 {
			compatible = "sandbox,swap-case";
		};
	};

	pci_ep: pci_ep {
		compatible = "sandbox,pci_ep";
	};

	probing {
		compatible = "simple-bus";
		test1 {
			compatible = "denx,u-boot-probe-test";
		};

		test2 {
			compatible = "denx,u-boot-probe-test";
		};

		test3 {
			compatible = "denx,u-boot-probe-test";
		};

		test4 {
			compatible = "denx,u-boot-probe-test";
			first-syscon = <&syscon0>;
			second-sys-ctrl = <&another_system_controller>;
			third-syscon = <&syscon2>;
		};
	};

	pwrdom: power-domain {
		compatible = "sandbox,power-domain";
		#power-domain-cells = <1>;
	};

	power-domain-test {
		compatible = "sandbox,power-domain-test";
		power-domains = <&pwrdom 2>;
	};

	pwm: pwm {
		compatible = "sandbox,pwm";
		#pwm-cells = <2>;
	};

	pwm2 {
		compatible = "sandbox,pwm";
		#pwm-cells = <2>;
	};

	ram {
		compatible = "sandbox,ram";
	};

	reset@0 {
		compatible = "sandbox,warm-reset";
	};

	reset@1 {
		compatible = "sandbox,reset";
	};

	resetc: reset-ctl {
		compatible = "sandbox,reset-ctl";
		#reset-cells = <1>;
	};

	reset-ctl-test {
		compatible = "sandbox,reset-ctl-test";
		resets = <&resetc 100>, <&resetc 2>;
		reset-names = "other", "test";
	};

	rng {
		compatible = "sandbox,sandbox-rng";
	};

	rproc_1: rproc@1 {
		compatible = "sandbox,test-processor";
		remoteproc-name = "remoteproc-test-dev1";
	};

	rproc_2: rproc@2 {
		compatible = "sandbox,test-processor";
		internal-memory-mapped;
		remoteproc-name = "remoteproc-test-dev2";
	};

	panel {
		compatible = "simple-panel";
		backlight = <&backlight 0 100>;
	};

	smem@0 {
		compatible = "sandbox,smem";
	};

	sound {
		compatible = "sandbox,sound";
		cpu {
			sound-dai = <&i2s 0>;
		};

		codec {
			sound-dai = <&audio 0>;
		};
	};

	spi@0 {
		#address-cells = <1>;
		#size-cells = <0>;
		reg = <0 1>;
		compatible = "sandbox,spi";
		cs-gpios = <0>, <&gpio_a 0>;
		spi.bin@0 {
			reg = <0>;
			compatible = "spansion,m25p16", "jedec,spi-nor";
			spi-max-frequency = <40000000>;
			sandbox,filename = "spi.bin";
		};
	};

	syscon0: syscon@0 {
		compatible = "sandbox,syscon0";
		reg = <0x10 16>;
	};

	another_system_controller: syscon@1 {
		compatible = "sandbox,syscon1";
		reg = <0x20 5
			0x28 6
			0x30 7
			0x38 8>;
	};

	syscon2: syscon@2 {
		compatible = "simple-mfd", "syscon";
		reg = <0x40 5
			0x48 6
			0x50 7
			0x58 8>;
	};

	syscon3: syscon@3 {
		compatible = "simple-mfd", "syscon";
		reg = <0x000100 0x10>;

		muxcontroller0: a-mux-controller {
			compatible = "mmio-mux";
			#mux-control-cells = <1>;

			mux-reg-masks = <0x0 0x30>, /* 0: reg 0x0, bits 5:4 */
					<0xc 0x1E>, /* 1: reg 0xc, bits 4:1 */
					<0x4 0xFF>; /* 2: reg 0x4, bits 7:0 */
			idle-states = <MUX_IDLE_AS_IS>, <0x02>, <0x73>;
			u-boot,mux-autoprobe;
		};
	};

	muxcontroller1: emul-mux-controller {
		compatible = "mux-emul";
		#mux-control-cells = <0>;
		u-boot,mux-autoprobe;
		idle-state = <0xabcd>;
	};

	timer@0 {
		compatible = "sandbox,timer";
		clock-frequency = <1000000>;
	};

	timer@1 {
		compatible = "sandbox,timer";
		sandbox,timebase-frequency-fallback;
	};

	tpm2 {
		compatible = "sandbox,tpm2";
	};

	uart0: serial {
		compatible = "sandbox,serial";
		u-boot,dm-pre-reloc;
	};

	usb_0: usb@0 {
		compatible = "sandbox,usb";
		status = "disabled";
		hub {
			compatible = "sandbox,usb-hub";
			#address-cells = <1>;
			#size-cells = <0>;
			flash-stick {
				reg = <0>;
				compatible = "sandbox,usb-flash";
			};
		};
	};

	usb_1: usb@1 {
		compatible = "sandbox,usb";
		hub {
			compatible = "usb-hub";
			usb,device-class = <9>;
			#address-cells = <1>;
			#size-cells = <0>;
			hub-emul {
				compatible = "sandbox,usb-hub";
				#address-cells = <1>;
				#size-cells = <0>;
				flash-stick@0 {
					reg = <0>;
					compatible = "sandbox,usb-flash";
					sandbox,filepath = "testflash.bin";
				};

				flash-stick@1 {
					reg = <1>;
					compatible = "sandbox,usb-flash";
					sandbox,filepath = "testflash1.bin";
				};

				flash-stick@2 {
					reg = <2>;
					compatible = "sandbox,usb-flash";
					sandbox,filepath = "testflash2.bin";
				};

				keyb@3 {
					reg = <3>;
					compatible = "sandbox,usb-keyb";
				};

			};

			usbstor@1 {
				reg = <1>;
			};
			usbstor@3 {
				reg = <3>;
			};
		};
	};

	usb_2: usb@2 {
		compatible = "sandbox,usb";
		status = "disabled";
	};

	spmi: spmi@0 {
		compatible = "sandbox,spmi";
		#address-cells = <0x1>;
		#size-cells = <0x1>;
		ranges;
		pm8916@0 {
			compatible = "qcom,spmi-pmic";
			reg = <0x0 0x1>;
			#address-cells = <0x1>;
			#size-cells = <0x1>;
			ranges;

			spmi_gpios: gpios@c000 {
				compatible = "qcom,pm8916-gpio";
				reg = <0xc000 0x400>;
				gpio-controller;
				gpio-count = <4>;
				#gpio-cells = <2>;
				gpio-bank-name="spmi";
			};
		};
	};

	wdt0: wdt@0 {
		compatible = "sandbox,wdt";
	};

	axi: axi@0 {
		compatible = "sandbox,axi";
		#address-cells = <0x1>;
		#size-cells = <0x1>;
		store@0 {
			compatible = "sandbox,sandbox_store";
			reg = <0x0 0x400>;
		};
	};

	chosen {
		#address-cells = <1>;
		#size-cells = <1>;
		setting = "sunrise ohoka";
		other-node = "/some-bus/c-test@5";
<<<<<<< HEAD
=======
		int-values = <0x1937 72993>;
		u-boot,acpi-ssdt-order = <&acpi_test2 &acpi_test1>;
>>>>>>> e93ed120
		chosen-test {
			compatible = "denx,u-boot-fdt-test";
			reg = <9 1>;
		};
	};

	translation-test@8000 {
		compatible = "simple-bus";
		reg = <0x8000 0x4000>;

		#address-cells = <0x2>;
		#size-cells = <0x1>;

		ranges = <0 0x0 0x8000 0x1000
			  1 0x100 0x9000 0x1000
			  2 0x200 0xA000 0x1000
			  3 0x300 0xB000 0x1000
			 >;

		dma-ranges = <0 0x000 0x10000000 0x1000
			      1 0x100 0x20000000 0x1000
			     >;

		dev@0,0 {
			compatible = "denx,u-boot-fdt-dummy";
			reg = <0 0x0 0x1000>;
			reg-names = "sandbox-dummy-0";
		};

		dev@1,100 {
			compatible = "denx,u-boot-fdt-dummy";
			reg = <1 0x100 0x1000>;

		};

		dev@2,200 {
			compatible = "denx,u-boot-fdt-dummy";
			reg = <2 0x200 0x1000>;
		};


		noxlatebus@3,300 {
			compatible = "simple-bus";
			reg = <3 0x300 0x1000>;

			#address-cells = <0x1>;
			#size-cells = <0x0>;

			dev@42 {
				compatible = "denx,u-boot-fdt-dummy";
				reg = <0x42>;
			};
		};
	};

	osd {
		compatible = "sandbox,sandbox_osd";
	};

	sandbox_tee {
		compatible = "sandbox,tee";
	};

	sandbox_virtio1 {
		compatible = "sandbox,virtio1";
	};

	sandbox_virtio2 {
		compatible = "sandbox,virtio2";
	};

	sandbox_scmi {
		compatible = "sandbox,scmi-devices";
		clocks = <&clk_scmi0 7>, <&clk_scmi0 3>, <&clk_scmi1 1>;
		resets = <&reset_scmi0 3>;
	};

	pinctrl {
		compatible = "sandbox,pinctrl";

		pinctrl-names = "default", "alternate";
		pinctrl-0 = <&pinctrl_gpios>, <&pinctrl_i2s>;
		pinctrl-1 = <&pinctrl_spi>, <&pinctrl_i2c>;

		pinctrl_gpios: gpios {
			gpio0 {
				pins = "P5";
				function = "GPIO";
				bias-pull-up;
				input-disable;
			};
			gpio1 {
				pins = "P6";
				function = "GPIO";
				output-high;
				drive-open-drain;
			};
			gpio2 {
				pinmux = <SANDBOX_PINMUX(7, SANDBOX_PINMUX_GPIO)>;
				bias-pull-down;
				input-enable;
			};
			gpio3 {
				pinmux = <SANDBOX_PINMUX(8, SANDBOX_PINMUX_GPIO)>;
				bias-disable;
			};
		};

		pinctrl_i2c: i2c {
			groups {
				groups = "I2C_UART";
				function = "I2C";
			};

			pins {
				pins = "P0", "P1";
				drive-open-drain;
			};
		};

		pinctrl_i2s: i2s {
			groups = "SPI_I2S";
			function = "I2S";
		};

		pinctrl_spi: spi {
			groups = "SPI_I2S";
			function = "SPI";

			cs {
				pinmux = <SANDBOX_PINMUX(5, SANDBOX_PINMUX_CS)>,
					 <SANDBOX_PINMUX(6, SANDBOX_PINMUX_CS)>;
			};
		};
	};

	hwspinlock@0 {
		compatible = "sandbox,hwspinlock";
	};

	dma: dma {
		compatible = "sandbox,dma";
		#dma-cells = <1>;

		dmas = <&dma 0>, <&dma 1>, <&dma 2>;
		dma-names = "m2m", "tx0", "rx0";
	};

	/*
	 * keep mdio-mux ahead of mdio so that the mux is removed first at the
	 * end of the test.  If parent mdio is removed first, clean-up of the
	 * mux will trigger a 2nd probe of parent-mdio, leaving parent-mdio
	 * active at the end of the test.  That it turn doesn't allow the mdio
	 * class to be destroyed, triggering an error.
	 */
	mdio-mux-test {
		compatible = "sandbox,mdio-mux";
		#address-cells = <1>;
		#size-cells = <0>;
		mdio-parent-bus = <&mdio>;

		mdio-ch-test@0 {
			reg = <0>;
		};
		mdio-ch-test@1 {
			reg = <1>;
		};
	};

	mdio: mdio-test {
		compatible = "sandbox,mdio";
	};

	pm-bus-test {
		compatible = "simple-pm-bus";
		clocks = <&clk_sandbox 4>;
		power-domains = <&pwrdom 1>;
	};

	resetc2: syscon-reset {
		compatible = "syscon-reset";
		#reset-cells = <1>;
		regmap = <&syscon0>;
		offset = <1>;
		mask = <0x27FFFFFF>;
		assert-high = <0>;
	};

	syscon-reset-test {
		compatible = "sandbox,misc_sandbox";
		resets = <&resetc2 15>, <&resetc2 30>, <&resetc2 60>;
		reset-names = "valid", "no_mask", "out_of_range";
	};

	sysinfo {
		compatible = "sandbox,sysinfo-sandbox";
	};

	some_regmapped-bus {
		#address-cells = <0x1>;
		#size-cells = <0x1>;

		ranges = <0x0 0x0 0x10>;
		compatible = "simple-bus";

		regmap-test_0 {
			reg = <0 0x10>;
			compatible = "sandbox,regmap_test";
		};
	};
};

#include "sandbox_pmic.dtsi"<|MERGE_RESOLUTION|>--- conflicted
+++ resolved
@@ -1042,11 +1042,8 @@
 		#size-cells = <1>;
 		setting = "sunrise ohoka";
 		other-node = "/some-bus/c-test@5";
-<<<<<<< HEAD
-=======
 		int-values = <0x1937 72993>;
 		u-boot,acpi-ssdt-order = <&acpi_test2 &acpi_test1>;
->>>>>>> e93ed120
 		chosen-test {
 			compatible = "denx,u-boot-fdt-test";
 			reg = <9 1>;
