// SPDX-License-Identifier: GPL-2.0
/*
 * Copyright (c) 2016 Google, Inc
 */

#define LOG_CATEGORY	LOGC_BOOT

#include <common.h>
#include <cpu_func.h>
#include <debug_uart.h>
#include <dm.h>
#include <hang.h>
#include <image.h>
#include <init.h>
#include <irq_func.h>
#include <log.h>
#include <malloc.h>
#include <spl.h>
#include <syscon.h>
#include <vesa.h>
#include <asm/cpu.h>
#include <asm/cpu_common.h>
#include <asm/fsp2/fsp_api.h>
#include <asm/global_data.h>
#include <asm/mp.h>
#include <asm/mrccache.h>
#include <asm/mtrr.h>
#include <asm/pci.h>
#include <asm/processor.h>
#include <asm/qemu.h>
#include <asm/spl.h>
#include <asm-generic/sections.h>

DECLARE_GLOBAL_DATA_PTR;

__weak int fsp_setup_pinctrl(void *ctx, struct event *event)
{
	return 0;
}

#ifdef CONFIG_TPL

static int set_max_freq(void)
{
	if (cpu_get_burst_mode_state() == BURST_MODE_UNAVAILABLE) {
		/*
		 * Burst Mode has been factory-configured as disabled and is not
		 * available in this physical processor package
		 */
		debug("Burst Mode is factory-disabled\n");
		return -ENOENT;
	}

	/* Enable burst mode */
	cpu_set_burst_mode(true);

	/* Enable speed step */
	cpu_set_eist(true);

	/* Set P-State ratio */
	cpu_set_p_state_to_turbo_ratio();

	return 0;
}
#endif

static int x86_spl_init(void)
{
	struct udevice *dev;

#ifndef CONFIG_TPL
	/*
	 * TODO(sjg@chromium.org): We use this area of RAM for the stack
	 * and global_data in SPL. Once U-Boot starts up and releocates it
	 * is not needed. We could make this a CONFIG option or perhaps
	 * place it immediately below CONFIG_TEXT_BASE.
	 */
	__maybe_unused char *ptr = (char *)0x110000;
#else
	struct udevice *punit;
#endif
	int ret;

	log_debug("x86 spl starting\n");
	if (IS_ENABLED(TPL))
		ret = x86_cpu_reinit_f();
	else
		ret = x86_cpu_init_f();
	ret = spl_init();
	if (ret) {
		log_debug("spl_init() failed (err=%d)\n", ret);
		return ret;
	}
	ret = arch_cpu_init();
	if (ret) {
		log_debug("arch_cpu_init() failed (err=%d)\n", ret);
		return ret;
	}
#ifndef CONFIG_TPL
	ret = fsp_setup_pinctrl(NULL, NULL);
	if (ret) {
		log_debug("fsp_setup_pinctrl() failed (err=%d)\n", ret);
		return ret;
	}
#endif
	/*
	 * spl_board_init() below sets up the console if enabled. If it isn't,
	 * do it here. We cannot call this twice since it results in a double
	 * banner and CI tests fail.
	 */
	if (!IS_ENABLED(CONFIG_SPL_BOARD_INIT))
		preloader_console_init();
#if !defined(CONFIG_TPL) && !CONFIG_IS_ENABLED(CPU)
	ret = print_cpuinfo();
	if (ret) {
		log_debug("print_cpuinfo() failed (err=%d)\n", ret);
		return ret;
	}
#endif
	/* probe the LPC so we get the GPIO_BASE set up correctly */
	ret = uclass_first_device_err(UCLASS_LPC, &dev);
	if (ret && ret != -ENODEV) {
		log_debug("lpc probe failed\n");
		return ret;
	}

	ret = dram_init();
	if (ret) {
		log_debug("dram_init() failed (err=%d)\n", ret);
		return ret;
	}
	log_debug("mrc\n");
	if (IS_ENABLED(CONFIG_ENABLE_MRC_CACHE)) {
		ret = mrccache_spl_save();
		if (ret)
			log_debug("Failed to write to mrccache (err=%d)\n",
				  ret);
	}

#ifndef CONFIG_SYS_COREBOOT
<<<<<<< HEAD
	log_debug("bss\n");
	debug("BSS clear from %lx to %lx len %lx\n", (ulong)__bss_start,
	      (ulong)__bss_end, (ulong)__bss_end - (ulong)__bss_start);
	memset(__bss_start, 0, (ulong)__bss_end - (ulong)__bss_start);
=======
	debug("BSS clear from %lx to %lx len %lx\n", (ulong)&__bss_start,
	      (ulong)&__bss_end, (ulong)&__bss_end - (ulong)&__bss_start);
	memset(&__bss_start, 0, (ulong)&__bss_end - (ulong)&__bss_start);
>>>>>>> 976fb2ff
# ifndef CONFIG_TPL

	/* TODO(sjg@chromium.org): Consider calling cpu_init_r() here */
	ret = interrupt_init();
	if (ret) {
		debug("%s: interrupt_init() failed\n", __func__);
		return ret;
	}

	/*
	 * The stack grows down from ptr. Put the global data at ptr. This
	 * will only be used for SPL. Once SPL loads U-Boot proper it will
	 * set up its own stack.
	 */
	gd->new_gd = (struct global_data *)ptr;
	memcpy(gd->new_gd, gd, sizeof(*gd));

	log_debug("logging\n");
	/*
	 * Make sure logging is disabled when we switch, since the log system
	 * list head will move
	 */
	gd->new_gd->flags &= ~GD_FLG_LOG_READY;
	arch_setup_gd(gd->new_gd);
	gd->start_addr_sp = (ulong)ptr;

	/* start up logging again, with the new list-head location */
	ret = log_init();
	if (ret) {
		log_debug("Log setup failed (err=%d)\n", ret);
		return ret;
	}

	if (_LOG_DEBUG) {
		ret = mtrr_list(mtrr_get_var_count(), MP_SELECT_BSP);
		if (ret)
			printf("mtrr_list failed\n");
	}

	/* Cache the SPI flash. Otherwise copying the code to RAM takes ages */
	ret = mtrr_add_request(MTRR_TYPE_WRBACK,
			       (1ULL << 32) - CONFIG_XIP_ROM_SIZE,
			       CONFIG_XIP_ROM_SIZE);
	if (ret) {
		debug("%s: SPI cache setup failed (err=%d)\n", __func__, ret);
		return ret;
	}
# else
	ret = syscon_get_by_driver_data(X86_SYSCON_PUNIT, &punit);
	if (ret)
		debug("Could not find PUNIT (err=%d)\n", ret);

	ret = set_max_freq();
	if (ret)
		debug("Failed to set CPU frequency (err=%d)\n", ret);
# endif
#endif
	log_debug("done\n");

	return 0;
}

void board_init_f(ulong flags)
{
	int ret;

	ret = x86_spl_init();
	if (ret) {
		printf("x86_spl_init: error %d\n", ret);
		hang();
	}
#if IS_ENABLED(CONFIG_TPL) || IS_ENABLED(CONFIG_SYS_COREBOOT)
	gd->bd = malloc(sizeof(*gd->bd));
	if (!gd->bd) {
		printf("Out of memory for bd_info size %x\n", sizeof(*gd->bd));
		hang();
	}
	board_init_r(gd, 0);
#else
	/* Uninit CAR and jump to board_init_f_r() */
	board_init_f_r_trampoline(gd->start_addr_sp);
#endif
}

void board_init_f_r(void)
{
	mtrr_commit(false);
	init_cache();
	gd->flags &= ~GD_FLG_SERIAL_READY;
	debug("cache status %d\n", dcache_status());
	board_init_r(gd, 0);
}

u32 spl_boot_device(void)
{
	return BOOT_DEVICE_SPI_MMAP;
}

int spl_start_uboot(void)
{
	return 0;
}

void spl_board_announce_boot_device(void)
{
	printf("SPI flash");
}

static int spl_board_load_image(struct spl_image_info *spl_image,
				struct spl_boot_device *bootdev)
{
	spl_image->size = CONFIG_SYS_MONITOR_LEN;
	spl_image->entry_point = CONFIG_TEXT_BASE;
	spl_image->load_addr = CONFIG_TEXT_BASE;
	spl_image->os = IH_OS_U_BOOT;
	spl_image->name = "U-Boot";

	if (!IS_ENABLED(CONFIG_SYS_COREBOOT)) {
		/* Copy U-Boot from ROM */
		memcpy((void *)spl_image->load_addr,
		       (void *)spl_get_image_pos(), spl_get_image_size());
	}

	debug("Loading to %lx\n", spl_image->load_addr);

	return 0;
}
SPL_LOAD_IMAGE_METHOD("SPI", 5, BOOT_DEVICE_SPI_MMAP, spl_board_load_image);

int spl_spi_load_image(void)
{
	return -EPERM;
}

#ifdef CONFIG_X86_RUN_64BIT
void __noreturn jump_to_image_no_args(struct spl_image_info *spl_image)
{
	int ret;

	printf("Jumping to 64-bit U-Boot: Note many features are missing\n");
	ret = cpu_jump_to_64bit_uboot(spl_image->entry_point);
	debug("ret=%d\n", ret);
	hang();
}
#endif

void spl_board_init(void)
{
#ifndef CONFIG_TPL
	preloader_console_init();
#endif
	if (IS_ENABLED(CONFIG_QEMU))
		qemu_chipset_init();

	if (CONFIG_IS_ENABLED(VIDEO)) {
		struct udevice *dev;

		/* Set up PCI video in SPL if required */
		uclass_first_device_err(UCLASS_PCI, &dev);
		uclass_first_device_err(UCLASS_VIDEO, &dev);
	}
}<|MERGE_RESOLUTION|>--- conflicted
+++ resolved
@@ -138,16 +138,9 @@
 	}
 
 #ifndef CONFIG_SYS_COREBOOT
-<<<<<<< HEAD
-	log_debug("bss\n");
 	debug("BSS clear from %lx to %lx len %lx\n", (ulong)__bss_start,
 	      (ulong)__bss_end, (ulong)__bss_end - (ulong)__bss_start);
 	memset(__bss_start, 0, (ulong)__bss_end - (ulong)__bss_start);
-=======
-	debug("BSS clear from %lx to %lx len %lx\n", (ulong)&__bss_start,
-	      (ulong)&__bss_end, (ulong)&__bss_end - (ulong)&__bss_start);
-	memset(&__bss_start, 0, (ulong)&__bss_end - (ulong)&__bss_start);
->>>>>>> 976fb2ff
 # ifndef CONFIG_TPL
 
 	/* TODO(sjg@chromium.org): Consider calling cpu_init_r() here */
