// SPDX-License-Identifier: GPL-2.0+
/*
 * Copyright (c) 2024, Linaro Ltd.
 * Author: Sam Protsenko <semen.protsenko@linaro.org>
 */

#include <efi_loader.h>
#include <env.h>
#include <init.h>
#include <mapmem.h>
#include <asm/io.h>
#include "fw.h"

/* OTP Controller base address and register offsets */
#define EXYNOS850_OTP_BASE	0x10000000
#define OTP_CHIPID0		0x4
#define OTP_CHIPID1		0x8

struct efi_fw_image fw_images[] = {
	{
		.image_type_id = E850_96_FWBL1_IMAGE_GUID,
		.fw_name = u"E850-96-FWBL1",
		.image_index = 1,
	},
	{
		.image_type_id = E850_96_EPBL_IMAGE_GUID,
		.fw_name = u"E850-96-EPBL",
		.image_index = 2,
	},
	{
		.image_type_id = E850_96_BL2_IMAGE_GUID,
		.fw_name = u"E850-96-BL2",
		.image_index = 3,
	},
	{
		.image_type_id = E850_96_BOOTLOADER_IMAGE_GUID,
		.fw_name = u"E850-96-BOOTLOADER",
		.image_index = 4,
	},
	{
		.image_type_id = E850_96_EL3_MON_IMAGE_GUID,
		.fw_name = u"E850-96-EL3-MON",
		.image_index = 5,
	},
};

struct efi_capsule_update_info update_info = {
	.dfu_string = "mmc 0="
			"fwbl1.img raw 0x0 0x18 mmcpart 1;"
			"epbl.img raw 0x18 0x98 mmcpart 1;"
			"bl2.img raw 0xb0 0x200 mmcpart 1;"
			"bootloader.img raw 0x438 0x1000 mmcpart 1;"
			"el3_mon.img raw 0x1438 0x200 mmcpart 1",
	.num_images = ARRAY_SIZE(fw_images),
	.images = fw_images,
};

int dram_init(void)
{
	return fdtdec_setup_mem_size_base();
}

int dram_init_banksize(void)
{
	return fdtdec_setup_memory_banksize();
}

<<<<<<< HEAD
=======
/* Read the unique SoC ID from OTP registers */
static u64 get_chip_id(void)
{
	void __iomem *otp_base;
	u64 val;

	otp_base = map_sysmem(EXYNOS850_OTP_BASE, 12);
	val = readl(otp_base + OTP_CHIPID0);
	val |= (u64)readl(otp_base + OTP_CHIPID1) << 32UL;
	unmap_sysmem(otp_base);

	return val;
}

static void setup_serial(void)
{
	char serial_str[17] = { 0 };
	u64 serial_num;

	if (env_get("serial#"))
		return;

	serial_num = get_chip_id();
	snprintf(serial_str, sizeof(serial_str), "%016llx", serial_num);
	env_set("serial#", serial_str);
}

int board_init(void)
{
	return 0;
}

>>>>>>> f83f2397
int board_late_init(void)
{
	int err;

	setup_serial();

	/*
	 * Do this in board_late_init() to make sure MMC is not probed before
	 * efi_init_early().
	 */
	err = load_ldfw();
	if (err)
		printf("ERROR: LDFW loading failed (%d)\n", err);

	return 0;
}<|MERGE_RESOLUTION|>--- conflicted
+++ resolved
@@ -65,8 +65,6 @@
 	return fdtdec_setup_memory_banksize();
 }
 
-<<<<<<< HEAD
-=======
 /* Read the unique SoC ID from OTP registers */
 static u64 get_chip_id(void)
 {
@@ -94,12 +92,6 @@
 	env_set("serial#", serial_str);
 }
 
-int board_init(void)
-{
-	return 0;
-}
-
->>>>>>> f83f2397
 int board_late_init(void)
 {
 	int err;
