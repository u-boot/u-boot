--- conflicted
+++ resolved
@@ -116,7 +116,6 @@
 #if CONFIG_IS_ENABLED(LOAD_FIT)
 int board_fit_config_name_match(const char *name)
 {
-<<<<<<< HEAD
 	const char *product_id;
 	u8 version;
 
@@ -140,10 +139,6 @@
 			return 0;
 	} else if (!strncmp(product_id, "MARS", 4) &&
 		   !strcmp(name, "jh7110-milkv-mars")) {
-=======
-	if (!strcmp(name, "starfive/jh7110-deepcomputing-fml13v01") &&
-	    !strncmp(get_product_id_from_eeprom(), "FML13V01", 8)) {
->>>>>>> 5ac699ef
 		return 0;
 	} else if (!strcmp(name, "starfive/jh7110-milkv-mars") &&
 		   !strncmp(get_product_id_from_eeprom(), "MARS", 4)) {
