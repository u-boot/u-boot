--- conflicted
+++ resolved
@@ -5,9 +5,4 @@
 #
 
 obj-y	:= board.o
-<<<<<<< HEAD
-obj-$(CONFIG_CMD_VERSAL)	+= cmds.o
-obj-y	+= ../common/board.o
-=======
-obj-$(CONFIG_CMD_VERSAL)	+= cmds.o
->>>>>>> e93ed120
+obj-$(CONFIG_CMD_VERSAL)	+= cmds.o