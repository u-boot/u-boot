--- conflicted
+++ resolved
@@ -6,17 +6,7 @@
 #
 
 obj-y	:= board.o
-<<<<<<< HEAD
-obj-$(CONFIG_SPL_BUILD)	+= ps7_init.o
-
-ifneq ($(wildcard ps7_init.h),)
-ifeq ($(CONFIG_SPL_BUILD),y)
-$(shell touch xil_io.h)
-endif
-endif
-=======
 
 # Please copy ps7_init.c/h from hw project to this directory
 obj-$(CONFIG_SPL_BUILD) += \
-		$(if $(wildcard $(srctree)/$(src)/ps7_init.c), ps7_init.o)
->>>>>>> 524123a7
+		$(if $(wildcard $(srctree)/$(src)/ps7_init.c), ps7_init.o)