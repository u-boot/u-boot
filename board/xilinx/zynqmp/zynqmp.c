--- conflicted
+++ resolved
@@ -16,11 +16,8 @@
 #include <asm/io.h>
 #include <usb.h>
 #include <dwc3-uboot.h>
-<<<<<<< HEAD
 #include <zynqmppl.h>
-=======
 #include <i2c.h>
->>>>>>> 19ce924f
 
 DECLARE_GLOBAL_DATA_PTR;
 
@@ -316,10 +313,17 @@
 
 int board_late_init(void)
 {
-	u32 reg = 0;
+	u32 ver, reg = 0;
 	u8 bootmode;
-<<<<<<< HEAD
-	u32 ver = zynqmp_get_silicon_version();
+	const char *mode;
+	char *new_targets;
+
+	if (!(gd->flags & GD_FLG_ENV_DEFAULT)) {
+		debug("Saved variables - Skipping\n");
+		return 0;
+	}
+
+	ver = zynqmp_get_silicon_version();
 
 	switch (ver) {
 	case ZYNQMP_CSU_VERSION_VELOCE:
@@ -331,14 +335,6 @@
 	case ZYNQMP_CSU_VERSION_QEMU:
 	default:
 		setenv("setup", "setenv partid 0");
-=======
-	const char *mode;
-	char *new_targets;
-
-	if (!(gd->flags & GD_FLG_ENV_DEFAULT)) {
-		debug("Saved variables - Skipping\n");
-		return 0;
->>>>>>> 19ce924f
 	}
 
 	reg = readl(&crlapb_base->boot_mode);
@@ -349,31 +345,38 @@
 	case JTAG_MODE:
 		puts("JTAG_MODE\n");
 		mode = "pxe dhcp";
+		setenv("modeboot", "jtagboot");
 		break;
 	case QSPI_MODE_24BIT:
 	case QSPI_MODE_32BIT:
 		mode = "qspi0";
 		puts("QSPI_MODE\n");
+		setenv("modeboot", "qspiboot");
 		break;
 	case EMMC_MODE:
 		puts("EMMC_MODE\n");
 		mode = "mmc0";
+		setenv("modeboot", "sdboot");
 		break;
 	case SD_MODE:
 		puts("SD_MODE\n");
 		mode = "mmc0";
+		setenv("modeboot", "sdboot");
 		break;
 	case SD_MODE1:
 		puts("SD_MODE1\n");
 #if defined(CONFIG_ZYNQ_SDHCI0) && defined(CONFIG_ZYNQ_SDHCI1)
 		mode = "mmc1";
+		setenv("sdbootdev", "1");
 #else
 		mode = "mmc0";
 #endif
+		setenv("modeboot", "sdboot");
 		break;
 	case NAND_MODE:
 		puts("NAND_MODE\n");
 		mode = "nand0";
+		setenv("modeboot", "nandboot");
 		break;
 	default:
 		mode = "";
