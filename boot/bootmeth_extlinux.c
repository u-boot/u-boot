// SPDX-License-Identifier: GPL-2.0+
/*
 * Bootmethod for extlinux boot from a block device
 *
 * Copyright 2021 Google LLC
 * Written by Simon Glass <sjg@chromium.org>
 */

#define LOG_CATEGORY UCLASS_BOOTSTD

#include <asm/cache.h>
#include <bootdev.h>
#include <bootflow.h>
#include <bootmeth.h>
#include <bootstd.h>
#include <command.h>
#include <dm.h>
#include <extlinux.h>
#include <fs.h>
#include <malloc.h>
#include <mapmem.h>
#include <mmc.h>
#include <pxe_utils.h>

struct extlinux_plat {
	bool use_fallback;
};

enum extlinux_option_type {
	EO_FALLBACK,
	EO_INVALID
};

struct extlinux_option {
	char *name;
	enum extlinux_option_type option;
};

static const struct extlinux_option options[] = {
	{"fallback", EO_FALLBACK},
	{NULL, EO_INVALID}
};

static enum extlinux_option_type get_option(const char *option)
{
	int i = 0;

	while (options[i].name) {
		if (!strcmp(options[i].name, option))
			return options[i].option;

		i++;
	}

	return EO_INVALID;
};

static int extlinux_get_state_desc(struct udevice *dev, char *buf, int maxsize)
{
	if (IS_ENABLED(CONFIG_SANDBOX)) {
		int len;

		len = snprintf(buf, maxsize, "OK");

		return len + 1 < maxsize ? 0 : -ENOSPC;
	}

	return 0;
}

static int extlinux_getfile(struct pxe_context *ctx, const char *file_path,
			    char *file_addr, enum bootflow_img_t type,
			    ulong *sizep)
{
	struct extlinux_info *info = ctx->userdata;
	ulong addr;
	int ret;

	addr = simple_strtoul(file_addr, NULL, 16);

	/* Allow up to 1GB */
	*sizep = 1 << 30;
	ret = bootmeth_read_file(info->dev, info->bflow, file_path, addr,
				 type, sizep);
	if (ret)
		return log_msg_ret("read", ret);

	return 0;
}

static int extlinux_check(struct udevice *dev, struct bootflow_iter *iter)
{
	int ret;

	/* This only works on block devices */
	ret = bootflow_iter_check_blk(iter);
	if (ret)
		return log_msg_ret("blk", ret);

	return 0;
}

/**
 * extlinux_fill_info() - Decode the extlinux file to find out its info
 *
 * @bflow: Bootflow to process
 * @return 0 if OK, -ve on error
 */
static int extlinux_fill_info(struct bootflow *bflow)
{
	struct membuff mb;
	char line[200];
	char *data;
	int len;

	log_debug("parsing bflow file size %x\n", bflow->size);
	membuff_init(&mb, bflow->buf, bflow->size);
	membuff_putraw(&mb, bflow->size, true, &data);
	while (len = membuff_readline(&mb, line, sizeof(line) - 1, ' ', true), len) {
		char *tok, *p = line;

		tok = strsep(&p, " ");
		if (p) {
			if (!strcmp("label", tok)) {
				bflow->os_name = strdup(p);
				if (!bflow->os_name)
					return log_msg_ret("os", -ENOMEM);
			}
		}
	}

	return 0;
}

static int extlinux_read_bootflow(struct udevice *dev, struct bootflow *bflow)
{
	struct blk_desc *desc;
	const char *const *prefixes;
	struct udevice *bootstd;
	const char *prefix;
	loff_t size;
	int ret, i;

	ret = uclass_first_device_err(UCLASS_BOOTSTD, &bootstd);
	if (ret)
		return log_msg_ret("std", ret);

	/* If a block device, we require a partition table */
	if (bflow->blk && !bflow->part)
		return -ENOENT;

	prefixes = bootstd_get_prefixes(bootstd);
	i = 0;
	desc = bflow->blk ? dev_get_uclass_plat(bflow->blk) : NULL;
	do {
		prefix = prefixes ? prefixes[i] : NULL;

		ret = bootmeth_try_file(bflow, desc, prefix, EXTLINUX_FNAME);
	} while (ret && prefixes && prefixes[++i]);
	if (ret)
		return log_msg_ret("try", ret);
	size = bflow->size;

<<<<<<< HEAD
	ret = bootmeth_alloc_file(bflow, 0x10000, ARCH_DMA_MINALIGN);
=======
	ret = bootmeth_alloc_file(bflow, 0x10000, 1, BFI_EXTLINUX_CFG);
>>>>>>> a3d0fadc
	if (ret)
		return log_msg_ret("read", ret);

	ret = extlinux_fill_info(bflow);
	if (ret)
		return log_msg_ret("inf", ret);

	return 0;
}

static int extlinux_boot(struct udevice *dev, struct bootflow *bflow)
{
	struct cmd_tbl cmdtp = {};	/* dummy */
	struct pxe_context ctx;
	struct extlinux_info info;
	struct extlinux_plat *plat;
	ulong addr;
	int ret;

	addr = map_to_sysmem(bflow->buf);
	info.dev = dev;
	info.bflow = bflow;

	plat = dev_get_plat(dev);

	ret = pxe_setup_ctx(&ctx, &cmdtp, extlinux_getfile, &info, true,
			    bflow->fname, false, plat->use_fallback);
	if (ret)
		return log_msg_ret("ctx", -EINVAL);

	ret = pxe_process(&ctx, addr, false);
	if (ret)
		return log_msg_ret("bread", -EINVAL);

	return 0;
}

static int extlinux_set_property(struct udevice *dev, const char *property, const char *value)
{
	struct extlinux_plat *plat;
	static enum extlinux_option_type option;

	plat = dev_get_plat(dev);

	option = get_option(property);
	if (option == EO_INVALID) {
		printf("Invalid option\n");
		return -EINVAL;
	}

	switch (option) {
	case EO_FALLBACK:
		if (!strcmp(value, "1")) {
			plat->use_fallback = true;
		} else if (!strcmp(value, "0")) {
			plat->use_fallback = false;
		} else {
			printf("Unexpected value '%s'\n", value);
			return -EINVAL;
		}
		break;
	default:
		printf("Unrecognised property '%s'\n", property);
		return -EINVAL;
	}

	return 0;
}

static int extlinux_bootmeth_bind(struct udevice *dev)
{
	struct bootmeth_uc_plat *plat = dev_get_uclass_plat(dev);

	plat->desc = IS_ENABLED(CONFIG_BOOTSTD_FULL) ?
		"Extlinux boot from a block device" : "extlinux";

	return 0;
}

static struct bootmeth_ops extlinux_bootmeth_ops = {
	.get_state_desc	= extlinux_get_state_desc,
	.check		= extlinux_check,
	.read_bootflow	= extlinux_read_bootflow,
	.read_file	= bootmeth_common_read_file,
	.boot		= extlinux_boot,
	.set_property	= extlinux_set_property,
};

static const struct udevice_id extlinux_bootmeth_ids[] = {
	{ .compatible = "u-boot,extlinux" },
	{ }
};

/* Put a number before 'extlinux' to provide a default ordering */
U_BOOT_DRIVER(bootmeth_1extlinux) = {
	.name		= "bootmeth_extlinux",
	.id		= UCLASS_BOOTMETH,
	.of_match	= extlinux_bootmeth_ids,
	.ops		= &extlinux_bootmeth_ops,
	.bind		= extlinux_bootmeth_bind,
	.plat_auto	= sizeof(struct extlinux_plat)
};<|MERGE_RESOLUTION|>--- conflicted
+++ resolved
@@ -161,11 +161,8 @@
 		return log_msg_ret("try", ret);
 	size = bflow->size;
 
-<<<<<<< HEAD
-	ret = bootmeth_alloc_file(bflow, 0x10000, ARCH_DMA_MINALIGN);
-=======
-	ret = bootmeth_alloc_file(bflow, 0x10000, 1, BFI_EXTLINUX_CFG);
->>>>>>> a3d0fadc
+	ret = bootmeth_alloc_file(bflow, 0x10000, ARCH_DMA_MINALIGN,
+				  BFI_EXTLINUX_CFG);
 	if (ret)
 		return log_msg_ret("read", ret);
 
