# SPDX-License-Identifier: GPL-2.0+
#
# Copyright (C) 2020 Dario Binacchi <dariobin@libero.it>
#

config CLK_TI_OMAP2PLUS
	bool
	depends on CLK
	select REGMAP
	help
	  Common clock functions used in some TI clock drivers.

config CLK_TI_OMAP4_CM
	bool "TI OMAP4 clock manager driver"
	depends on CLK && ARCH_OMAP2PLUS
	default y
	help
	  This enables the OMAP4 clock manager (CM) stub driver.

config CLK_TI_AM3_DPLL
	bool "TI AM33XX Digital Phase-Locked Loop (DPLL) clock drivers"
	depends on CLK && OF_CONTROL && ARCH_OMAP2PLUS
	select CLK_TI_OMAP2PLUS
	help
	  This enables the DPLL clock drivers support on AM33XX SoCs. The DPLL
	  provides all interface clocks and functional clocks to the processor.

config CLK_TI_CTRL
	bool "TI OMAP4 clock controller"
	depends on CLK && OF_CONTROL && ARCH_OMAP2PLUS
	help
	  This enables the clock controller driver support on TI's SoCs.

config CLK_TI_DIVIDER
	bool "TI divider clock driver"
<<<<<<< HEAD
	depends on CLK && OF_CONTROL && CLK_CCF && ARCH_OMAP2PLUS
=======
	depends on CLK && OF_CONTROL && CLK_CCF
	select CLK_TI_OMAP2PLUS
>>>>>>> f75f8397
	help
	  This enables the divider clock driver support on TI's SoCs.

config CLK_TI_GATE
	bool "TI gate clock driver"
<<<<<<< HEAD
	depends on CLK && OF_CONTROL && ARCH_OMAP2PLUS
=======
	depends on CLK && OF_CONTROL
	select CLK_TI_OMAP2PLUS
>>>>>>> f75f8397
	help
	  This enables the gate clock driver support on TI's SoCs.

config CLK_TI_MUX
	bool "TI mux clock driver"
<<<<<<< HEAD
	depends on CLK && OF_CONTROL && CLK_CCF && ARCH_OMAP2PLUS
=======
	depends on CLK && OF_CONTROL && CLK_CCF
	select CLK_TI_OMAP2PLUS
>>>>>>> f75f8397
	help
	  This enables the mux clock driver support on TI's SoCs.

config CLK_TI_SCI
	bool "TI System Control Interface (TI SCI) clock driver"
	depends on CLK && TI_SCI_PROTOCOL && OF_CONTROL
	help
	  This enables the clock driver support over TI System Control Interface
	  available on some new TI's SoCs. If you wish to use clock resources
	  managed by the TI System Controller, say Y here. Otherwise, say N.

config CLK_K3_PLL
	bool "PLL clock support for K3 SoC family of devices"
	depends on CLK && LIB_RATIONAL
	help
	  Enables PLL clock support for K3 SoC family of devices.

config SPL_CLK_K3_PLL
	bool "PLL clock support for K3 SoC family of devices in SPL"
	depends on CLK && LIB_RATIONAL && SPL
	help
	  Enables PLL clock support for K3 SoC family of devices.

config CLK_K3
	bool "Clock support for K3 SoC family of devices"
	depends on CLK
	help
	  Enables the clock translation layer from DT to device clocks.

config SPL_CLK_K3
	bool "Clock support for K3 SoC family of devices in SPL"
	depends on CLK && SPL
	help
	  Enables the clock translation layer from DT to device clocks.<|MERGE_RESOLUTION|>--- conflicted
+++ resolved
@@ -33,34 +33,22 @@
 
 config CLK_TI_DIVIDER
 	bool "TI divider clock driver"
-<<<<<<< HEAD
 	depends on CLK && OF_CONTROL && CLK_CCF && ARCH_OMAP2PLUS
-=======
-	depends on CLK && OF_CONTROL && CLK_CCF
 	select CLK_TI_OMAP2PLUS
->>>>>>> f75f8397
 	help
 	  This enables the divider clock driver support on TI's SoCs.
 
 config CLK_TI_GATE
 	bool "TI gate clock driver"
-<<<<<<< HEAD
 	depends on CLK && OF_CONTROL && ARCH_OMAP2PLUS
-=======
-	depends on CLK && OF_CONTROL
 	select CLK_TI_OMAP2PLUS
->>>>>>> f75f8397
 	help
 	  This enables the gate clock driver support on TI's SoCs.
 
 config CLK_TI_MUX
 	bool "TI mux clock driver"
-<<<<<<< HEAD
 	depends on CLK && OF_CONTROL && CLK_CCF && ARCH_OMAP2PLUS
-=======
-	depends on CLK && OF_CONTROL && CLK_CCF
 	select CLK_TI_OMAP2PLUS
->>>>>>> f75f8397
 	help
 	  This enables the mux clock driver support on TI's SoCs.
 
