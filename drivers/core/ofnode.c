--- conflicted
+++ resolved
@@ -451,11 +451,7 @@
 		return offset_to_ofnode(fdt_path_offset(gd->fdt_blob, path));
 }
 
-<<<<<<< HEAD
-const char *ofnode_read_chosen_string(const char *name)
-=======
 const void *ofnode_read_chosen_prop(const char *propname, int *sizep)
->>>>>>> e93ed120
 {
 	ofnode chosen_node;
 
@@ -473,35 +469,9 @@
 {
 	const char *prop;
 
-<<<<<<< HEAD
-	prop = ofnode_read_chosen_string(name);
+	prop = ofnode_read_chosen_prop(name, NULL);
 	if (!prop)
 		return ofnode_null();
-
-	return ofnode_path(prop);
-}
-
-const void *ofnode_read_aliases_prop(const char *propname, int *sizep)
-{
-	ofnode node;
-
-	node = ofnode_path("/aliases");
-
-	return ofnode_read_prop(node, propname, sizep);
-}
-
-ofnode ofnode_get_aliases_node(const char *name)
-{
-	const char *prop;
-
-	prop = ofnode_read_aliases_prop(name, NULL);
-=======
-	prop = ofnode_read_chosen_prop(name, NULL);
->>>>>>> e93ed120
-	if (!prop)
-		return ofnode_null();
-
-	debug("%s: node_path: %s\n", __func__, prop);
 
 	return ofnode_path(prop);
 }
