--- conflicted
+++ resolved
@@ -131,98 +131,13 @@
 	return fpga_load(devnum, dataptr, swapsize, bstype);
 }
 
-<<<<<<< HEAD
-#ifdef CONFIG_FPGA_LOADFS
-int xilinx_fsload(Xilinx_desc *desc, const void *buf, size_t bsize,
-		   fpga_fs_info *fpga_fsinfo)
-{
-	int ret_val = FPGA_FAIL;	/* assume a failure */
-
-	if (!xilinx_validate(desc, (char *)__func__)) {
-		printf("%s: Invalid device descriptor\n", __func__);
-	} else {
-		switch (desc->family) {
-		case xilinx_zynq:
-#if defined(CONFIG_FPGA_ZYNQPL)
-			PRINTF("%s: Launching the Zynq PL Loader...\n",
-			       __func__);
-			ret_val = zynq_fsload(desc, buf, bsize,
-					       fpga_fsinfo);
-#else
-			printf("%s: No support for Zynq devices.\n",
-			       __func__);
-#endif
-			break;
-
-		default:
-			printf("%s: Unsupported family type, %d\n",
-			       __func__, desc->family);
-		}
-	}
-	return ret_val;
-}
-#endif
-
-int xilinx_load(Xilinx_desc *desc, const void *buf, size_t bsize,
-=======
 int xilinx_load(xilinx_desc *desc, const void *buf, size_t bsize,
->>>>>>> 524123a7
 		bitstream_type bstype)
 {
 	if (!xilinx_validate (desc, (char *)__FUNCTION__)) {
 		printf ("%s: Invalid device descriptor\n", __FUNCTION__);
-<<<<<<< HEAD
-	} else
-		switch (desc->family) {
-		case Xilinx_Spartan2:
-#if defined(CONFIG_FPGA_SPARTAN2)
-			PRINTF ("%s: Launching the Spartan-II Loader...\n",
-					__FUNCTION__);
-			ret_val = Spartan2_load (desc, buf, bsize);
-#else
-			printf ("%s: No support for Spartan-II devices.\n",
-					__FUNCTION__);
-#endif
-			break;
-		case Xilinx_Spartan3:
-#if defined(CONFIG_FPGA_SPARTAN3)
-			PRINTF ("%s: Launching the Spartan-III Loader...\n",
-					__FUNCTION__);
-			ret_val = Spartan3_load (desc, buf, bsize);
-#else
-			printf ("%s: No support for Spartan-III devices.\n",
-					__FUNCTION__);
-#endif
-			break;
-		case Xilinx_Virtex2:
-#if defined(CONFIG_FPGA_VIRTEX2)
-			PRINTF ("%s: Launching the Virtex-II Loader...\n",
-					__FUNCTION__);
-			ret_val = Virtex2_load (desc, buf, bsize);
-#else
-			printf ("%s: No support for Virtex-II devices.\n",
-					__FUNCTION__);
-#endif
-			break;
-		case xilinx_zynq:
-#if defined(CONFIG_FPGA_ZYNQPL)
-			PRINTF("%s: Launching the Zynq PL Loader...\n",
-			       __func__);
-			ret_val = zynq_load(desc, buf, bsize, bstype);
-#else
-			printf("%s: No support for Zynq devices.\n",
-			       __func__);
-#endif
-			break;
-
-		default:
-			printf ("%s: Unsupported family type, %d\n",
-					__FUNCTION__, desc->family);
-		}
-=======
-		return FPGA_FAIL;
-	}
->>>>>>> 524123a7
+		return FPGA_FAIL;
+	}
 
 	return desc->operations->load(desc, buf, bsize, bstype);
 }
