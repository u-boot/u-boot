--- conflicted
+++ resolved
@@ -89,20 +89,18 @@
 	help
 	  Say yes here to support Vybrid vf610 GPIOs.
 
-<<<<<<< HEAD
+config PIC32_GPIO
+	bool "Microchip PIC32 GPIO driver"
+	depends on DM_GPIO && MACH_PIC32
+	default y
+	help
+	  Say yes here to support Microchip PIC32 GPIOs.
+
 config ZYNQ_GPIO
 	bool "Zynq GPIO driver"
 	depends on DM_GPIO && (ARCH_ZYNQ || ARCH_ZYNQMP)
 	default y
 	help
 	  Supports GPIO access on Zynq SoC.
-=======
-config PIC32_GPIO
-	bool "Microchip PIC32 GPIO driver"
-	depends on DM_GPIO && MACH_PIC32
-	default y
-	help
-	  Say yes here to support Microchip PIC32 GPIOs.
->>>>>>> df61a74e
 
 endmenu