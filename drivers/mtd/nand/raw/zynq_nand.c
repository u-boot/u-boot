--- conflicted
+++ resolved
@@ -1280,11 +1280,7 @@
 };
 
 U_BOOT_DRIVER(zynq_nand) = {
-<<<<<<< HEAD
-	.name = "zynq-nand",
-=======
 	.name = "zynq_nand",
->>>>>>> e93ed120
 	.id = UCLASS_MTD,
 	.of_match = zynq_nand_dt_ids,
 	.probe = zynq_nand_probe,
