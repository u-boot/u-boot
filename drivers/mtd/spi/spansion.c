/*
 * Copyright (C) 2009 Freescale Semiconductor, Inc.
 *
 * Author: Mingkai Hu (Mingkai.hu@freescale.com)
 * Based on stmicro.c by Wolfgang Denk (wd@denx.de),
 * TsiChung Liew (Tsi-Chung.Liew@freescale.com),
 * and  Jason McMullan (mcmullan@netapp.com)
 *
 * See file CREDITS for list of people who contributed to this
 * project.
 *
 * This program is free software; you can redistribute it and/or
 * modify it under the terms of the GNU General Public License as
 * published by the Free Software Foundation; either version 2 of
 * the License, or (at your option) any later version.
 *
 * This program is distributed in the hope that it will be useful,
 * but WITHOUT ANY WARRANTY; without even the implied warranty of
 * MERCHANTABILITY or FITNESS FOR A PARTICULAR PURPOSE.	 See the
 * GNU General Public License for more details.
 *
 * You should have received a copy of the GNU General Public License
 * along with this program; if not, write to the Free Software
 * Foundation, Inc., 59 Temple Place, Suite 330, Boston,
 * MA 02111-1307 USA
 */

#include <common.h>
#include <malloc.h>
#include <spi_flash.h>

#include "spi_flash_internal.h"

/* S25FLxx-specific commands */
#define CMD_S25FLXX_READ	0x03	/* Read Data Bytes */
#define CMD_S25FLXX_FAST_READ	0x0b	/* Read Data Bytes at Higher Speed */
#define CMD_S25FLXX_READID	0x90	/* Read Manufacture ID and Device ID */
#define CMD_S25FLXX_WREN	0x06	/* Write Enable */
#define CMD_S25FLXX_WRDI	0x04	/* Write Disable */
#define CMD_S25FLXX_RDSR	0x05	/* Read Status Register */
#define CMD_S25FLXX_WRSR	0x01	/* Write Status Register */
#define CMD_S25FLXX_PP		0x02	/* Page Program */
#define CMD_S25FLXX_SE		0xd8	/* Sector Erase */
#define CMD_S25FLXX_BE		0xc7	/* Bulk Erase */
#define CMD_S25FLXX_DP		0xb9	/* Deep Power-down */
#define CMD_S25FLXX_RES		0xab	/* Release from DP, and Read Signature */

#define SPSN_ID_S25FL008A	0x0213
#define SPSN_ID_S25FL016A	0x0214
#define SPSN_ID_S25FL032A	0x0215
#define SPSN_ID_S25FL064A	0x0216
#define SPSN_ID_S25FL128P	0x2018
#define SPSN_ID_S25FL129P       0x2018
#define SPSN_EXT_ID_S25FL128P_256KB	0x0300
#define SPSN_EXT_ID_S25FL128P_64KB	0x0301
<<<<<<< HEAD
#define SPSN_EXT_ID_S25FL129P_256KB     0x4d00
#define SPSN_EXT_ID_S25FL129P_64KB      0x4d01
=======
#define SPSN_EXT_ID_S25FL032P		0x4d00
>>>>>>> a2b3e717

#define SPANSION_SR_WIP		(1 << 0)	/* Write-in-Progress */

struct spansion_spi_flash_params {
	u16 idcode1;
	u16 idcode2;
	u16 page_size;
	u16 pages_per_sector;
	u16 nr_sectors;
	const char *name;
};

struct spansion_spi_flash {
	struct spi_flash flash;
	const struct spansion_spi_flash_params *params;
	unsigned addr_width;
};

static inline struct spansion_spi_flash *to_spansion_spi_flash(struct spi_flash
							     *flash)
{
	return container_of(flash, struct spansion_spi_flash, flash);
}

static const struct spansion_spi_flash_params spansion_spi_flash_table[] = {
	{
		.idcode1 = SPSN_ID_S25FL008A,
		.idcode2 = 0,
		.page_size = 256,
		.pages_per_sector = 256,
		.nr_sectors = 16,
		.name = "S25FL008A",
	},
	{
		.idcode1 = SPSN_ID_S25FL016A,
		.idcode2 = 0,
		.page_size = 256,
		.pages_per_sector = 256,
		.nr_sectors = 32,
		.name = "S25FL016A",
	},
	{
		.idcode1 = SPSN_ID_S25FL032A,
		.idcode2 = 0,
		.page_size = 256,
		.pages_per_sector = 256,
		.nr_sectors = 64,
		.name = "S25FL032A",
	},
	{
		.idcode1 = SPSN_ID_S25FL064A,
		.idcode2 = 0,
		.page_size = 256,
		.pages_per_sector = 256,
		.nr_sectors = 128,
		.name = "S25FL064A",
	},
	{
		.idcode1 = SPSN_ID_S25FL128P,
		.idcode2 = SPSN_EXT_ID_S25FL128P_64KB,
		.page_size = 256,
		.pages_per_sector = 256,
		.nr_sectors = 256,
		.name = "S25FL128P_64K",
	},
	{
		.idcode1 = SPSN_ID_S25FL128P,
		.idcode2 = SPSN_EXT_ID_S25FL128P_256KB,
		.page_size = 256,
		.pages_per_sector = 1024,
		.nr_sectors = 64,
		.name = "S25FL128P_256K",
	},
	{
<<<<<<< HEAD
		.idcode1 = SPSN_ID_S25FL129P,
		.idcode2 = SPSN_EXT_ID_S25FL129P_64KB,
		.page_size = 256,
		.pages_per_sector = 256,
#ifndef CONFIG_XILINX_PSS_QSPI_USE_DUAL_FLASH
		.nr_sectors = 256,
		.name = "S25FL129P_64K",
#else
		.nr_sectors = 512,
		.name = "S25FL129P_64Kx2",
#endif
	},
	{
		.idcode1 = SPSN_ID_S25FL129P,
		.idcode2 = SPSN_EXT_ID_S25FL129P_256KB,
		.page_size = 256,
		.pages_per_sector = 1024,
		.nr_sectors = 64,
		.name = "S25FL129P_256K",
=======
		.idcode1 = SPSN_ID_S25FL032A,
		.idcode2 = SPSN_EXT_ID_S25FL032P,
		.page_size = 256,
		.pages_per_sector = 256,
		.nr_sectors = 64,
		.name = "S25FL032P",
>>>>>>> a2b3e717
	},
};

static inline void span_addr2cmd(struct spansion_spi_flash *spsn,
			unsigned page_addr, unsigned byte_addr, u8 *cmd)
{
	/* opcode is in cmd[0] */
	if (spsn->addr_width == 4) {
		cmd[1] = page_addr >> 16;
		cmd[2] = page_addr >> 8;
		cmd[3] = page_addr;
		cmd[4] = byte_addr;
	} else {
		cmd[1] = page_addr >> 8;
		cmd[2] = page_addr;
		cmd[3] = byte_addr;
	}
}

static inline int span_cmdsz(struct spansion_spi_flash *flash)
{
	return 1 + flash->addr_width;
}

static int spansion_wait_ready(struct spi_flash *flash, unsigned long timeout)
{
	struct spi_slave *spi = flash->spi;
	unsigned long timebase;
	int ret;
	u8 status;

	timebase = get_timer(0);
	do {
		ret = spi_flash_cmd(spi, CMD_S25FLXX_RDSR, &status, sizeof(status));
		if (ret)
			return -1;

		if ((status & SPANSION_SR_WIP) == 0)
			break;

	} while (get_timer(timebase) < timeout);


	if ((status & SPANSION_SR_WIP) == 0)
		return 0;

	/* Timed out */
	return -1;
}

static int spansion_read_fast(struct spi_flash *flash,
			     u32 offset, size_t len, void *buf)
{
	struct spansion_spi_flash *spsn = to_spansion_spi_flash(flash);
	unsigned long page_addr;
	unsigned long page_size;
	u8 cmd[6];

	page_size = spsn->params->page_size;
	page_addr = offset / page_size;

	cmd[0] = CMD_READ_ARRAY_FAST;
	span_addr2cmd(spsn, page_addr, offset % page_size, cmd);
	cmd[span_cmdsz(spsn)] = 0x00;

	debug
		("READ: 0x%x => cmd = { 0x%02x 0x%02x%02x%02x%02x } len = 0x%x\n",
		 offset, cmd[0], cmd[1], cmd[2], cmd[3], cmd[4], len);

	return spi_flash_read_common(flash, cmd, span_cmdsz(spsn)+1, buf, len);
}

static int spansion_write(struct spi_flash *flash,
			 u32 offset, size_t len, const void *buf)
{
	struct spansion_spi_flash *spsn = to_spansion_spi_flash(flash);
	unsigned long page_addr;
	unsigned long byte_addr;
	unsigned long page_size;
	size_t chunk_len;
	size_t actual;
	int ret;
	u8 cmd[5];

	page_size = spsn->params->page_size;
	page_addr = offset / page_size;
	byte_addr = offset % page_size;

	ret = spi_claim_bus(flash->spi);
	if (ret) {
		debug("SF: Unable to claim SPI bus\n");
		return ret;
	}

	ret = 0;
	for (actual = 0; actual < len; actual += chunk_len) {
		chunk_len = min(len - actual, page_size - byte_addr);

		cmd[0] = CMD_S25FLXX_PP;
		span_addr2cmd(spsn, page_addr, byte_addr, cmd);

		debug
		    ("PP: 0x%p => cmd = { 0x%02x 0x%02x%02x%02x } chunk_len = %d\n",
		     buf + actual, cmd[0], cmd[1], cmd[2], cmd[3], chunk_len);

		ret = spi_flash_cmd(flash->spi, CMD_S25FLXX_WREN, NULL, 0);
		if (ret < 0) {
			debug("SF: Enabling Write failed\n");
			break;
		}

		ret = spi_flash_cmd_write(flash->spi, cmd, span_cmdsz(spsn),
					  buf + actual, chunk_len);
		if (ret < 0) {
			debug("SF: SPANSION Page Program failed\n");
			break;
		}

		ret = spansion_wait_ready(flash, SPI_FLASH_PROG_TIMEOUT);
		if (ret < 0) {
			debug("SF: SPANSION page programming timed out\n");
			break;
		}

		page_addr++;
		byte_addr = 0;
	}

	debug("SF: SPANSION: Successfully programmed %u bytes @ 0x%x\n",
	      len, offset);

	spi_release_bus(flash->spi);
	return ret;
}

int spansion_erase(struct spi_flash *flash, u32 offset, size_t len)
{
	struct spansion_spi_flash *spsn = to_spansion_spi_flash(flash);
	unsigned long sector_size;
	size_t actual;
	int ret;
	u8 cmd[5];

	/*
	 * This function currently uses sector erase only.
	 * probably speed things up by using bulk erase
	 * when possible.
	 */

	sector_size = spsn->params->page_size * spsn->params->pages_per_sector;

	if (offset % sector_size || len % sector_size) {
		debug("SF: Erase offset/length not multiple of sector size\n");
		return -1;
	}

	cmd[0] = CMD_S25FLXX_SE;

	ret = spi_claim_bus(flash->spi);
	if (ret) {
		debug("SF: Unable to claim SPI bus\n");
		return ret;
	}

	ret = 0;
<<<<<<< HEAD
	for (actual = 0; actual < len; actual++) {
		unsigned page_addr;

		page_addr = offset / spsn->params->page_size;
		span_addr2cmd(spsn, page_addr, 0, cmd);

		offset += sector_size;
=======
	for (actual = 0; actual < len; actual += sector_size) {
		cmd[1] = (offset + actual) >> 16;
>>>>>>> a2b3e717

		ret = spi_flash_cmd(flash->spi, CMD_S25FLXX_WREN, NULL, 0);
		if (ret < 0) {
			debug("SF: Enabling Write failed\n");
			break;
		}

		ret = spi_flash_cmd_write(flash->spi, cmd,
					span_cmdsz(spsn), NULL, 0);
		if (ret < 0) {
			debug("SF: SPANSION page erase failed\n");
			break;
		}

		/* Up to 2 seconds */
		ret = spansion_wait_ready(flash, SPI_FLASH_PAGE_ERASE_TIMEOUT);
		if (ret < 0) {
			debug("SF: SPANSION page erase timed out\n");
			break;
		}
	}

	debug("SF: SPANSION: Successfully erased %u bytes @ 0x%x\n",
	      len, offset);

	spi_release_bus(flash->spi);
	return ret;
}

struct spi_flash *spi_flash_probe_spansion(struct spi_slave *spi, u8 *idcode)
{
	const struct spansion_spi_flash_params *params;
	struct spansion_spi_flash *spsn;
	unsigned int i;
	unsigned short jedec, ext_jedec;

	jedec = idcode[1] << 8 | idcode[2];
	ext_jedec = idcode[3] << 8 | idcode[4];

	for (i = 0; i < ARRAY_SIZE(spansion_spi_flash_table); i++) {
		params = &spansion_spi_flash_table[i];
		if (params->idcode1 == jedec) {
			if (params->idcode2 == ext_jedec)
				break;
		}
	}

	if (i == ARRAY_SIZE(spansion_spi_flash_table)) {
		debug("SF: Unsupported SPANSION ID %04x %04x\n", jedec, ext_jedec);
		return NULL;
	}

	spsn = malloc(sizeof(struct spansion_spi_flash));
	if (!spsn) {
		debug("SF: Failed to allocate memory\n");
		return NULL;
	}

	spsn->params = params;
	spsn->flash.spi = spi;
	spsn->flash.name = params->name;

	spsn->flash.write = spansion_write;
	spsn->flash.erase = spansion_erase;
	spsn->flash.read = spansion_read_fast;
	spsn->flash.size = params->page_size * params->pages_per_sector
	    * params->nr_sectors;

	/* increase addr width by +1, if > 16MB flash */
	if (spsn->flash.size > 0x1000000)
		spsn->addr_width = 4;
	else
		spsn->addr_width = 3;

	printf("SF: Detected %s with page size %u, total ",
	       params->name, params->page_size);
	print_size(spsn->flash.size, "\n");

	return &spsn->flash;
}<|MERGE_RESOLUTION|>--- conflicted
+++ resolved
@@ -53,12 +53,9 @@
 #define SPSN_ID_S25FL129P       0x2018
 #define SPSN_EXT_ID_S25FL128P_256KB	0x0300
 #define SPSN_EXT_ID_S25FL128P_64KB	0x0301
-<<<<<<< HEAD
 #define SPSN_EXT_ID_S25FL129P_256KB     0x4d00
 #define SPSN_EXT_ID_S25FL129P_64KB      0x4d01
-=======
 #define SPSN_EXT_ID_S25FL032P		0x4d00
->>>>>>> a2b3e717
 
 #define SPANSION_SR_WIP		(1 << 0)	/* Write-in-Progress */
 
@@ -133,7 +130,6 @@
 		.name = "S25FL128P_256K",
 	},
 	{
-<<<<<<< HEAD
 		.idcode1 = SPSN_ID_S25FL129P,
 		.idcode2 = SPSN_EXT_ID_S25FL129P_64KB,
 		.page_size = 256,
@@ -153,14 +149,14 @@
 		.pages_per_sector = 1024,
 		.nr_sectors = 64,
 		.name = "S25FL129P_256K",
-=======
+	},
+	{
 		.idcode1 = SPSN_ID_S25FL032A,
 		.idcode2 = SPSN_EXT_ID_S25FL032P,
 		.page_size = 256,
 		.pages_per_sector = 256,
 		.nr_sectors = 64,
 		.name = "S25FL032P",
->>>>>>> a2b3e717
 	},
 };
 
@@ -326,18 +322,8 @@
 	}
 
 	ret = 0;
-<<<<<<< HEAD
-	for (actual = 0; actual < len; actual++) {
-		unsigned page_addr;
-
-		page_addr = offset / spsn->params->page_size;
-		span_addr2cmd(spsn, page_addr, 0, cmd);
-
-		offset += sector_size;
-=======
 	for (actual = 0; actual < len; actual += sector_size) {
 		cmd[1] = (offset + actual) >> 16;
->>>>>>> a2b3e717
 
 		ret = spi_flash_cmd(flash->spi, CMD_S25FLXX_WREN, NULL, 0);
 		if (ret < 0) {
