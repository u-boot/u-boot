--- conflicted
+++ resolved
@@ -24,14 +24,6 @@
 #define CMD_W25_DP		0xb9	/* Deep Power-down */
 #define CMD_W25_RES		0xab	/* Release from DP, and Read Signature */
 
-<<<<<<< HEAD
-#define WINBOND_ID_W25X16		0x3015
-#define WINBOND_ID_W25X32		0x3016
-#define WINBOND_ID_W25X64		0x3017
-#define WINBOND_ID_W25Q64DW             0x6017
-
-=======
->>>>>>> a2b3e717
 #define WINBOND_SR_WIP		(1 << 0)	/* Write-in-Progress */
 
 struct winbond_spi_flash_params {
@@ -83,8 +75,39 @@
 		.name			= "W25X64",
 	},
 	{
-<<<<<<< HEAD
-		.id                     = WINBOND_ID_W25Q64DW,
+		.id			= 0x4015,
+		.l2_page_size		= 8,
+		.pages_per_sector	= 16,
+		.sectors_per_block	= 16,
+		.nr_blocks		= 32,
+		.name			= "W25Q16",
+	},
+	{
+		.id			= 0x4016,
+		.l2_page_size		= 8,
+		.pages_per_sector	= 16,
+		.sectors_per_block	= 16,
+		.nr_blocks		= 64,
+		.name			= "W25Q32",
+	},
+	{
+		.id			= 0x4017,
+		.l2_page_size		= 8,
+		.pages_per_sector	= 16,
+		.sectors_per_block	= 16,
+		.nr_blocks		= 128,
+		.name			= "W25Q64",
+	},
+	{
+		.id			= 0x4018,
+		.l2_page_size		= 8,
+		.pages_per_sector	= 16,
+		.sectors_per_block	= 16,
+		.nr_blocks		= 256,
+		.name			= "W25Q128",
+	},
+	{
+		.id                     = 0x6017,
 		.l2_page_size           = 8,
 		.pages_per_sector       = 16,
 		.sectors_per_block      = 16,
@@ -95,39 +118,7 @@
 		.nr_blocks              = 128,
 		.name                   = "W25Q64DW",
 #endif
-=======
-		.id			= 0x4015,
-		.l2_page_size		= 8,
-		.pages_per_sector	= 16,
-		.sectors_per_block	= 16,
-		.nr_blocks		= 32,
-		.name			= "W25Q16",
-	},
-	{
-		.id			= 0x4016,
-		.l2_page_size		= 8,
-		.pages_per_sector	= 16,
-		.sectors_per_block	= 16,
-		.nr_blocks		= 64,
-		.name			= "W25Q32",
-	},
-	{
-		.id			= 0x4017,
-		.l2_page_size		= 8,
-		.pages_per_sector	= 16,
-		.sectors_per_block	= 16,
-		.nr_blocks		= 128,
-		.name			= "W25Q64",
-	},
-	{
-		.id			= 0x4018,
-		.l2_page_size		= 8,
-		.pages_per_sector	= 16,
-		.sectors_per_block	= 16,
-		.nr_blocks		= 256,
-		.name			= "W25Q128",
->>>>>>> a2b3e717
-	},
+	}
 };
 
 static int winbond_wait_ready(struct spi_flash *flash, unsigned long timeout)
