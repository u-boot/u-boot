// SPDX-License-Identifier: GPL-2.0
/*
 * TI PHY drivers
 *
 */
#include <common.h>
#include <log.h>
#include <phy.h>
#include <dm/devres.h>
#include <linux/bitops.h>
#include <linux/compat.h>
#include <malloc.h>

#include <dm.h>
#include <dt-bindings/net/ti-dp83867.h>

#include "ti_phy_init.h"

/* TI DP83867 */
#define DP83867_DEVADDR		0x1f

#define MII_DP83867_PHYCTRL	0x10
#define MII_DP83867_MICR	0x12
#define MII_DP83867_CFG2	0x14
#define MII_DP83867_BISCR	0x16
#define DP83867_CTRL		0x1f

/* Extended Registers */
#define DP83867_CFG4		0x0031
#define DP83867_RGMIICTL	0x0032
#define DP83867_STRAP_STS1	0x006E
#define DP83867_STRAP_STS2	0x006f
#define DP83867_RGMIIDCTL	0x0086
#define DP83867_IO_MUX_CFG	0x0170
#define DP83867_SGMIICTL	0x00D3

#define DP83867_SW_RESET	BIT(15)
#define DP83867_SW_RESTART	BIT(14)

/* MICR Interrupt bits */
#define MII_DP83867_MICR_AN_ERR_INT_EN		BIT(15)
#define MII_DP83867_MICR_SPEED_CHNG_INT_EN	BIT(14)
#define MII_DP83867_MICR_DUP_MODE_CHNG_INT_EN	BIT(13)
#define MII_DP83867_MICR_PAGE_RXD_INT_EN	BIT(12)
#define MII_DP83867_MICR_AUTONEG_COMP_INT_EN	BIT(11)
#define MII_DP83867_MICR_LINK_STS_CHNG_INT_EN	BIT(10)
#define MII_DP83867_MICR_FALSE_CARRIER_INT_EN	BIT(8)
#define MII_DP83867_MICR_SLEEP_MODE_CHNG_INT_EN	BIT(4)
#define MII_DP83867_MICR_WOL_INT_EN		BIT(3)
#define MII_DP83867_MICR_XGMII_ERR_INT_EN	BIT(2)
#define MII_DP83867_MICR_POL_CHNG_INT_EN	BIT(1)
#define MII_DP83867_MICR_JABBER_INT_EN		BIT(0)

/* RGMIICTL bits */
#define DP83867_RGMII_TX_CLK_DELAY_EN		BIT(1)
#define DP83867_RGMII_RX_CLK_DELAY_EN		BIT(0)

/* STRAP_STS1 bits */
#define DP83867_STRAP_STS1_RESERVED		BIT(11)

/* STRAP_STS2 bits */
#define DP83867_STRAP_STS2_CLK_SKEW_TX_MASK	GENMASK(6, 4)
#define DP83867_STRAP_STS2_CLK_SKEW_TX_SHIFT	4
#define DP83867_STRAP_STS2_CLK_SKEW_RX_MASK	GENMASK(2, 0)
#define DP83867_STRAP_STS2_CLK_SKEW_RX_SHIFT	0
#define DP83867_STRAP_STS2_CLK_SKEW_NONE	BIT(2)

/* PHY CTRL bits */
#define DP83867_PHYCR_FIFO_DEPTH_SHIFT		14
#define DP83867_PHYCR_FIFO_DEPTH_MASK		GENMASK(15, 14)
#define DP83867_PHYCR_RESERVED_MASK	BIT(11)
#define DP83867_PHYCR_FORCE_LINK_GOOD	BIT(10)
#define DP83867_MDI_CROSSOVER		5
#define DP83867_MDI_CROSSOVER_MDIX	2
#define DP83867_PHYCTRL_SGMIIEN			0x0800
#define DP83867_PHYCTRL_RXFIFO_SHIFT	12
#define DP83867_PHYCTRL_TXFIFO_SHIFT	14

/* RGMIIDCTL bits */
#define DP83867_RGMII_TX_CLK_DELAY_MAX		0xf
#define DP83867_RGMII_TX_CLK_DELAY_SHIFT	4
#define DP83867_RGMII_RX_CLK_DELAY_MAX		0xf

/* CFG2 bits */
#define MII_DP83867_CFG2_SPEEDOPT_10EN		0x0040
#define MII_DP83867_CFG2_SGMII_AUTONEGEN	0x0080
#define MII_DP83867_CFG2_SPEEDOPT_ENH		0x0100
#define MII_DP83867_CFG2_SPEEDOPT_CNT		0x0800
#define MII_DP83867_CFG2_SPEEDOPT_INTLOW	0x2000
#define MII_DP83867_CFG2_MASK			0x003F

/* User setting - can be taken from DTS */
#define DEFAULT_FIFO_DEPTH	DP83867_PHYCR_FIFO_DEPTH_4_B_NIB

/* IO_MUX_CFG bits */
#define DP83867_IO_MUX_CFG_IO_IMPEDANCE_CTRL	0x1f

#define DP83867_IO_MUX_CFG_IO_IMPEDANCE_MAX	0x0
#define DP83867_IO_MUX_CFG_IO_IMPEDANCE_MIN	0x1f
#define DP83867_IO_MUX_CFG_CLK_O_DISABLE	BIT(6)
#define DP83867_IO_MUX_CFG_CLK_O_SEL_SHIFT	8
#define DP83867_IO_MUX_CFG_CLK_O_SEL_MASK	\
		GENMASK(0x1f, DP83867_IO_MUX_CFG_CLK_O_SEL_SHIFT)

/* CFG4 bits */
#define DP83867_CFG4_PORT_MIRROR_EN		BIT(0)

/* SGMIICTL bits */
#define DP83867_SGMII_TYPE			BIT(14)

enum {
	DP83867_PORT_MIRRORING_KEEP,
	DP83867_PORT_MIRRORING_EN,
	DP83867_PORT_MIRRORING_DIS,
};

struct dp83867_private {
	u32 rx_id_delay;
	u32 tx_id_delay;
	int fifo_depth;
	int io_impedance;
	bool rxctrl_strap_quirk;
	int port_mirroring;
	bool set_clk_output;
	unsigned int clk_output_sel;
	bool sgmii_ref_clk_en;
};

static int dp83867_config_port_mirroring(struct phy_device *phydev)
{
	struct dp83867_private *dp83867 =
		(struct dp83867_private *)phydev->priv;
	u16 val;

	val = phy_read_mmd(phydev, DP83867_DEVADDR, DP83867_CFG4);

	if (dp83867->port_mirroring == DP83867_PORT_MIRRORING_EN)
		val |= DP83867_CFG4_PORT_MIRROR_EN;
	else
		val &= ~DP83867_CFG4_PORT_MIRROR_EN;

	phy_write_mmd(phydev, DP83867_DEVADDR, DP83867_CFG4, val);

	return 0;
}

#if defined(CONFIG_DM_ETH)
/**
 * dp83867_data_init - Convenience function for setting PHY specific data
 *
 * @phydev: the phy_device struct
 */
static int dp83867_of_init(struct phy_device *phydev)
{
	struct dp83867_private *dp83867 = phydev->priv;
	ofnode node;
	int ret;

	node = phy_get_ofnode(phydev);
	if (!ofnode_valid(node))
		return -EINVAL;

	/* Optional configuration */
	ret = ofnode_read_u32(node, "ti,clk-output-sel",
			      &dp83867->clk_output_sel);
	/* If not set, keep default */
	if (!ret) {
		dp83867->set_clk_output = true;
		/* Valid values are 0 to DP83867_CLK_O_SEL_REF_CLK or
		 * DP83867_CLK_O_SEL_OFF.
		 */
		if (dp83867->clk_output_sel > DP83867_CLK_O_SEL_REF_CLK &&
		    dp83867->clk_output_sel != DP83867_CLK_O_SEL_OFF) {
			pr_debug("ti,clk-output-sel value %u out of range\n",
				 dp83867->clk_output_sel);
			return -EINVAL;
		}
	}

	if (ofnode_read_bool(node, "ti,max-output-impedance"))
		dp83867->io_impedance = DP83867_IO_MUX_CFG_IO_IMPEDANCE_MAX;
	else if (ofnode_read_bool(node, "ti,min-output-impedance"))
		dp83867->io_impedance = DP83867_IO_MUX_CFG_IO_IMPEDANCE_MIN;
	else
		dp83867->io_impedance = -EINVAL;

	if (ofnode_read_bool(node, "ti,dp83867-rxctrl-strap-quirk"))
		dp83867->rxctrl_strap_quirk = true;

	/* Existing behavior was to use default pin strapping delay in rgmii
	 * mode, but rgmii should have meant no delay.  Warn existing users.
	 */
	if (phydev->interface == PHY_INTERFACE_MODE_RGMII) {
		u16 val = phy_read_mmd(phydev, DP83867_DEVADDR,
				       DP83867_STRAP_STS2);
		u16 txskew = (val & DP83867_STRAP_STS2_CLK_SKEW_TX_MASK) >>
			     DP83867_STRAP_STS2_CLK_SKEW_TX_SHIFT;
		u16 rxskew = (val & DP83867_STRAP_STS2_CLK_SKEW_RX_MASK) >>
			     DP83867_STRAP_STS2_CLK_SKEW_RX_SHIFT;

		if (txskew != DP83867_STRAP_STS2_CLK_SKEW_NONE ||
		    rxskew != DP83867_STRAP_STS2_CLK_SKEW_NONE)
			pr_warn("PHY has delays via pin strapping, but phy-mode = 'rgmii'\n"
				"Should be 'rgmii-id' to use internal delays\n");
	}

	/* RX delay *must* be specified if internal delay of RX is used. */
	if (phydev->interface == PHY_INTERFACE_MODE_RGMII_ID ||
	    phydev->interface == PHY_INTERFACE_MODE_RGMII_RXID) {
		ret = ofnode_read_u32(node, "ti,rx-internal-delay",
				      &dp83867->rx_id_delay);
		if (ret) {
			pr_debug("ti,rx-internal-delay must be specified\n");
			return ret;
		}
		if (dp83867->rx_id_delay > DP83867_RGMII_RX_CLK_DELAY_MAX) {
			pr_debug("ti,rx-internal-delay value of %u out of range\n",
				 dp83867->rx_id_delay);
			return -EINVAL;
		}
	}

	/* TX delay *must* be specified if internal delay of RX is used. */
	if (phydev->interface == PHY_INTERFACE_MODE_RGMII_ID ||
	    phydev->interface == PHY_INTERFACE_MODE_RGMII_TXID) {
		ret = ofnode_read_u32(node, "ti,tx-internal-delay",
				      &dp83867->tx_id_delay);
		if (ret) {
			debug("ti,tx-internal-delay must be specified\n");
			return ret;
		}
		if (dp83867->tx_id_delay > DP83867_RGMII_TX_CLK_DELAY_MAX) {
			pr_debug("ti,tx-internal-delay value of %u out of range\n",
				 dp83867->tx_id_delay);
			return -EINVAL;
		}
	}

	dp83867->fifo_depth = ofnode_read_u32_default(node, "ti,fifo-depth",
						      DEFAULT_FIFO_DEPTH);
	if (ofnode_read_bool(node, "enet-phy-lane-swap"))
		dp83867->port_mirroring = DP83867_PORT_MIRRORING_EN;

	if (ofnode_read_bool(node, "enet-phy-lane-no-swap"))
		dp83867->port_mirroring = DP83867_PORT_MIRRORING_DIS;

	if (ofnode_read_bool(node, "ti,sgmii-ref-clock-output-enable"))
		dp83867->sgmii_ref_clk_en = true;

	return 0;
}
#else
static int dp83867_of_init(struct phy_device *phydev)
{
	struct dp83867_private *dp83867 = phydev->priv;

	dp83867->rx_id_delay = DP83867_RGMIIDCTL_2_25_NS;
	dp83867->tx_id_delay = DP83867_RGMIIDCTL_2_75_NS;
	dp83867->fifo_depth = DEFAULT_FIFO_DEPTH;
	dp83867->io_impedance = -EINVAL;

	return 0;
}
#endif

static int dp83867_config(struct phy_device *phydev)
{
	struct dp83867_private *dp83867;
	unsigned int val, delay, cfg2;
	int ret, bs;

	dp83867 = (struct dp83867_private *)phydev->priv;

	ret = dp83867_of_init(phydev);
	if (ret)
		return ret;

	/* Restart the PHY.  */
	val = phy_read(phydev, MDIO_DEVAD_NONE, DP83867_CTRL);
	phy_write(phydev, MDIO_DEVAD_NONE, DP83867_CTRL,
		  val | DP83867_SW_RESTART);

	/* Mode 1 or 2 workaround */
	if (dp83867->rxctrl_strap_quirk) {
		val = phy_read_mmd(phydev, DP83867_DEVADDR,
				   DP83867_CFG4);
		val &= ~BIT(7);
		phy_write_mmd(phydev, DP83867_DEVADDR,
			      DP83867_CFG4, val);
	}

	if (phy_interface_is_rgmii(phydev)) {
		val = phy_read(phydev, MDIO_DEVAD_NONE, MII_DP83867_PHYCTRL);
		if (val < 0)
			goto err_out;
		val &= ~DP83867_PHYCR_FIFO_DEPTH_MASK;
		val |= (dp83867->fifo_depth << DP83867_PHYCR_FIFO_DEPTH_SHIFT);

		/* Do not force link good */
		val &= ~DP83867_PHYCR_FORCE_LINK_GOOD;

		/* The code below checks if "port mirroring" N/A MODE4 has been
		 * enabled during power on bootstrap.
		 *
		 * Such N/A mode enabled by mistake can put PHY IC in some
		 * internal testing mode and disable RGMII transmission.
		 *
		 * In this particular case one needs to check STRAP_STS1
		 * register's bit 11 (marked as RESERVED).
		 */

		bs = phy_read_mmd(phydev, DP83867_DEVADDR, DP83867_STRAP_STS1);
		if (bs & DP83867_STRAP_STS1_RESERVED)
			val &= ~DP83867_PHYCR_RESERVED_MASK;

		ret = phy_write(phydev, MDIO_DEVAD_NONE,
				MII_DP83867_PHYCTRL, val);

		val = phy_read_mmd(phydev, DP83867_DEVADDR,
				   DP83867_RGMIICTL);

		val &= ~(DP83867_RGMII_TX_CLK_DELAY_EN |
			 DP83867_RGMII_RX_CLK_DELAY_EN);
		if (phydev->interface == PHY_INTERFACE_MODE_RGMII_ID)
			val |= (DP83867_RGMII_TX_CLK_DELAY_EN |
				DP83867_RGMII_RX_CLK_DELAY_EN);

		if (phydev->interface == PHY_INTERFACE_MODE_RGMII_TXID)
			val |= DP83867_RGMII_TX_CLK_DELAY_EN;

		if (phydev->interface == PHY_INTERFACE_MODE_RGMII_RXID)
			val |= DP83867_RGMII_RX_CLK_DELAY_EN;

		phy_write_mmd(phydev, DP83867_DEVADDR, DP83867_RGMIICTL, val);

		delay = (dp83867->rx_id_delay |
			(dp83867->tx_id_delay <<
			DP83867_RGMII_TX_CLK_DELAY_SHIFT));

		phy_write_mmd(phydev, DP83867_DEVADDR,
			      DP83867_RGMIIDCTL, delay);
	} else if (phy_interface_is_sgmii(phydev)) {
		if (dp83867->sgmii_ref_clk_en)
			phy_write_mmd(phydev, DP83867_DEVADDR, DP83867_SGMIICTL,
				      DP83867_SGMII_TYPE);

<<<<<<< HEAD
=======
	if (phy_interface_is_sgmii(phydev)) {
		if (dp83867->sgmii_ref_clk_en)
			phy_write_mmd(phydev, DP83867_DEVADDR, DP83867_SGMIICTL,
				      DP83867_SGMII_TYPE);

>>>>>>> e93ed120
		phy_write(phydev, MDIO_DEVAD_NONE, MII_BMCR,
			  (BMCR_ANENABLE | BMCR_FULLDPLX | BMCR_SPEED1000));

		cfg2 = phy_read(phydev, phydev->addr, MII_DP83867_CFG2);
		cfg2 &= MII_DP83867_CFG2_MASK;
		cfg2 |= (MII_DP83867_CFG2_SPEEDOPT_10EN |
			 MII_DP83867_CFG2_SGMII_AUTONEGEN |
			 MII_DP83867_CFG2_SPEEDOPT_ENH |
			 MII_DP83867_CFG2_SPEEDOPT_CNT |
			 MII_DP83867_CFG2_SPEEDOPT_INTLOW);
		phy_write(phydev, MDIO_DEVAD_NONE, MII_DP83867_CFG2, cfg2);

		phy_write_mmd(phydev, DP83867_DEVADDR,
			      DP83867_RGMIICTL, 0x0);

		phy_write(phydev, MDIO_DEVAD_NONE, MII_DP83867_PHYCTRL,
			  DP83867_PHYCTRL_SGMIIEN |
			  (DP83867_MDI_CROSSOVER_MDIX <<
			  DP83867_MDI_CROSSOVER) |
			  (dp83867->fifo_depth << DP83867_PHYCTRL_RXFIFO_SHIFT) |
			  (dp83867->fifo_depth << DP83867_PHYCTRL_TXFIFO_SHIFT));
		phy_write(phydev, MDIO_DEVAD_NONE, MII_DP83867_BISCR, 0x0);
	}

	if (dp83867->io_impedance >= 0) {
		val = phy_read_mmd(phydev,
				   DP83867_DEVADDR,
				   DP83867_IO_MUX_CFG);
		val &= ~DP83867_IO_MUX_CFG_IO_IMPEDANCE_CTRL;
		val |= dp83867->io_impedance &
		       DP83867_IO_MUX_CFG_IO_IMPEDANCE_CTRL;
		phy_write_mmd(phydev, DP83867_DEVADDR,
			      DP83867_IO_MUX_CFG, val);
	}

	if (dp83867->port_mirroring != DP83867_PORT_MIRRORING_KEEP)
		dp83867_config_port_mirroring(phydev);

	/* Clock output selection if muxing property is set */
	if (dp83867->set_clk_output) {
		val = phy_read_mmd(phydev, DP83867_DEVADDR,
				   DP83867_IO_MUX_CFG);

		if (dp83867->clk_output_sel == DP83867_CLK_O_SEL_OFF) {
			val |= DP83867_IO_MUX_CFG_CLK_O_DISABLE;
		} else {
			val &= ~(DP83867_IO_MUX_CFG_CLK_O_SEL_MASK |
				 DP83867_IO_MUX_CFG_CLK_O_DISABLE);
			val |= dp83867->clk_output_sel <<
			       DP83867_IO_MUX_CFG_CLK_O_SEL_SHIFT;
		}
		phy_write_mmd(phydev, DP83867_DEVADDR,
			      DP83867_IO_MUX_CFG, val);
	}

	genphy_config_aneg(phydev);
	return 0;

err_out:
	return ret;
}

static int dp83867_probe(struct phy_device *phydev)
{
	struct dp83867_private *dp83867;

	dp83867 = kzalloc(sizeof(*dp83867), GFP_KERNEL);
	if (!dp83867)
		return -ENOMEM;

	phydev->priv = dp83867;
	return 0;
}

static struct phy_driver DP83867_driver = {
	.name = "TI DP83867",
	.uid = 0x2000a231,
	.mask = 0xfffffff0,
	.features = PHY_GBIT_FEATURES,
	.probe = dp83867_probe,
	.config = &dp83867_config,
	.startup = &genphy_startup,
	.shutdown = &genphy_shutdown,
};

int phy_dp83867_init(void)
{
	phy_register(&DP83867_driver);
	return 0;
}<|MERGE_RESOLUTION|>--- conflicted
+++ resolved
@@ -339,19 +339,13 @@
 
 		phy_write_mmd(phydev, DP83867_DEVADDR,
 			      DP83867_RGMIIDCTL, delay);
-	} else if (phy_interface_is_sgmii(phydev)) {
-		if (dp83867->sgmii_ref_clk_en)
-			phy_write_mmd(phydev, DP83867_DEVADDR, DP83867_SGMIICTL,
-				      DP83867_SGMII_TYPE);
-
-<<<<<<< HEAD
-=======
+	}
+
 	if (phy_interface_is_sgmii(phydev)) {
 		if (dp83867->sgmii_ref_clk_en)
 			phy_write_mmd(phydev, DP83867_DEVADDR, DP83867_SGMIICTL,
 				      DP83867_SGMII_TYPE);
 
->>>>>>> e93ed120
 		phy_write(phydev, MDIO_DEVAD_NONE, MII_BMCR,
 			  (BMCR_ANENABLE | BMCR_FULLDPLX | BMCR_SPEED1000));
 
