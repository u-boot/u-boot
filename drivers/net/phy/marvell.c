/*
 * Marvell PHY drivers
 *
 * This program is free software; you can redistribute it and/or
 * modify it under the terms of the GNU General Public License as
 * published by the Free Software Foundation; either version 2 of
 * the License, or (at your option) any later version.
 *
 * This program is distributed in the hope that it will be useful,
 * but WITHOUT ANY WARRANTY; without even the implied warranty of
 * MERCHANTABILITY or FITNESS FOR A PARTICULAR PURPOSE.  See the
 * GNU General Public License for more details.
 *
 * You should have received a copy of the GNU General Public License
 * along with this program; if not, write to the Free Software
 * Foundation, Inc., 59 Temple Place, Suite 330, Boston,
 * MA 02111-1307 USA
 *
 * Copyright 2010-2011 Freescale Semiconductor, Inc.
 * author Andy Fleming
 *
 */
#include <config.h>
#include <common.h>
#include <phy.h>

#define PHY_AUTONEGOTIATE_TIMEOUT 5000

/* 88E1011 PHY Status Register */
#define MIIM_88E1xxx_PHY_STATUS		0x11
#define MIIM_88E1xxx_PHYSTAT_SPEED	0xc000
#define MIIM_88E1xxx_PHYSTAT_GBIT	0x8000
#define MIIM_88E1xxx_PHYSTAT_100	0x4000
#define MIIM_88E1xxx_PHYSTAT_DUPLEX	0x2000
#define MIIM_88E1xxx_PHYSTAT_SPDDONE	0x0800
#define MIIM_88E1xxx_PHYSTAT_LINK	0x0400

#define MIIM_88E1xxx_PHY_SCR		0x10
#define MIIM_88E1xxx_PHY_MDI_X_AUTO	0x0060

/* 88E1111 PHY LED Control Register */
#define MIIM_88E1111_PHY_LED_CONTROL	24
#define MIIM_88E1111_PHY_LED_DIRECT	0x4100
#define MIIM_88E1111_PHY_LED_COMBINE	0x411C

/* 88E1111 Extended PHY Specific Control Register */
#define MIIM_88E1111_PHY_EXT_CR		0x14
#define MIIM_88E1111_RX_DELAY		0x80
#define MIIM_88E1111_TX_DELAY		0x2

/* 88E1111 Extended PHY Specific Status Register */
#define MIIM_88E1111_PHY_EXT_SR		0x1b
#define MIIM_88E1111_HWCFG_MODE_MASK		0xf
#define MIIM_88E1111_HWCFG_MODE_COPPER_RGMII	0xb
#define MIIM_88E1111_HWCFG_MODE_FIBER_RGMII	0x3
#define MIIM_88E1111_HWCFG_MODE_SGMII_NO_CLK	0x4
#define MIIM_88E1111_HWCFG_MODE_COPPER_RTBI	0x9
#define MIIM_88E1111_HWCFG_FIBER_COPPER_AUTO	0x8000
#define MIIM_88E1111_HWCFG_FIBER_COPPER_RES	0x2000

#define MIIM_88E1111_COPPER		0
#define MIIM_88E1111_FIBER		1

/* 88E1118 PHY defines */
#define MIIM_88E1118_PHY_PAGE		22
#define MIIM_88E1118_PHY_LED_PAGE	3

/* 88E1121 PHY LED Control Register */
#define MIIM_88E1121_PHY_LED_CTRL	16
#define MIIM_88E1121_PHY_LED_PAGE	3
#define MIIM_88E1121_PHY_LED_DEF	0x0030

/* 88E1121 PHY IRQ Enable/Status Register */
#define MIIM_88E1121_PHY_IRQ_EN		18
#define MIIM_88E1121_PHY_IRQ_STATUS	19

#define MIIM_88E1121_PHY_PAGE		22

/* 88E1145 Extended PHY Specific Control Register */
#define MIIM_88E1145_PHY_EXT_CR 20
#define MIIM_M88E1145_RGMII_RX_DELAY	0x0080
#define MIIM_M88E1145_RGMII_TX_DELAY	0x0002

#define MIIM_88E1145_PHY_LED_CONTROL	24
#define MIIM_88E1145_PHY_LED_DIRECT	0x4100

#define MIIM_88E1145_PHY_PAGE	29
#define MIIM_88E1145_PHY_CAL_OV 30

#define MIIM_88E1149_PHY_PAGE	29

/* 88E1310 PHY defines */
#define MIIM_88E1310_PHY_LED_CTRL	16
#define MIIM_88E1310_PHY_IRQ_EN		18
#define MIIM_88E1310_PHY_RGMII_CTRL	21
#define MIIM_88E1310_PHY_PAGE		22

/* Marvell 88E1011S */
static int m88e1011s_config(struct phy_device *phydev)
{
	/* Reset and configure the PHY */
	phy_write(phydev, MDIO_DEVAD_NONE, MII_BMCR, BMCR_RESET);

	phy_write(phydev, MDIO_DEVAD_NONE, 0x1d, 0x1f);
	phy_write(phydev, MDIO_DEVAD_NONE, 0x1e, 0x200c);
	phy_write(phydev, MDIO_DEVAD_NONE, 0x1d, 0x5);
	phy_write(phydev, MDIO_DEVAD_NONE, 0x1e, 0);
	phy_write(phydev, MDIO_DEVAD_NONE, 0x1e, 0x100);

	phy_write(phydev, MDIO_DEVAD_NONE, MII_BMCR, BMCR_RESET);

	genphy_config_aneg(phydev);

	return 0;
}

/* Parse the 88E1011's status register for speed and duplex
 * information
 */
static uint m88e1xxx_parse_status(struct phy_device *phydev)
{
	unsigned int speed;
	unsigned int mii_reg;

	mii_reg = phy_read(phydev, MDIO_DEVAD_NONE, MIIM_88E1xxx_PHY_STATUS);

	if ((mii_reg & MIIM_88E1xxx_PHYSTAT_LINK) &&
		!(mii_reg & MIIM_88E1xxx_PHYSTAT_SPDDONE)) {
		int i = 0;

		puts("Waiting for PHY realtime link");
		while (!(mii_reg & MIIM_88E1xxx_PHYSTAT_SPDDONE)) {
			/* Timeout reached ? */
			if (i > PHY_AUTONEGOTIATE_TIMEOUT) {
				puts(" TIMEOUT !\n");
				phydev->link = 0;
				break;
			}

			if ((i++ % 1000) == 0)
				putc('.');
			udelay(1000);
			mii_reg = phy_read(phydev, MDIO_DEVAD_NONE,
					MIIM_88E1xxx_PHY_STATUS);
		}
		puts(" done\n");
		udelay(500000);	/* another 500 ms (results in faster booting) */
	} else {
		if (mii_reg & MIIM_88E1xxx_PHYSTAT_LINK)
			phydev->link = 1;
		else
			phydev->link = 0;
	}

	if (mii_reg & MIIM_88E1xxx_PHYSTAT_DUPLEX)
		phydev->duplex = DUPLEX_FULL;
	else
		phydev->duplex = DUPLEX_HALF;

	speed = mii_reg & MIIM_88E1xxx_PHYSTAT_SPEED;

	switch (speed) {
	case MIIM_88E1xxx_PHYSTAT_GBIT:
		phydev->speed = SPEED_1000;
		break;
	case MIIM_88E1xxx_PHYSTAT_100:
		phydev->speed = SPEED_100;
		break;
	default:
		phydev->speed = SPEED_10;
		break;
	}

	return 0;
}

static int m88e1011s_startup(struct phy_device *phydev)
{
	genphy_update_link(phydev);
	m88e1xxx_parse_status(phydev);

	return 0;
}

/* Marvell 88E1111S */
static int m88e1111s_config(struct phy_device *phydev)
{
	int reg;
	int timeout;

	if ((phydev->interface == PHY_INTERFACE_MODE_RGMII) ||
			(phydev->interface == PHY_INTERFACE_MODE_RGMII_ID) ||
			(phydev->interface == PHY_INTERFACE_MODE_RGMII_RXID) ||
			(phydev->interface == PHY_INTERFACE_MODE_RGMII_TXID)) {
		reg = phy_read(phydev,
			MDIO_DEVAD_NONE, MIIM_88E1111_PHY_EXT_CR);
		if ((phydev->interface == PHY_INTERFACE_MODE_RGMII) ||
			(phydev->interface == PHY_INTERFACE_MODE_RGMII_ID)) {
			reg |= (MIIM_88E1111_RX_DELAY | MIIM_88E1111_TX_DELAY);
		} else if (phydev->interface == PHY_INTERFACE_MODE_RGMII_RXID) {
			reg &= ~MIIM_88E1111_TX_DELAY;
			reg |= MIIM_88E1111_RX_DELAY;
		} else if (phydev->interface == PHY_INTERFACE_MODE_RGMII_TXID) {
			reg &= ~MIIM_88E1111_RX_DELAY;
			reg |= MIIM_88E1111_TX_DELAY;
		}

		phy_write(phydev,
			MDIO_DEVAD_NONE, MIIM_88E1111_PHY_EXT_CR, reg);

		reg = phy_read(phydev,
			MDIO_DEVAD_NONE, MIIM_88E1111_PHY_EXT_SR);

		reg &= ~(MIIM_88E1111_HWCFG_MODE_MASK);

		if (reg & MIIM_88E1111_HWCFG_FIBER_COPPER_RES)
			reg |= MIIM_88E1111_HWCFG_MODE_FIBER_RGMII;
		else
			reg |= MIIM_88E1111_HWCFG_MODE_COPPER_RGMII;

		phy_write(phydev,
			MDIO_DEVAD_NONE, MIIM_88E1111_PHY_EXT_SR, reg);
	}

	if (phydev->interface == PHY_INTERFACE_MODE_SGMII) {
		reg = phy_read(phydev,
			MDIO_DEVAD_NONE, MIIM_88E1111_PHY_EXT_SR);

		reg &= ~(MIIM_88E1111_HWCFG_MODE_MASK);
		reg |= MIIM_88E1111_HWCFG_MODE_SGMII_NO_CLK;
		reg |= MIIM_88E1111_HWCFG_FIBER_COPPER_AUTO;

		phy_write(phydev, MDIO_DEVAD_NONE,
			MIIM_88E1111_PHY_EXT_SR, reg);
	}

	if (phydev->interface == PHY_INTERFACE_MODE_RTBI) {
		reg = phy_read(phydev,
			MDIO_DEVAD_NONE, MIIM_88E1111_PHY_EXT_CR);
		reg |= (MIIM_88E1111_RX_DELAY | MIIM_88E1111_TX_DELAY);
		phy_write(phydev,
			MDIO_DEVAD_NONE, MIIM_88E1111_PHY_EXT_CR, reg);

		reg = phy_read(phydev, MDIO_DEVAD_NONE,
			MIIM_88E1111_PHY_EXT_SR);
		reg &= ~(MIIM_88E1111_HWCFG_MODE_MASK |
			MIIM_88E1111_HWCFG_FIBER_COPPER_RES);
		reg |= 0x7 | MIIM_88E1111_HWCFG_FIBER_COPPER_AUTO;
		phy_write(phydev, MDIO_DEVAD_NONE,
			MIIM_88E1111_PHY_EXT_SR, reg);

		/* soft reset */
		timeout = 1000;
		phy_write(phydev, MDIO_DEVAD_NONE, MII_BMCR, BMCR_RESET);
		udelay(1000);
		reg = phy_read(phydev, MDIO_DEVAD_NONE, MII_BMCR);
		while ((reg & BMCR_RESET) && --timeout) {
			udelay(1000);
			reg = phy_read(phydev, MDIO_DEVAD_NONE, MII_BMCR);
		}
		if (!timeout)
			printf("%s: phy soft reset timeout\n", __func__);

		reg = phy_read(phydev, MDIO_DEVAD_NONE,
			MIIM_88E1111_PHY_EXT_SR);
		reg &= ~(MIIM_88E1111_HWCFG_MODE_MASK |
			MIIM_88E1111_HWCFG_FIBER_COPPER_RES);
		reg |= MIIM_88E1111_HWCFG_MODE_COPPER_RTBI |
			MIIM_88E1111_HWCFG_FIBER_COPPER_AUTO;
		phy_write(phydev, MDIO_DEVAD_NONE,
			MIIM_88E1111_PHY_EXT_SR, reg);
	}

	/* soft reset */
	timeout = 1000;
	phy_write(phydev, MDIO_DEVAD_NONE, MII_BMCR, BMCR_RESET);
	udelay(1000);
	reg = phy_read(phydev, MDIO_DEVAD_NONE, MII_BMCR);
	while ((reg & BMCR_RESET) && --timeout) {
		udelay(1000);
		reg = phy_read(phydev, MDIO_DEVAD_NONE, MII_BMCR);
	}
	if (!timeout)
		printf("%s: phy soft reset timeout\n", __func__);

	genphy_config_aneg(phydev);

	phy_reset(phydev);

	return 0;
}

/* Marvell 88E1118 */
static int m88e1118_config(struct phy_device *phydev)
{
	/* Change Page Number */
	phy_write(phydev, MDIO_DEVAD_NONE, MIIM_88E1118_PHY_PAGE, 0x0002);
	/* Delay RGMII TX and RX */
	phy_write(phydev, MDIO_DEVAD_NONE, 0x15, 0x1070);
	/* Change Page Number */
	phy_write(phydev, MDIO_DEVAD_NONE, MIIM_88E1118_PHY_PAGE, 0x0003);
	/* Adjust LED control */
	phy_write(phydev, MDIO_DEVAD_NONE, 0x10, 0x021e);
	/* Change Page Number */
	phy_write(phydev, MDIO_DEVAD_NONE, MIIM_88E1118_PHY_PAGE, 0x0000);

	genphy_config_aneg(phydev);

	phy_reset(phydev);

	return 0;
}

static int m88e1118_startup(struct phy_device *phydev)
{
	/* Change Page Number */
	phy_write(phydev, MDIO_DEVAD_NONE, MIIM_88E1118_PHY_PAGE, 0x0000);

	genphy_update_link(phydev);
	m88e1xxx_parse_status(phydev);

	return 0;
}

/* Marvell 88E1121R */
static int m88e1121_config(struct phy_device *phydev)
{
	int pg;

	/* Configure the PHY */
	genphy_config_aneg(phydev);

	/* Switch the page to access the led register */
	pg = phy_read(phydev, MDIO_DEVAD_NONE, MIIM_88E1121_PHY_PAGE);
	phy_write(phydev, MDIO_DEVAD_NONE, MIIM_88E1121_PHY_PAGE,
			MIIM_88E1121_PHY_LED_PAGE);
	/* Configure leds */
	phy_write(phydev, MDIO_DEVAD_NONE, MIIM_88E1121_PHY_LED_CTRL,
			MIIM_88E1121_PHY_LED_DEF);
	/* Restore the page pointer */
	phy_write(phydev, MDIO_DEVAD_NONE, MIIM_88E1121_PHY_PAGE, pg);

	/* Disable IRQs and de-assert interrupt */
	phy_write(phydev, MDIO_DEVAD_NONE, MIIM_88E1121_PHY_IRQ_EN, 0);
	phy_read(phydev, MDIO_DEVAD_NONE, MIIM_88E1121_PHY_IRQ_STATUS);

	return 0;
}

/* Marvell 88E1145 */
static int m88e1145_config(struct phy_device *phydev)
{
	int reg;

	/* Errata E0, E1 */
	phy_write(phydev, MDIO_DEVAD_NONE, MIIM_88E1145_PHY_PAGE, 0x001b);
	phy_write(phydev, MDIO_DEVAD_NONE, MIIM_88E1145_PHY_CAL_OV, 0x418f);
	phy_write(phydev, MDIO_DEVAD_NONE, MIIM_88E1145_PHY_PAGE, 0x0016);
	phy_write(phydev, MDIO_DEVAD_NONE, MIIM_88E1145_PHY_CAL_OV, 0xa2da);

	phy_write(phydev, MDIO_DEVAD_NONE, MIIM_88E1xxx_PHY_SCR,
			MIIM_88E1xxx_PHY_MDI_X_AUTO);

	reg = phy_read(phydev, MDIO_DEVAD_NONE, MIIM_88E1145_PHY_EXT_CR);
	if (phydev->interface == PHY_INTERFACE_MODE_RGMII_ID)
		reg |= MIIM_M88E1145_RGMII_RX_DELAY |
			MIIM_M88E1145_RGMII_TX_DELAY;
	phy_write(phydev, MDIO_DEVAD_NONE, MIIM_88E1145_PHY_EXT_CR, reg);

	genphy_config_aneg(phydev);

	phy_reset(phydev);

	return 0;
}

static int m88e1145_startup(struct phy_device *phydev)
{
	genphy_update_link(phydev);
	phy_write(phydev, MDIO_DEVAD_NONE, MIIM_88E1145_PHY_LED_CONTROL,
			MIIM_88E1145_PHY_LED_DIRECT);
	m88e1xxx_parse_status(phydev);

	return 0;
}

/* Marvell 88E1149S */
static int m88e1149_config(struct phy_device *phydev)
{
	phy_write(phydev, MDIO_DEVAD_NONE, MIIM_88E1149_PHY_PAGE, 0x1f);
	phy_write(phydev, MDIO_DEVAD_NONE, 0x1e, 0x200c);
	phy_write(phydev, MDIO_DEVAD_NONE, MIIM_88E1149_PHY_PAGE, 0x5);
	phy_write(phydev, MDIO_DEVAD_NONE, 0x1e, 0x0);
	phy_write(phydev, MDIO_DEVAD_NONE, 0x1e, 0x100);

	genphy_config_aneg(phydev);

	phy_reset(phydev);

	return 0;
}

/* Marvell 88E1310 */
static int m88e1310_config(struct phy_device *phydev)
{
	u16 reg;

	/* LED link and activity */
	phy_write(phydev, MDIO_DEVAD_NONE, MIIM_88E1310_PHY_PAGE, 0x0003);
	reg = phy_read(phydev, MDIO_DEVAD_NONE, MIIM_88E1310_PHY_LED_CTRL);
	reg = (reg & ~0xf) | 0x1;
	phy_write(phydev, MDIO_DEVAD_NONE, MIIM_88E1310_PHY_LED_CTRL, reg);

	/* Set LED2/INT to INT mode, low active */
	phy_write(phydev, MDIO_DEVAD_NONE, MIIM_88E1310_PHY_PAGE, 0x0003);
	reg = phy_read(phydev, MDIO_DEVAD_NONE, MIIM_88E1310_PHY_IRQ_EN);
	reg = (reg & 0x77ff) | 0x0880;
	phy_write(phydev, MDIO_DEVAD_NONE, MIIM_88E1310_PHY_IRQ_EN, reg);

	/* Set RGMII delay */
	phy_write(phydev, MDIO_DEVAD_NONE, MIIM_88E1310_PHY_PAGE, 0x0002);
	reg = phy_read(phydev, MDIO_DEVAD_NONE, MIIM_88E1310_PHY_RGMII_CTRL);
	reg |= 0x0030;
	phy_write(phydev, MDIO_DEVAD_NONE, MIIM_88E1310_PHY_RGMII_CTRL, reg);

	/* Ensure to return to page 0 */
	phy_write(phydev, MDIO_DEVAD_NONE, MIIM_88E1310_PHY_PAGE, 0x0000);

	genphy_config_aneg(phydev);
	phy_reset(phydev);

	return 0;
}

static struct phy_driver M88E1011S_driver = {
	.name = "Marvell 88E1011S",
	.uid = 0x1410c60,
	.mask = 0xffffff0,
	.features = PHY_GBIT_FEATURES,
	.config = &m88e1011s_config,
	.startup = &m88e1011s_startup,
	.shutdown = &genphy_shutdown,
};

static struct phy_driver M88E1111S_driver = {
	.name = "Marvell 88E1111S",
	.uid = 0x1410cc0,
	.mask = 0xffffff0,
	.features = PHY_GBIT_FEATURES,
	.config = &m88e1111s_config,
	.startup = &m88e1011s_startup,
	.shutdown = &genphy_shutdown,
};

static struct phy_driver M88E1118_driver = {
	.name = "Marvell 88E1118",
	.uid = 0x1410e10,
	.mask = 0xffffff0,
	.features = PHY_GBIT_FEATURES,
	.config = &m88e1118_config,
	.startup = &m88e1118_startup,
	.shutdown = &genphy_shutdown,
};

static struct phy_driver M88E1118R_driver = {
	.name = "Marvell 88E1118R",
	.uid = 0x1410e40,
	.mask = 0xffffff0,
	.features = PHY_GBIT_FEATURES,
	.config = &m88e1118_config,
	.startup = &m88e1118_startup,
	.shutdown = &genphy_shutdown,
};

static struct phy_driver M88E1121R_driver = {
	.name = "Marvell 88E1121R",
	.uid = 0x1410cb0,
	.mask = 0xffffff0,
	.features = PHY_GBIT_FEATURES,
	.config = &m88e1121_config,
	.startup = &genphy_startup,
	.shutdown = &genphy_shutdown,
};

static struct phy_driver M88E1145_driver = {
	.name = "Marvell 88E1145",
	.uid = 0x1410cd0,
	.mask = 0xffffff0,
	.features = PHY_GBIT_FEATURES,
	.config = &m88e1145_config,
	.startup = &m88e1145_startup,
	.shutdown = &genphy_shutdown,
};

static struct phy_driver M88E1149S_driver = {
	.name = "Marvell 88E1149S",
	.uid = 0x1410ca0,
	.mask = 0xffffff0,
	.features = PHY_GBIT_FEATURES,
	.config = &m88e1149_config,
	.startup = &m88e1011s_startup,
	.shutdown = &genphy_shutdown,
};

static struct phy_driver M88E1518_driver = {
	.name = "Marvell 88E1518",
	.uid = 0x1410dd1,
	.mask = 0xffffff0,
	.features = PHY_GBIT_FEATURES,
	.config = &m88e1111s_config,
	.startup = &m88e1011s_startup,
	.shutdown = &genphy_shutdown,
};

<<<<<<< HEAD
=======
static struct phy_driver M88E1310_driver = {
	.name = "Marvell 88E1310",
	.uid = 0x01410e90,
	.mask = 0xffffff0,
	.features = PHY_GBIT_FEATURES,
	.config = &m88e1310_config,
	.startup = &m88e1011s_startup,
	.shutdown = &genphy_shutdown,
};

>>>>>>> 62c175fb
int phy_marvell_init(void)
{
	phy_register(&M88E1310_driver);
	phy_register(&M88E1149S_driver);
	phy_register(&M88E1145_driver);
	phy_register(&M88E1121R_driver);
	phy_register(&M88E1118_driver);
	phy_register(&M88E1118R_driver);
	phy_register(&M88E1111S_driver);
	phy_register(&M88E1011S_driver);
	phy_register(&M88E1518_driver);

	return 0;
}<|MERGE_RESOLUTION|>--- conflicted
+++ resolved
@@ -512,8 +512,6 @@
 	.shutdown = &genphy_shutdown,
 };
 
-<<<<<<< HEAD
-=======
 static struct phy_driver M88E1310_driver = {
 	.name = "Marvell 88E1310",
 	.uid = 0x01410e90,
@@ -524,7 +522,6 @@
 	.shutdown = &genphy_shutdown,
 };
 
->>>>>>> 62c175fb
 int phy_marvell_init(void)
 {
 	phy_register(&M88E1310_driver);
