/*
 * Xilinx xps_ll_temac ethernet driver for u-boot
 *
 * Copyright (C) 2008 - 2011 Michal Simek <monstr@monstr.eu>
 * Copyright (C) 2008 - 2011 PetaLogix
 *
 * Based on Yoshio Kashiwagi kashiwagi@co-nss.co.jp driver
 * Copyright (C) 2008 Nissin Systems Co.,Ltd.
 * March 2008 created
 *
 * SPDX-License-Identifier:	GPL-2.0+
 */

#include <config.h>
#include <common.h>
#include <net.h>
#include <malloc.h>
#include <asm/processor.h>
#include <asm/io.h>
#include <phy.h>
#include <miiphy.h>

#undef ETH_HALTING

#define XTE_EMMC_LINKSPEED_MASK	0xC0000000 /* Link speed */
/* XTE_EMCFG_LINKSPD_MASK */
#define XTE_EMMC_LINKSPD_10	0x00000000 /* for 10 Mbit */
#define XTE_EMMC_LINKSPD_100	0x40000000 /* for 100 Mbit */
#define XTE_EMMC_LINKSPD_1000	0x80000000 /* forr 1000 Mbit */

#define XTE_RSE_MIIM_RR_MASK	0x0002
#define XTE_RSE_MIIM_WR_MASK	0x0004
#define XTE_RSE_CFG_RR_MASK	0x0020
#define XTE_RSE_CFG_WR_MASK	0x0040

/* XPS_LL_TEMAC indirect registers offset definition */
#define RCW1	0x240
#define TC	0x280
#define EMMC	0x300
#define MC	0x340
#define UAW0	0x380
#define UAW1	0x384
#define AFM	0x390
#define MIIMWD	0x3b0
#define MIIMAI	0x3b4

#define CNTLREG_WRITE_ENABLE_MASK	0x8000

#define MDIO_ENABLE_MASK	0x40
#define MDIO_CLOCK_DIV_100MHz	0x28

/* XPS_LL_TEMAC SDMA registers definition */
#define TX_CURDESC_PTR		0x03
#define TX_TAILDESC_PTR		0x04
#define TX_CHNL_CTRL		0x05
#define TX_IRQ_REG		0x06
#define TX_CHNL_STS		0x07
#define RX_NXTDESC_PTR		0x08
#define RX_CURDESC_PTR		0x0b
#define RX_TAILDESC_PTR		0x0c
#define RX_CHNL_CTRL		0x0d
#define RX_IRQ_REG		0x0e
#define RX_CHNL_STS		0x0f
#define DMA_CONTROL_REG		0x10

/* DMA control bit */
#define DMA_CONTROL_RESET	0x1

/* CDMAC descriptor status bit definitions */
# define BDSTAT_STOP_ON_END_MASK	0x20
# define BDSTAT_COMPLETED_MASK		0x10
# define BDSTAT_SOP_MASK		0x08
# define BDSTAT_EOP_MASK		0x04

# define CHNL_STS_ERROR_MASK		0x80

/* All interrupt enable bits */
#define XLLDMA_CR_IRQ_ALL_EN_MASK	0x00000087
/* All interrupt bits */
#define XLLDMA_IRQ_ALL_MASK		0x0000001F
/* Disable error when 2 or 4 bit coalesce counter overflows */
#define XLLDMA_DMACR_RX_OVERFLOW_ERR_DIS_MASK	0x00000010
/* Disable error when 2 or 4 bit coalesce counter overflows */
#define XLLDMA_DMACR_TX_OVERFLOW_ERR_DIS_MASK	0x00000008
/* Enable use of tail pointer register */
#define XLLDMA_DMACR_TAIL_PTR_EN_MASK	0x00000004

#define LL_FIFO_ISR_RC_COMPLETE	0x04000000

#define SDMA_BIT	1
#define DCR_BIT		2

#define DMAALIGN	32

/* SDMA Buffer Descriptor */
struct cdmac_bd_t {
	struct cdmac_bd_t *next_p;
	unsigned char *phys_buf_p;
	unsigned long buf_len;
	unsigned char stat;
	unsigned char app1_1;
	unsigned short app1_2;
	unsigned long app2;
	unsigned long app3;
	unsigned long app4;
	unsigned long app5;
};

static struct cdmac_bd_t tx_bd __attribute((aligned(DMAALIGN)));
static struct cdmac_bd_t rx_bd __attribute((aligned(DMAALIGN)));

struct ll_fifo_s {
	u32 isr; /* Interrupt Status Register 0x0 */
	u32 ier; /* Interrupt Enable Register 0x4 */
	u32 tdfr; /* Transmit data FIFO reset 0x8 */
	u32 tdfv; /* Transmit data FIFO Vacancy 0xC */
	u32 tdfd; /* Transmit data FIFO 32bit wide data write port 0x10 */
	u32 tlf; /* Write Transmit Length FIFO 0x14 */
	u32 rdfr; /* Read Receive data FIFO reset 0x18 */
	u32 rdfo; /* Receive data FIFO Occupancy 0x1C */
	u32 rdfd; /* Read Receive data FIFO 32bit wide data read port 0x20 */
	u32 rlf; /* Read Receive Length FIFO 0x24 */
	u32 llr; /* Read LocalLink reset 0x28 */
};

static u8 tx_buffer[PKTSIZE_ALIGN] __attribute((aligned(DMAALIGN)));
static u8 rx_buffer[PKTSIZE_ALIGN] __attribute((aligned(DMAALIGN)));

struct temac_reg {
	u32 reserved[8];
	u32 msw; /* Hard TEMAC MSW Data Register */
	u32 lsw; /* Hard TEMAC LSW Data Register */
	u32 ctl; /* Hard TEMAC Control Register */
	u32 rdy; /* Hard TEMAC Ready Status */
};

struct ll_priv {
	u32 ctrl;
	u32 mode;
	int phyaddr;

	struct phy_device *phydev;
	struct mii_dev *bus;
};

#define XILINX_INDIRECT_DCR_ADDRESS_REG	0
#define XILINX_INDIRECT_DCR_ACCESS_REG	1

static void mtdcr_local(u32 reg, u32 val)
{
#if defined(CONFIG_XILINX_440)
	mtdcr(XILINX_INDIRECT_DCR_ADDRESS_REG, reg);
	mtdcr(XILINX_INDIRECT_DCR_ACCESS_REG, val);
#endif
}

static u32 mfdcr_local(u32 reg)
{
	u32 val = 0;
#if defined(CONFIG_XILINX_440)
	mtdcr(XILINX_INDIRECT_DCR_ADDRESS_REG, reg);
	val = mfdcr(XILINX_INDIRECT_DCR_ACCESS_REG);
#endif
	return val;
}

static void sdma_out_be32(struct ll_priv *priv, u32 offset, u32 val)
{
	if (priv->mode & DCR_BIT)
		mtdcr_local(priv->ctrl + offset, val);
	else
		out_be32((u32 *)(priv->ctrl + offset * 4), val);
}

static u32 sdma_in_be32(struct ll_priv *priv, u32 offset)
{
	if (priv->mode & DCR_BIT)
		return mfdcr_local(priv->ctrl + offset);

	return in_be32((u32 *)(priv->ctrl + offset * 4));
}

static void xps_ll_temac_check_status(struct temac_reg *regs, int mask)
{
	u32 timeout = 2000;

	while (timeout && (!(in_be32(&regs->rdy) & mask))) {
		timeout--;
		udelay(1);
	}

	if (!timeout)
		printf("%s: Timeout\n", __func__);
}

/* undirect hostif write to ll_temac */
static void xps_ll_temac_hostif_set(struct eth_device *dev, int emac,
			int phy_addr, int reg_addr, int phy_data)
{
	struct temac_reg *regs = (struct temac_reg *)dev->iobase;

	out_be32(&regs->lsw, phy_data);
	out_be32(&regs->ctl, CNTLREG_WRITE_ENABLE_MASK | MIIMWD);
	out_be32(&regs->lsw, (phy_addr << 5) | reg_addr);
	out_be32(&regs->ctl, CNTLREG_WRITE_ENABLE_MASK | MIIMAI | (emac << 10));
	xps_ll_temac_check_status(regs, XTE_RSE_MIIM_WR_MASK);
}

/* undirect hostif read from ll_temac */
static unsigned int xps_ll_temac_hostif_get(struct eth_device *dev,
			int emac, int phy_addr, int reg_addr)
{
	struct temac_reg *regs = (struct temac_reg *)dev->iobase;

	out_be32(&regs->lsw, (phy_addr << 5) | reg_addr);
	out_be32(&regs->ctl, MIIMAI | (emac << 10));
	xps_ll_temac_check_status(regs, XTE_RSE_MIIM_RR_MASK);
	return in_be32(&regs->lsw);
}

/* undirect write to ll_temac */
static void xps_ll_temac_indirect_set(struct eth_device *dev,
				int emac, int reg_offset, int reg_data)
{
	struct temac_reg *regs = (struct temac_reg *)dev->iobase;

	out_be32(&regs->lsw, reg_data);
	out_be32(&regs->ctl,
			CNTLREG_WRITE_ENABLE_MASK | (emac << 10) | reg_offset);
	xps_ll_temac_check_status(regs, XTE_RSE_CFG_WR_MASK);
}

/* undirect read from ll_temac */
static int xps_ll_temac_indirect_get(struct eth_device *dev,
			int emac, int reg_offset)
{
	struct temac_reg *regs = (struct temac_reg *)dev->iobase;

	out_be32(&regs->ctl, (emac << 10) | reg_offset);
	xps_ll_temac_check_status(regs, XTE_RSE_CFG_RR_MASK);
	return in_be32(&regs->lsw);
}

#ifdef DEBUG
/* read from phy */
static void read_phy_reg(struct eth_device *dev, int phy_addr)
{
	int j, result;

	debug("phy%d ", phy_addr);
	for (j = 0; j < 32; j++) {
		result = xps_ll_temac_hostif_get(dev, 0, phy_addr, j);
		debug("%d: 0x%x ", j, result);
	}
	debug("\n");
}
#endif

static void phy_detection(struct eth_device *dev)
{

	int i;
	struct ll_priv *priv = dev->priv;
	unsigned int phyreg = 0;


	if (priv->phyaddr != -1 ) {
		phyreg = xps_ll_temac_hostif_get(dev, 0, priv->phyaddr, 1);
		if ((phyreg & 0x0ffff) != 0x0ffff) {
			/* Found a valid PHY address */
			debug("Default phy address %d is valid\n", priv->phyaddr);
		} else {
			debug("PHY address is not setup correctly %d\n", priv->phyaddr);
			priv->phyaddr = -1;
		}
	}

	/* try out if have ever found the right phy? */
	if (priv->phyaddr == -1) {
		for (i = 31; i >= 0; i--) {
			phyreg = xps_ll_temac_hostif_get(dev, 0, i, 1);
			if ((phyreg & 0x0ffff) != 0x0ffff) {
				debug("phy %x result %x\n", i, phyreg);
				priv->phyaddr = i;
				break;
			}
		}
	}
}

/* setting ll_temac and phy to proper setting */
static int xps_ll_temac_phy_ctrl(struct eth_device *dev)
{
#ifdef CONFIG_PHYLIB
	unsigned int temp, speed;
	struct ll_priv *priv = dev->priv;
	struct phy_device *phydev;

	u32 supported = SUPPORTED_10baseT_Half |
			SUPPORTED_10baseT_Full |
			SUPPORTED_100baseT_Half |
			SUPPORTED_100baseT_Full |
			SUPPORTED_1000baseT_Half |
			SUPPORTED_1000baseT_Full;

	phy_detection(dev);

	/* interface - look at tsec */
	phydev = phy_connect(priv->bus, priv->phyaddr, dev, 0);

	phydev->supported &= supported;
	phydev->advertising = phydev->supported;
	priv->phydev = phydev;
	phy_config(phydev);
	phy_startup(phydev);

	switch (phydev->speed) {
	case 1000:
		speed = XTE_EMMC_LINKSPD_1000;
		break;
	case 100:
		speed = XTE_EMMC_LINKSPD_100;
		break;
	case 10:
		speed = XTE_EMMC_LINKSPD_10;
		break;
	default:
		return 0;
	}

	temp = xps_ll_temac_indirect_get(dev, 0, EMMC);
	temp &= ~XTE_EMMC_LINKSPEED_MASK;
	temp |= speed;
	xps_ll_temac_indirect_set(dev, 0, EMMC, temp);

	return 1;

#else
	int i;
	unsigned int result;
	struct ll_priv *priv = dev->priv;
	unsigned retries = 10;
	unsigned int phyreg = 0;

	phy_detection(dev);

#ifdef DEBUG
	read_phy_reg(dev, priv->phyaddr);
#endif

	/* wait for link up */
	puts("Waiting for link ... ");
	retries = 20000;
	while (retries-- &&
		((xps_ll_temac_hostif_get(dev, 0, priv->phyaddr, 1)
							& 0x04) != 0x04)) {
			udelay(100);
	}

	phyreg = xps_ll_temac_indirect_get(dev, 0, EMMC) &
						(~XTE_EMMC_LINKSPEED_MASK);

	/* get PHY id */
	i = (xps_ll_temac_hostif_get(dev, 0, priv->phyaddr, 2) << 16) |
		xps_ll_temac_hostif_get(dev, 0, priv->phyaddr, 3);
	debug("LL_TEMAC: Phy ID 0x%x\n", i);

	/* FIXME this part will be replaced by PHY lib */
	/* s3e boards */
	if (i == 0x7c0a3) {
		/* 100BASE-T/FD */
		xps_ll_temac_indirect_set(dev, 0, EMMC,
					(phyreg | XTE_EMMC_LINKSPD_100));
		return 1;
	}

#if 0
	/* Support for Xilinx 1000BASE-X PCS/PMA core */
	if (i == 0x0) {
		/* 1000BASE-X/FD */
		xps_ll_temac_indirect_set(dev, 0, EMMC, 0x80000000);
		/* Clear the Isolate bit from PHY control register */
		xps_ll_temac_hostif_set(dev, 0, phy_addr, 0, 0x1140);
		link = 1;
		return 1;
	}
#endif

	result = xps_ll_temac_hostif_get(dev, 0, priv->phyaddr, 5);
	if ((result & 0x8000) == 0x8000) {
		xps_ll_temac_indirect_set(dev, 0, EMMC,
					(phyreg | XTE_EMMC_LINKSPD_1000));
		printf("1000BASE-T/FD\n");
	} else if ((result & 0x4000) == 0x4000) {
		xps_ll_temac_indirect_set(dev, 0, EMMC,
					(phyreg | XTE_EMMC_LINKSPD_100));
		printf("100BASE-T/FD\n");
	} else {
		/* unsupported mode or auto-negotiation failed */
		puts("Unsupported mode or auto-negotiation failed\n");
	}

	return 1;
#endif
}

static inline int xps_ll_temac_dma_error(struct eth_device *dev)
{
	int err;
	struct ll_priv *priv = dev->priv;

	/* Check for TX and RX channel errrors.  */
	err = sdma_in_be32(priv, TX_CHNL_STS) & CHNL_STS_ERROR_MASK;
	err |= sdma_in_be32(priv, RX_CHNL_STS) & CHNL_STS_ERROR_MASK;
	return err;
}

static void xps_ll_temac_reset_dma(struct eth_device *dev)
{
	u32 r;
	struct ll_priv *priv = dev->priv;

	/* Soft reset the DMA.  */
	sdma_out_be32(priv, DMA_CONTROL_REG, DMA_CONTROL_RESET);
	while (sdma_in_be32(priv, DMA_CONTROL_REG) & DMA_CONTROL_RESET)
		;

	/* Now clear the interrupts.  */
	r = sdma_in_be32(priv, TX_CHNL_CTRL);
	r &= ~XLLDMA_CR_IRQ_ALL_EN_MASK;
	sdma_out_be32(priv, TX_CHNL_CTRL, r);

	r = sdma_in_be32(priv, RX_CHNL_CTRL);
	r &= ~XLLDMA_CR_IRQ_ALL_EN_MASK;
	sdma_out_be32(priv, RX_CHNL_CTRL, r);

	/* Now ACK pending IRQs.  */
	sdma_out_be32(priv, TX_IRQ_REG, XLLDMA_IRQ_ALL_MASK);
	sdma_out_be32(priv, RX_IRQ_REG, XLLDMA_IRQ_ALL_MASK);

	/* Set tail-ptr mode, disable errors for both channels.  */
	sdma_out_be32(priv, DMA_CONTROL_REG,
			XLLDMA_DMACR_TAIL_PTR_EN_MASK |
			XLLDMA_DMACR_RX_OVERFLOW_ERR_DIS_MASK |
			XLLDMA_DMACR_TX_OVERFLOW_ERR_DIS_MASK);
}

/* bd init */
static void xps_ll_temac_bd_init(struct eth_device *dev)
{
	struct ll_priv *priv = dev->priv;

	memset(&tx_bd, 0, sizeof(tx_bd));
	memset(&rx_bd, 0, sizeof(rx_bd));

	rx_bd.phys_buf_p = rx_buffer;
	rx_bd.next_p = &rx_bd;
	rx_bd.buf_len = PKTSIZE_ALIGN;
	flush_cache((u32)&rx_bd, sizeof(tx_bd));
	flush_cache((u32)rx_bd.phys_buf_p, PKTSIZE_ALIGN);

	sdma_out_be32(priv, RX_CURDESC_PTR, (u32)&rx_bd);
	sdma_out_be32(priv, RX_TAILDESC_PTR, (u32)&rx_bd);
	sdma_out_be32(priv, RX_NXTDESC_PTR, (u32)&rx_bd); /* setup first fd */

	tx_bd.phys_buf_p = tx_buffer;
	tx_bd.next_p = &tx_bd;

	flush_cache((u32)&tx_bd, sizeof(tx_bd));
	sdma_out_be32(priv, TX_CURDESC_PTR, (u32)&tx_bd);
}

static int ll_temac_send_sdma(struct eth_device *dev,
				void *buffer, int length)
{
	struct ll_priv *priv = dev->priv;

	if (xps_ll_temac_dma_error(dev)) {
		xps_ll_temac_reset_dma(dev);
		xps_ll_temac_bd_init(dev);
	}

	memcpy(tx_buffer, (void *)buffer, length);
	flush_cache((u32)tx_buffer, length);

	tx_bd.stat = BDSTAT_SOP_MASK | BDSTAT_EOP_MASK |
			BDSTAT_STOP_ON_END_MASK;
	tx_bd.buf_len = length;
	flush_cache((u32)&tx_bd, sizeof(tx_bd));

	sdma_out_be32(priv, TX_CURDESC_PTR, (u32)&tx_bd);
	sdma_out_be32(priv, TX_TAILDESC_PTR, (u32)&tx_bd); /* DMA start */

	do {
		flush_cache((u32)&tx_bd, sizeof(tx_bd));
	} while (!(tx_bd.stat & BDSTAT_COMPLETED_MASK));

	return 0;
}

static int ll_temac_recv_sdma(struct eth_device *dev)
{
	int length;
	struct ll_priv *priv = dev->priv;

	if (xps_ll_temac_dma_error(dev)) {
		xps_ll_temac_reset_dma(dev);
		xps_ll_temac_bd_init(dev);
	}

	flush_cache((u32)&rx_bd, sizeof(rx_bd));

	if (!(rx_bd.stat & BDSTAT_COMPLETED_MASK))
		return 0;

	/*
	 * Read out the packet info and start the DMA
	 * onto the second buffer to enable the ethernet rx
	 * path to run in parallel with sw processing
	 * packets.
	 */
	length = rx_bd.app5 & 0x3FFF; /* max length mask */
	if (length > 0)
		NetReceive(rx_bd.phys_buf_p, length);

	/* flip the buffer and re-enable the DMA.  */
	flush_cache((u32)rx_bd.phys_buf_p, length);

	rx_bd.buf_len = PKTSIZE_ALIGN;
	rx_bd.stat = 0;
	rx_bd.app5 = 0;

	flush_cache((u32)&rx_bd, sizeof(rx_bd));
	sdma_out_be32(priv, RX_TAILDESC_PTR, (u32)&rx_bd);

	return length;
}

#ifdef DEBUG
static void debugll(struct eth_device *dev, int count)
{
	struct ll_priv *priv = dev->priv;
	struct ll_fifo_s *ll_fifo = (void *)priv->ctrl;

	printf("%d fifo isr 0x%08x, fifo_ier 0x%08x, fifo_rdfr 0x%08x, "
		"fifo_rdfo 0x%08x fifo_rlr 0x%08x\n", count,
		in_be32(&ll_fifo->isr), in_be32(&ll_fifo->ier),
		in_be32(&ll_fifo->rdfr), in_be32(&ll_fifo->rdfo),
		in_be32(&ll_fifo->rlf));
}
#endif

static int ll_temac_send_fifo(struct eth_device *dev,
					void *buffer, int length)
{
	struct ll_priv *priv = dev->priv;
	struct ll_fifo_s *ll_fifo = (void *)priv->ctrl;
	u32 *buf = (u32 *)buffer;
	u32 i;

	for (i = 0; i < length; i += 4)
		out_be32(&ll_fifo->tdfd, *buf++);

	out_be32(&ll_fifo->tlf, length);
	return 0;
}

static int ll_temac_recv_fifo(struct eth_device *dev)
{
	struct ll_priv *priv = dev->priv;
	struct ll_fifo_s *ll_fifo = (void *)priv->ctrl;
	u32 i, len = 0;
	u32 *buf = (u32 *)&rx_buffer;

	if (in_be32(&ll_fifo->isr) & LL_FIFO_ISR_RC_COMPLETE) {
		out_be32(&ll_fifo->isr, 0xffffffff); /* reset isr */

		len = in_be32(&ll_fifo->rlf) & 0x7FF;

		for (i = 0; i < len; i += 4)
			*buf++ = in_be32(&ll_fifo->rdfd);

#ifdef DEBUG
		debugll(dev, 1);
#endif
		NetReceive((uchar *)&rx_buffer, len);
	}
	return len;
}

/* setup mac addr */
static int ll_temac_addr_setup(struct eth_device *dev)
{
	int val;

	/* set up unicast MAC address filter */
	val = ((dev->enetaddr[3] << 24) | (dev->enetaddr[2] << 16) |
		(dev->enetaddr[1] << 8) | (dev->enetaddr[0]));
	xps_ll_temac_indirect_set(dev, 0, UAW0, val);
	val = (dev->enetaddr[5] << 8) | dev->enetaddr[4] ;
	xps_ll_temac_indirect_set(dev, 0, UAW1, val);

	return 0;
}

static int xps_ll_temac_init(struct eth_device *dev, bd_t *bis)
{
	struct ll_priv *priv = dev->priv;
	struct ll_fifo_s *ll_fifo = (void *)priv->ctrl;

	if (priv->mode & SDMA_BIT) {
		xps_ll_temac_reset_dma(dev);
		xps_ll_temac_bd_init(dev);
	} else {
		out_be32(&ll_fifo->tdfr, 0x000000a5); /* Fifo reset key */
		out_be32(&ll_fifo->rdfr, 0x000000a5); /* Fifo reset key */
		out_be32(&ll_fifo->isr, 0xFFFFFFFF); /* Reset status register */
		out_be32(&ll_fifo->ier, 0); /* Disable all IRQs */
	}

	xps_ll_temac_indirect_set(dev, 0, MC,
				MDIO_ENABLE_MASK | MDIO_CLOCK_DIV_100MHz);

	/* Promiscuous mode disable */
	xps_ll_temac_indirect_set(dev, 0, AFM, 0);
	/* Enable Receiver - RX bit */
	xps_ll_temac_indirect_set(dev, 0, RCW1, 0x10000000);
	/* Enable Transmitter - TX bit */
	xps_ll_temac_indirect_set(dev, 0, TC, 0x10000000);
	return 0;
}

/* halt device */
static void ll_temac_halt(struct eth_device *dev)
{
#ifdef ETH_HALTING
	struct ll_priv *priv = dev->priv;

	/* Disable Receiver */
	xps_ll_temac_indirect_set(dev, 0, RCW1, 0);
	/* Disable Transmitter */
	xps_ll_temac_indirect_set(dev, 0, TC, 0);

	if (priv->mode & SDMA_BIT) {
		sdma_out_be32(priv->ctrl, DMA_CONTROL_REG, DMA_CONTROL_RESET);
		while (sdma_in_be32(priv->ctrl, DMA_CONTROL_REG)
							& DMA_CONTROL_RESET)
			;
	}
#endif
}

static int ll_temac_init(struct eth_device *dev, bd_t *bis)
{
#if DEBUG
	int i;
#endif
	xps_ll_temac_init(dev, bis);

<<<<<<< HEAD
	printf("%s: Xilinx XPS LocalLink Tri-Mode Ether MAC #%d at 0x%08X.\n",
		dev->name, 0, dev->iobase);
=======
	printf("%s: Xilinx XPS LocalLink Tri-Mode Ether MAC #%d at 0x%08lx.\n",
		dev->name, dev->index, dev->iobase);

	if (!ll_temac_setup_ctrl(dev))
		return -1;
>>>>>>> f33cdaa4

#if DEBUG
	for (i = 0; i < 32; i++)
		read_phy_reg(dev, i);
#endif

	if (!xps_ll_temac_phy_ctrl(dev)) {
		ll_temac_halt(dev);
		return -1;
	}

	return 0;
}

static int ll_temac_miiphy_read(const char *devname, uchar addr,
							uchar reg, ushort *val)
{
	struct eth_device *dev = eth_get_dev();

	*val = xps_ll_temac_hostif_get(dev, 0, addr, reg); /* emac = 0 */

	debug("%s 0x%x, 0x%x, 0x%x\n", __func__, addr, reg, *val);
	return 0;
}

static int ll_temac_miiphy_write(const char *devname, uchar addr,
							uchar reg, ushort val)
{
	struct eth_device *dev = eth_get_dev();

	debug("%s 0x%x, 0x%x, 0x%x\n", __func__, addr, reg, val);

	xps_ll_temac_hostif_set(dev, 0, addr, reg, val);

	return 0;
}

static int ll_temac_bus_reset(struct mii_dev *bus)
{
	debug("Just bus reset\n");
	return 0;
}

/* mode bits: 0bit - fifo(0)/sdma(1):SDMA_BIT, 1bit - no dcr(0)/dcr(1):DCR_BIT
 * ctrl - control address for file/sdma */
int xilinx_ll_temac_initialize(bd_t *bis, unsigned long base_addr,
						int mode, unsigned long ctrl)
{
	struct eth_device *dev;
	struct ll_priv *priv;

	dev = calloc(1, sizeof(*dev));
	if (dev == NULL)
		return -1;

	dev->priv = calloc(1, sizeof(struct ll_priv));
	if (dev->priv == NULL) {
		free(dev);
		return -1;
	}

	priv = dev->priv;

	sprintf(dev->name, "Xlltem.%lx", base_addr);

	dev->iobase = base_addr;
	priv->ctrl = ctrl;
	priv->mode = mode;

#ifdef CONFIG_PHY_ADDR
	priv->phyaddr = CONFIG_PHY_ADDR;
#else
	priv->phyaddr = -1;
#endif

	dev->init = ll_temac_init;
	dev->halt = ll_temac_halt;
	dev->write_hwaddr = ll_temac_addr_setup;

	if (priv->mode & SDMA_BIT) {
		dev->send = ll_temac_send_sdma;
		dev->recv = ll_temac_recv_sdma;
	} else {
		dev->send = ll_temac_send_fifo;
		dev->recv = ll_temac_recv_fifo;
	}

	eth_register(dev);

#if defined(CONFIG_MII) || defined(CONFIG_CMD_MII) || defined(CONFIG_PHYLIB)
	miiphy_register(dev->name, ll_temac_miiphy_read, ll_temac_miiphy_write);
	priv->bus = miiphy_get_dev_by_name(dev->name);
	priv->bus->reset = ll_temac_bus_reset;
#endif
	return 1;
}<|MERGE_RESOLUTION|>--- conflicted
+++ resolved
@@ -657,16 +657,11 @@
 #endif
 	xps_ll_temac_init(dev, bis);
 
-<<<<<<< HEAD
-	printf("%s: Xilinx XPS LocalLink Tri-Mode Ether MAC #%d at 0x%08X.\n",
-		dev->name, 0, dev->iobase);
-=======
 	printf("%s: Xilinx XPS LocalLink Tri-Mode Ether MAC #%d at 0x%08lx.\n",
 		dev->name, dev->index, dev->iobase);
 
 	if (!ll_temac_setup_ctrl(dev))
 		return -1;
->>>>>>> f33cdaa4
 
 #if DEBUG
 	for (i = 0; i < 32; i++)
