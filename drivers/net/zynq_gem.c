--- conflicted
+++ resolved
@@ -26,7 +26,6 @@
 #include <asm/arch/hardware.h>
 #include <asm/arch/sys_proto.h>
 #include <linux/errno.h>
-#include <clk.h>
 
 DECLARE_GLOBAL_DATA_PTR;
 
@@ -182,13 +181,7 @@
 	struct phy_device *phydev;
 	int phy_of_handle;
 	struct mii_dev *bus;
-<<<<<<< HEAD
-#ifdef CONFIG_CLK_ZYNQMP
 	struct clk clk;
-#endif
-=======
-	struct clk clk;
->>>>>>> f3dd87e0
 	bool int_pcs;
 };
 
@@ -463,20 +456,6 @@
 		break;
 	}
 
-<<<<<<< HEAD
-	/* Change the rclk and clk only not using EMIO interface */
-	if (!priv->emio)
-#ifndef CONFIG_CLK_ZYNQMP
-		zynq_slcr_gem_clk_setup((ulong)priv->iobase !=
-					ZYNQ_GEM_BASEADDR0, clk_rate);
-#else
-	{
-		ret = clk_set_rate(&priv->clk, clk_rate);
-		if (IS_ERR_VALUE(ret))
-			return -1;
-	}
-#endif
-=======
 	ret = clk_set_rate(&priv->clk, clk_rate);
 	if (IS_ERR_VALUE(ret) && ret != (unsigned long)-ENOSYS) {
 		dev_err(dev, "failed to set tx clock rate\n");
@@ -488,7 +467,6 @@
 		dev_err(dev, "failed to enable tx clock\n");
 		return ret;
 	}
->>>>>>> f3dd87e0
 
 	setbits_le32(&regs->nwctrl, ZYNQ_GEM_NWCTRL_RXEN_MASK |
 					ZYNQ_GEM_NWCTRL_TXEN_MASK);
@@ -659,19 +637,11 @@
 	priv->tx_bd = (struct emac_bd *)bd_space;
 	priv->rx_bd = (struct emac_bd *)((ulong)bd_space + BD_SEPRN_SPACE);
 
-<<<<<<< HEAD
-#ifdef CONFIG_CLK_ZYNQMP
-=======
->>>>>>> f3dd87e0
 	ret = clk_get_by_name(dev, "tx_clk", &priv->clk);
 	if (ret < 0) {
 		dev_err(dev, "failed to get clock\n");
 		return -EINVAL;
 	}
-<<<<<<< HEAD
-#endif
-=======
->>>>>>> f3dd87e0
 
 	priv->bus = mdio_alloc();
 	priv->bus->read = zynq_gem_miiphy_read;
@@ -733,12 +703,7 @@
 	}
 	priv->interface = pdata->phy_interface;
 
-<<<<<<< HEAD
-	priv->emio = fdtdec_get_bool(gd->fdt_blob, dev->of_offset, "xlnx,emio");
-	priv->int_pcs = fdtdec_get_bool(gd->fdt_blob, dev->of_offset,
-=======
 	priv->int_pcs = fdtdec_get_bool(gd->fdt_blob, node,
->>>>>>> f3dd87e0
 					"is-internal-pcspma");
 
 	printf("ZYNQ GEM: %lx, phyaddr %x, interface %s\n", (ulong)priv->iobase,
