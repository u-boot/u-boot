--- conflicted
+++ resolved
@@ -65,10 +65,6 @@
 	u32 lane;
 	bool is_x4;
 	int devfn;
-<<<<<<< HEAD
-	u32 lane_mask;
-=======
->>>>>>> 0c60b657
 	int sec_busno;
 	char name[16];
 	unsigned int mem_target;
