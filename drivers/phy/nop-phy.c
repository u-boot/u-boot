--- conflicted
+++ resolved
@@ -45,13 +45,6 @@
 
 #if CONFIG_IS_ENABLED(DM_GPIO)
 	/* Take phy out of reset */
-<<<<<<< HEAD
-	ret = dm_gpio_set_value(&priv->reset_gpio, false);
-	if (ret) {
-		if (CONFIG_IS_ENABLED(CLK))
-			clk_disable_bulk(&priv->bulk);
-		return ret;
-=======
 	if (dm_gpio_is_valid(&priv->reset_gpio)) {
 		ret = dm_gpio_set_value(&priv->reset_gpio, false);
 		if (ret) {
@@ -59,7 +52,6 @@
 				clk_disable_bulk(&priv->bulk);
 			return ret;
 		}
->>>>>>> 0c60b657
 	}
 #endif
 	return 0;
