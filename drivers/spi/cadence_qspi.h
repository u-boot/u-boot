/* SPDX-License-Identifier: GPL-2.0+ */
/*
 * Copyright (C) 2012
 * Altera Corporation <www.altera.com>
 */

#ifndef __CADENCE_QSPI_H__
#define __CADENCE_QSPI_H__

#include <reset.h>
#include <linux/mtd/spi-nor.h>
#include <spi-mem.h>

#define CQSPI_IS_ADDR(cmd_len)		(cmd_len > 1 ? 1 : 0)

#define CQSPI_NO_DECODER_MAX_CS		4
#define CQSPI_DECODER_MAX_CS		16
#define CQSPI_READ_CAPTURE_MAX_DELAY	16

<<<<<<< HEAD
#define CQSPI_SINGLE_FLASH			0
#define CQSPI_DUAL_STACKED_FLASH		1

#define CQSPI_CS0				0
#define CQSPI_CS1				1

=======
>>>>>>> e93ed120
#define CQSPI_REG_POLL_US                       1 /* 1us */
#define CQSPI_REG_RETRY                         10000
#define CQSPI_POLL_IDLE_RETRY                   3

/* Transfer mode */
#define CQSPI_INST_TYPE_SINGLE                  0
#define CQSPI_INST_TYPE_DUAL                    1
#define CQSPI_INST_TYPE_QUAD                    2
#define CQSPI_INST_TYPE_OCTAL                   3

#define CQSPI_STIG_DATA_LEN_MAX                 8

#define CQSPI_DUMMY_CLKS_PER_BYTE               8
#define CQSPI_DUMMY_BYTES_MAX                   4

/****************************************************************************
 * Controller's configuration and status register (offset from QSPI_BASE)
 ****************************************************************************/
#define CQSPI_REG_CONFIG                        0x00
#define CQSPI_REG_CONFIG_ENABLE                 BIT(0)
#define CQSPI_REG_CONFIG_CLK_POL                BIT(1)
#define CQSPI_REG_CONFIG_CLK_PHA                BIT(2)
#define CQSPI_REG_CONFIG_PHY_ENABLE_MASK        BIT(3)
#define CQSPI_REG_CONFIG_DIRECT                 BIT(7)
#define CQSPI_REG_CONFIG_DECODE                 BIT(9)
#define CQSPI_REG_CONFIG_ENBL_DMA               BIT(15)
#define CQSPI_REG_CONFIG_XIP_IMM                BIT(18)
#define CQSPI_REG_CONFIG_DTR_PROT_EN_MASK       BIT(24)
#define CQSPI_REG_CONFIG_CHIPSELECT_LSB         10
#define CQSPI_REG_CONFIG_BAUD_LSB               19
#define CQSPI_REG_CONFIG_IDLE_LSB               31
#define CQSPI_REG_CONFIG_CHIPSELECT_MASK        0xF
#define CQSPI_REG_CONFIG_BAUD_MASK              0xF

#define CQSPI_REG_RD_INSTR                      0x04
#define CQSPI_REG_RD_INSTR_OPCODE_LSB           0
#define CQSPI_REG_RD_INSTR_TYPE_INSTR_LSB       8
#define CQSPI_REG_RD_INSTR_TYPE_ADDR_LSB        12
#define CQSPI_REG_RD_INSTR_TYPE_DATA_LSB        16
#define CQSPI_REG_RD_INSTR_MODE_EN_LSB          20
#define CQSPI_REG_RD_INSTR_DUMMY_LSB            24
#define CQSPI_REG_RD_INSTR_TYPE_INSTR_MASK      0x3
#define CQSPI_REG_RD_INSTR_TYPE_ADDR_MASK       0x3
#define CQSPI_REG_RD_INSTR_TYPE_DATA_MASK       0x3
#define CQSPI_REG_RD_INSTR_DUMMY_MASK           0x1F

#define CQSPI_REG_WR_INSTR                      0x08
#define CQSPI_REG_WR_INSTR_OPCODE_LSB           0
#define CQSPI_REG_WR_INSTR_TYPE_DATA_LSB	16

#define CQSPI_REG_DELAY                         0x0C
#define CQSPI_REG_DELAY_TSLCH_LSB               0
#define CQSPI_REG_DELAY_TCHSH_LSB               8
#define CQSPI_REG_DELAY_TSD2D_LSB               16
#define CQSPI_REG_DELAY_TSHSL_LSB               24
#define CQSPI_REG_DELAY_TSLCH_MASK              0xFF
#define CQSPI_REG_DELAY_TCHSH_MASK              0xFF
#define CQSPI_REG_DELAY_TSD2D_MASK              0xFF
#define CQSPI_REG_DELAY_TSHSL_MASK              0xFF

#define CQSPI_REG_RD_DATA_CAPTURE               0x10
#define CQSPI_REG_RD_DATA_CAPTURE_BYPASS        BIT(0)
#define CQSPI_REG_READCAPTURE_DQS_ENABLE        BIT(8)
#define CQSPI_REG_RD_DATA_CAPTURE_DELAY_LSB     1
#define CQSPI_REG_RD_DATA_CAPTURE_DELAY_MASK    0xF

#define CQSPI_REG_SIZE                          0x14
#define CQSPI_REG_SIZE_ADDRESS_LSB              0
#define CQSPI_REG_SIZE_PAGE_LSB                 4
#define CQSPI_REG_SIZE_BLOCK_LSB                16
#define CQSPI_REG_SIZE_ADDRESS_MASK             0xF
#define CQSPI_REG_SIZE_PAGE_MASK                0xFFF
#define CQSPI_REG_SIZE_BLOCK_MASK               0x3F

#define CQSPI_REG_SRAMPARTITION                 0x18
#define CQSPI_REG_INDIRECTTRIGGER               0x1C

#define CQSPI_REG_REMAP                         0x24
#define CQSPI_REG_MODE_BIT                      0x28

#define CQSPI_REG_SDRAMLEVEL                    0x2C
#define CQSPI_REG_SDRAMLEVEL_RD_LSB             0
#define CQSPI_REG_SDRAMLEVEL_WR_LSB             16
#define CQSPI_REG_SDRAMLEVEL_RD_MASK            0xFFFF
#define CQSPI_REG_SDRAMLEVEL_WR_MASK            0xFFFF

#define CQSPI_REG_IRQSTATUS                     0x40
#define CQSPI_REG_IRQMASK                       0x44

#define CQSPI_REG_INDIRECTRD                    0x60
#define CQSPI_REG_INDIRECTRD_START              BIT(0)
#define CQSPI_REG_INDIRECTRD_CANCEL             BIT(1)
#define CQSPI_REG_INDIRECTRD_INPROGRESS         BIT(2)
#define CQSPI_REG_INDIRECTRD_DONE               BIT(5)

#define CQSPI_REG_INDIRECTRDWATERMARK           0x64
#define CQSPI_REG_INDIRECTRDSTARTADDR           0x68
#define CQSPI_REG_INDIRECTRDBYTES               0x6C

#define CQSPI_REG_CMDCTRL                       0x90
#define CQSPI_REG_CMDCTRL_EXECUTE               BIT(0)
#define CQSPI_REG_CMDCTRL_INPROGRESS            BIT(1)
#define CQSPI_REG_CMDCTRL_DUMMY_LSB             7
#define CQSPI_REG_CMDCTRL_WR_BYTES_LSB          12
#define CQSPI_REG_CMDCTRL_WR_EN_LSB             15
#define CQSPI_REG_CMDCTRL_ADD_BYTES_LSB         16
#define CQSPI_REG_CMDCTRL_ADDR_EN_LSB           19
#define CQSPI_REG_CMDCTRL_RD_BYTES_LSB          20
#define CQSPI_REG_CMDCTRL_RD_EN_LSB             23
#define CQSPI_REG_CMDCTRL_OPCODE_LSB            24
#define CQSPI_REG_CMDCTRL_DUMMY_MASK            0x1F
#define CQSPI_REG_CMDCTRL_WR_BYTES_MASK         0x7
#define CQSPI_REG_CMDCTRL_ADD_BYTES_MASK        0x3
#define CQSPI_REG_CMDCTRL_RD_BYTES_MASK         0x7
#define CQSPI_REG_CMDCTRL_OPCODE_MASK           0xFF

#define CQSPI_REG_INDIRECTWR                    0x70
#define CQSPI_REG_INDIRECTWR_START              BIT(0)
#define CQSPI_REG_INDIRECTWR_CANCEL             BIT(1)
#define CQSPI_REG_INDIRECTWR_INPROGRESS         BIT(2)
#define CQSPI_REG_INDIRECTWR_DONE               BIT(5)

#define CQSPI_REG_INDIRECTWRWATERMARK           0x74
#define CQSPI_REG_INDIRECTWRSTARTADDR           0x78
#define CQSPI_REG_INDIRECTWRBYTES               0x7C

#define CQSPI_REG_CMDADDRESS                    0x94
#define CQSPI_REG_CMDREADDATALOWER              0xA0
#define CQSPI_REG_CMDREADDATAUPPER              0xA4
#define CQSPI_REG_CMDWRITEDATALOWER             0xA8
#define CQSPI_REG_CMDWRITEDATAUPPER             0xAC

#define CQSPI_REG_PHY_CONFIG                    0xB4
#define CQSPI_REG_PHY_CONFIG_RESET_FLD_MASK     0x40000000

#define CQSPI_DMA_DST_ADDR_REG                  0x1800
#define CQSPI_DMA_DST_SIZE_REG                  0x1804
#define CQSPI_DMA_DST_STS_REG                   0x1808
#define CQSPI_DMA_DST_CTRL_REG                  0x180C
#define CQSPI_DMA_DST_I_STS_REG                 0x1814
#define CQSPI_DMA_DST_I_ENBL_REG                0x1818
#define CQSPI_DMA_DST_I_DISBL_REG               0x181C
#define CQSPI_DMA_DST_CTRL2_REG                 0x1824
#define CQSPI_DMA_DST_ADDR_MSB_REG              0x1828

#define CQSPI_DMA_SRC_RD_ADDR_REG               0x1000

#define CQSPI_REG_DMA_PERIPH_CFG                0x20
#define CQSPI_REG_INDIR_TRIG_ADDR_RANGE         0x80
#define CQSPI_DFLT_INDIR_TRIG_ADDR_RANGE        6
#define CQSPI_DFLT_DMA_PERIPH_CFG               0x602
#define CQSPI_DFLT_DST_CTRL_REG_VAL             0xF43FFA00

#define CQSPI_DMA_DST_I_STS_DONE                BIT(1)
#define CQSPI_DMA_TIMEOUT                       10000000

#define CQSPI_REG_IS_IDLE(base)				\
	((readl(base + CQSPI_REG_CONFIG) >>		\
	CQSPI_REG_CONFIG_IDLE_LSB) & 0x1)

#define CQSPI_GET_RD_SRAM_LEVEL(reg_base)		\
	(((readl(reg_base + CQSPI_REG_SDRAMLEVEL)) >>	\
	CQSPI_REG_SDRAMLEVEL_RD_LSB) & CQSPI_REG_SDRAMLEVEL_RD_MASK)

#define CQSPI_GET_WR_SRAM_LEVEL(reg_base)		\
	(((readl(reg_base + CQSPI_REG_SDRAMLEVEL)) >>	\
	CQSPI_REG_SDRAMLEVEL_WR_LSB) & CQSPI_REG_SDRAMLEVEL_WR_MASK)

struct cadence_spi_platdata {
	unsigned int	ref_clk_hz;
	unsigned int	max_hz;
	void		*regbase;
	void		*ahbbase;
	bool		is_decoded_cs;
	u32		fifo_depth;
	u32		fifo_width;
	u32		trigger_address;
	fdt_addr_t	ahbsize;
	bool		use_dac_mode;

	/* Flash parameters */
	u32		page_size;
	u32		block_size;
	u32		tshsl_ns;
	u32		tsd2d_ns;
	u32		tchsh_ns;
	u32		tslch_ns;
	bool		is_dma;
<<<<<<< HEAD
	bool		stg_pgm;
	int		is_dual;
=======
>>>>>>> e93ed120
};

struct cadence_spi_priv {
	void		*regbase;
	void		*ahbbase;
	size_t		cmd_len;
	u8		cmd_buf[32];
	size_t		data_len;

	int		is_dual;
	int		qspi_is_init;
	unsigned int    cs;
	unsigned int	qspi_calibrated_hz;
	unsigned int	qspi_calibrated_cs;
	unsigned int	previous_hz;

	struct reset_ctl_bulk resets;
};

/* Functions call declaration */
void cadence_qspi_apb_controller_init(struct cadence_spi_platdata *plat);
void cadence_qspi_apb_controller_enable(void *reg_base_addr);
void cadence_qspi_apb_controller_disable(void *reg_base_addr);
void cadence_qspi_apb_dac_mode_enable(void *reg_base);

int cadence_qspi_apb_command_read(void *reg_base_addr,
<<<<<<< HEAD
	unsigned int cmdlen, const u8 *cmdbuf, unsigned int rxlen, u8 *rxbuf);
int cadence_qspi_apb_command_write(struct udevice *dev,
				   unsigned int cmdlen, const u8 *cmdbuf,
				   unsigned int txlen,  const u8 *txbuf);

int cadence_qspi_apb_indirect_read_setup(struct cadence_spi_platdata *plat,
	unsigned int cmdlen, unsigned int rx_width, const u8 *cmdbuf);
int cadence_qspi_apb_indirect_read_execute(struct cadence_spi_platdata *plat,
	unsigned int rxlen, u8 *rxbuf);
int cadence_qspi_apb_indirect_write_setup(struct cadence_spi_platdata *plat,
	unsigned int cmdlen, unsigned int tx_width, const u8 *cmdbuf);
int cadence_qspi_apb_indirect_write_execute(struct cadence_spi_platdata *plat,
	unsigned int txlen, const u8 *txbuf);
=======
				  const struct spi_mem_op *op);
int cadence_qspi_apb_command_write(void *reg_base_addr,
				   const struct spi_mem_op *op);

int cadence_qspi_apb_read_setup(struct cadence_spi_platdata *plat,
				const struct spi_mem_op *op);
int cadence_qspi_apb_read_execute(struct cadence_spi_platdata *plat,
				  const struct spi_mem_op *op);
int cadence_qspi_apb_write_setup(struct cadence_spi_platdata *plat,
				 const struct spi_mem_op *op);
int cadence_qspi_apb_write_execute(struct cadence_spi_platdata *plat,
				   const struct spi_mem_op *op);
>>>>>>> e93ed120

void cadence_qspi_apb_chipselect(void *reg_base,
	unsigned int chip_select, unsigned int decoder_enable);
void cadence_qspi_apb_set_clk_mode(void *reg_base, uint mode);
void cadence_qspi_apb_config_baudrate_div(void *reg_base,
	unsigned int ref_clk_hz, unsigned int sclk_hz);
void cadence_qspi_apb_delay(void *reg_base,
	unsigned int ref_clk, unsigned int sclk_hz,
	unsigned int tshsl_ns, unsigned int tsd2d_ns,
	unsigned int tchsh_ns, unsigned int tslch_ns);
void cadence_qspi_apb_enter_xip(void *reg_base, char xip_dummy);
void cadence_qspi_apb_readdata_capture(void *reg_base,
	unsigned int bypass, unsigned int delay);
int cadence_qspi_apb_dma_read(struct cadence_spi_platdata *plat,
			      unsigned int n_rx, u8 *rxbuf);
int cadence_qspi_apb_exec_flash_cmd(void *reg_base, unsigned int reg);
int cadence_qspi_apb_wait_for_dma_cmplt(struct cadence_spi_platdata *plat);
int cadence_spi_versal_flash_reset(struct udevice *dev);
<<<<<<< HEAD
=======
void cadence_qspi_apb_enable_linear_mode(bool enable);
>>>>>>> e93ed120

#endif /* __CADENCE_QSPI_H__ */<|MERGE_RESOLUTION|>--- conflicted
+++ resolved
@@ -17,15 +17,6 @@
 #define CQSPI_DECODER_MAX_CS		16
 #define CQSPI_READ_CAPTURE_MAX_DELAY	16
 
-<<<<<<< HEAD
-#define CQSPI_SINGLE_FLASH			0
-#define CQSPI_DUAL_STACKED_FLASH		1
-
-#define CQSPI_CS0				0
-#define CQSPI_CS1				1
-
-=======
->>>>>>> e93ed120
 #define CQSPI_REG_POLL_US                       1 /* 1us */
 #define CQSPI_REG_RETRY                         10000
 #define CQSPI_POLL_IDLE_RETRY                   3
@@ -214,11 +205,6 @@
 	u32		tchsh_ns;
 	u32		tslch_ns;
 	bool		is_dma;
-<<<<<<< HEAD
-	bool		stg_pgm;
-	int		is_dual;
-=======
->>>>>>> e93ed120
 };
 
 struct cadence_spi_priv {
@@ -228,9 +214,7 @@
 	u8		cmd_buf[32];
 	size_t		data_len;
 
-	int		is_dual;
 	int		qspi_is_init;
-	unsigned int    cs;
 	unsigned int	qspi_calibrated_hz;
 	unsigned int	qspi_calibrated_cs;
 	unsigned int	previous_hz;
@@ -245,21 +229,6 @@
 void cadence_qspi_apb_dac_mode_enable(void *reg_base);
 
 int cadence_qspi_apb_command_read(void *reg_base_addr,
-<<<<<<< HEAD
-	unsigned int cmdlen, const u8 *cmdbuf, unsigned int rxlen, u8 *rxbuf);
-int cadence_qspi_apb_command_write(struct udevice *dev,
-				   unsigned int cmdlen, const u8 *cmdbuf,
-				   unsigned int txlen,  const u8 *txbuf);
-
-int cadence_qspi_apb_indirect_read_setup(struct cadence_spi_platdata *plat,
-	unsigned int cmdlen, unsigned int rx_width, const u8 *cmdbuf);
-int cadence_qspi_apb_indirect_read_execute(struct cadence_spi_platdata *plat,
-	unsigned int rxlen, u8 *rxbuf);
-int cadence_qspi_apb_indirect_write_setup(struct cadence_spi_platdata *plat,
-	unsigned int cmdlen, unsigned int tx_width, const u8 *cmdbuf);
-int cadence_qspi_apb_indirect_write_execute(struct cadence_spi_platdata *plat,
-	unsigned int txlen, const u8 *txbuf);
-=======
 				  const struct spi_mem_op *op);
 int cadence_qspi_apb_command_write(void *reg_base_addr,
 				   const struct spi_mem_op *op);
@@ -272,7 +241,6 @@
 				 const struct spi_mem_op *op);
 int cadence_qspi_apb_write_execute(struct cadence_spi_platdata *plat,
 				   const struct spi_mem_op *op);
->>>>>>> e93ed120
 
 void cadence_qspi_apb_chipselect(void *reg_base,
 	unsigned int chip_select, unsigned int decoder_enable);
@@ -291,9 +259,6 @@
 int cadence_qspi_apb_exec_flash_cmd(void *reg_base, unsigned int reg);
 int cadence_qspi_apb_wait_for_dma_cmplt(struct cadence_spi_platdata *plat);
 int cadence_spi_versal_flash_reset(struct udevice *dev);
-<<<<<<< HEAD
-=======
 void cadence_qspi_apb_enable_linear_mode(bool enable);
->>>>>>> e93ed120
 
 #endif /* __CADENCE_QSPI_H__ */