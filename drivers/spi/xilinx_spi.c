--- conflicted
+++ resolved
@@ -242,7 +242,6 @@
 	struct udevice *bus = spi->dev->parent;
 	struct xilinx_spi_priv *priv = dev_get_priv(bus);
 	struct xilinx_spi_regs *regs = priv->regs;
-<<<<<<< HEAD
 	u32 count, txbytes, rxbytes;
 	int reg, ret;
 	const unsigned char *txp = (const unsigned char *)dout;
@@ -254,76 +253,6 @@
 		/* Disable master transaction */
 		reg = readl(&regs->spicr) | SPICR_MASTER_INHIBIT;
 		writel(reg, &regs->spicr);
-=======
-	struct dm_spi_slave_plat *slave_plat = dev_get_parent_plat(dev);
-	const unsigned char *txp = dout;
-	unsigned char *rxp = din;
-	u32 reg;
-	u32 txbytes = bytes;
-	u32 rxbytes = bytes;
-
-	/*
-	 * This loop runs two times. First time to send the command.
-	 * Second time to transfer data. After transferring data,
-	 * it sets txp to the initial value for the normal operation.
-	 */
-	for ( ; priv->startup < 2; priv->startup++) {
-		xilinx_spi_fill_txfifo(bus, txp, txbytes);
-		reg = readl(&regs->spicr) & ~SPICR_MASTER_INHIBIT;
-		writel(reg, &regs->spicr);
-		xilinx_spi_read_rxfifo(bus, rxp, rxbytes);
-		txp = din;
-
-		if (priv->startup) {
-			spi_cs_deactivate(dev);
-			spi_cs_activate(dev, slave_plat->cs);
-			txp = dout;
-		}
-	}
-}
-
-static int xilinx_spi_xfer(struct udevice *dev, unsigned int bitlen,
-			    const void *dout, void *din, unsigned long flags)
-{
-	struct udevice *bus = dev_get_parent(dev);
-	struct xilinx_spi_priv *priv = dev_get_priv(bus);
-	struct xilinx_spi_regs *regs = priv->regs;
-	struct dm_spi_slave_plat *slave_plat = dev_get_parent_plat(dev);
-	/* assume spi core configured to do 8 bit transfers */
-	unsigned int bytes = bitlen / XILSPI_MAX_XFER_BITS;
-	const unsigned char *txp = dout;
-	unsigned char *rxp = din;
-	u32 txbytes = bytes;
-	u32 rxbytes = bytes;
-	u32 reg, count;
-	int ret;
-
-	debug("spi_xfer: bus:%i cs:%i bitlen:%i bytes:%i flags:%lx\n",
-	      dev_seq(bus), slave_plat->cs, bitlen, bytes, flags);
-
-	if (bitlen == 0)
-		goto done;
-
-	if (bitlen % XILSPI_MAX_XFER_BITS) {
-		printf("XILSPI warning: Not a multiple of %d bits\n",
-		       XILSPI_MAX_XFER_BITS);
-		flags |= SPI_XFER_END;
-		goto done;
-	}
-
-	if (flags & SPI_XFER_BEGIN)
-		spi_cs_activate(dev, slave_plat->cs);
-
-	/*
-	 * This is the work around for the startup block issue in
-	 * the spi controller. SPI clock is passing through STARTUP
-	 * block to FLASH. STARTUP block don't provide clock as soon
-	 * as QSPI provides command. So first command fails.
-	 */
-	xilinx_spi_startup_block(dev, bytes, dout, din);
-
-	while (txbytes && rxbytes) {
->>>>>>> ade37460
 		count = xilinx_spi_fill_txfifo(bus, txp, txbytes);
 		/* Enable master transaction */
 		reg = readl(&regs->spicr) & ~SPICR_MASTER_INHIBIT;
@@ -352,8 +281,8 @@
 
 static void xilinx_spi_startup_block(struct spi_slave *spi)
 {
-	struct dm_spi_slave_platdata *slave_plat =
-				dev_get_parent_platdata(spi->dev);
+	struct dm_spi_slave_plat *slave_plat =
+				dev_get_parent_plat(spi->dev);
 	unsigned char txp;
 	unsigned char rxp[8];
 
@@ -373,8 +302,8 @@
 static int xilinx_spi_mem_exec_op(struct spi_slave *spi,
 				  const struct spi_mem_op *op)
 {
-	struct dm_spi_slave_platdata *slave_plat =
-				dev_get_parent_platdata(spi->dev);
+	struct dm_spi_slave_plat *slave_plat =
+				dev_get_parent_plat(spi->dev);
 	static u32 startup;
 	u32 dummy_len, ret;
 
