/*
 * (C) Copyright 2011 - 2013 Xilinx
 *
 * Xilinx Zynq Quad-SPI(QSPI) controller driver (master mode only)
 *
 * SPDX-License-Identifier:	GPL-2.0+
 */

#include <common.h>
#include <malloc.h>
#include <dm.h>
#include <ubi_uboot.h>
#include <spi.h>
#include <spi_flash.h>
#include <asm/io.h>
#include <asm/arch/hardware.h>
#include <asm/arch/sys_proto.h>
#include <asm/arch/clk.h>
#include "../mtd/spi/sf_internal.h"

DECLARE_GLOBAL_DATA_PTR;

/* QSPI Transmit Data Register */
#define ZYNQ_QSPI_TXD_00_00_OFFSET	0x1C /* Transmit 4-byte inst, WO */
#define ZYNQ_QSPI_TXD_00_01_OFFSET	0x80 /* Transmit 1-byte inst, WO */
#define ZYNQ_QSPI_TXD_00_10_OFFSET	0x84 /* Transmit 2-byte inst, WO */
#define ZYNQ_QSPI_TXD_00_11_OFFSET	0x88 /* Transmit 3-byte inst, WO */

/*
 * QSPI Configuration Register bit Masks
 *
 * This register contains various control bits that effect the operation
 * of the QSPI controller
 */
#define ZYNQ_QSPI_CONFIG_IFMODE_MASK	(1 << 31)  /* Flash intrface mode*/
#define ZYNQ_QSPI_CONFIG_MSA_MASK	(1 << 15)  /* Manual start enb */
#define ZYNQ_QSPI_CONFIG_MCS_MASK	(1 << 14)  /* Manual chip select */
#define ZYNQ_QSPI_CONFIG_PCS_MASK	(1 << 10)  /* Peri chip select */
#define ZYNQ_QSPI_CONFIG_FW_MASK	(0x3 << 6) /* FIFO width */
#define ZYNQ_QSPI_CONFIG_BAUD_DIV_MASK	(0x7 << 3) /* Baud rate div */
#define ZYNQ_QSPI_CONFIG_MSTREN_MASK	(1 << 0)   /* Mode select */
#define ZYNQ_QSPI_CONFIG_MANSRT_MASK	0x00010000 /* Manual TX Start */
#define ZYNQ_QSPI_CONFIG_CPHA_MASK	0x00000004 /* Clock Phase Control */
#define ZYNQ_QSPI_CONFIG_CPOL_MASK	0x00000002 /* Clock Polarity Control */
#define ZYNQ_QSPI_CONFIG_SSCTRL_MASK	0x00003C00 /* Slave Select Mask */
/*
 * QSPI Interrupt Registers bit Masks
 *
 * All the four interrupt registers (Status/Mask/Enable/Disable) have the same
 * bit definitions.
 */
#define ZYNQ_QSPI_IXR_TXNFULL_MASK	0x00000004 /* QSPI TX FIFO Overflow */
#define ZYNQ_QSPI_IXR_TXFULL_MASK	0x00000008 /* QSPI TX FIFO is full */
#define ZYNQ_QSPI_IXR_RXNEMTY_MASK	0x00000010 /* QSPI RX FIFO Not Empty */
#define ZYNQ_QSPI_IXR_ALL_MASK		(ZYNQ_QSPI_IXR_TXNFULL_MASK | \
					ZYNQ_QSPI_IXR_RXNEMTY_MASK)

/*
 * QSPI Enable Register bit Masks
 *
 * This register is used to enable or disable the QSPI controller
 */
#define ZYNQ_QSPI_ENABLE_ENABLE_MASK	0x00000001 /* QSPI Enable Bit Mask */

/*
 * QSPI Linear Configuration Register
 *
 * It is named Linear Configuration but it controls other modes when not in
 * linear mode also.
 */
#define ZYNQ_QSPI_LCFG_TWO_MEM_MASK	0x40000000 /* QSPI Enable Bit Mask */
#define ZYNQ_QSPI_LCFG_SEP_BUS_MASK	0x20000000 /* QSPI Enable Bit Mask */
#define ZYNQ_QSPI_LCFG_U_PAGE		0x10000000 /* QSPI Upper memory set */

#define ZYNQ_QSPI_LCFG_DUMMY_SHIFT	8

#define ZYNQ_QSPI_FR_QOUT_CODE	0x6B	/* read instruction code */
#define ZYNQ_QSPI_FR_DUALIO_CODE	0xBB

/*
 * The modebits configurable by the driver to make the SPI support different
 * data formats
 */
#define MODEBITS			(SPI_CPOL | SPI_CPHA)

/* Definitions for the status of queue */
#define ZYNQ_QSPI_QUEUE_STOPPED		0
#define ZYNQ_QSPI_QUEUE_RUNNING		1
#define ZYNQ_QSPI_RXFIFO_THRESHOLD	32
#define ZYNQ_QSPI_FIFO_DEPTH		63

/* QSPI MIO's count for different connection topologies */
#define ZYNQ_QSPI_MIO_NUM_QSPI0		6
#define ZYNQ_QSPI_MIO_NUM_QSPI1		5
#define ZYNQ_QSPI_MIO_NUM_QSPI1_CS	1

/* QSPI MIO's count for different connection topologies */
#define ZYNQ_QSPI_MIO_NUM_QSPI0_DIO	4
#define ZYNQ_QSPI_MIO_NUM_QSPI1_DIO	3
#define ZYNQ_QSPI_MIO_NUM_QSPI1_CS_DIO	1

/* QSPI register offsets */
struct zynq_qspi_regs {
	u32 confr;	/* 0x00 */
	u32 isr;	/* 0x04 */
	u32 ier;	/* 0x08 */
	u32 idisr;	/* 0x0C */
	u32 imaskr;	/* 0x10 */
	u32 enbr;	/* 0x14 */
	u32 dr;		/* 0x18 */
	u32 txd0r;	/* 0x1C */
	u32 drxr;	/* 0x20 */
	u32 sicr;	/* 0x24 */
	u32 txftr;	/* 0x28 */
	u32 rxftr;	/* 0x2C */
	u32 gpior;	/* 0x30 */
	u32 reserved0[19];
	u32 txd1r;	/* 0x80 */
	u32 txd2r;	/* 0x84 */
	u32 txd3r;	/* 0x88 */
	u32 reserved1[5];
	u32 lcr;	/* 0xA0 */
	u32 reserved2[22];
	u32 midr;	/* 0xFC */
};


struct zynq_qspi_platdata {
	struct zynq_qspi_regs *regs;
	u32 frequency;          /* input frequency */
	u32 speed_hz;
	u32 is_dual;
	u32 tx_rx_mode;
};

struct zynq_qspi_priv {
	struct zynq_qspi_regs *regs;
	u8 mode;
	u32 freq;
	const void *txbuf;
	void *rxbuf;
	unsigned len;
	int bytes_to_transfer;
	int bytes_to_receive;
	unsigned int is_inst;
	unsigned int is_dual;
        unsigned int is_dio;
        unsigned int u_page;
	unsigned cs_change:1;
};

static int zynq_qspi_ofdata_to_platdata(struct udevice *bus)
{
	struct zynq_qspi_platdata *plat = bus->platdata;
<<<<<<< HEAD
	int is_dual;
	u32 mode = 0;
	int offset;
	u32 value;

	debug("%s\n", __func__);
	plat->regs = (struct zynq_qspi_regs *)ZYNQ_QSPI_BASEADDR;

	is_dual = fdtdec_get_int(gd->fdt_blob, bus->of_offset, "is-dual", -1);
	if (is_dual < 0)
		plat->is_dual = SF_SINGLE_FLASH;
	else if (is_dual == 1)
		plat->is_dual = SF_DUAL_PARALLEL_FLASH;
	else
		if (fdtdec_get_int(gd->fdt_blob, bus->of_offset,
				   "is-stacked", -1) < 0)
			plat->is_dual = SF_SINGLE_FLASH;
		else
			plat->is_dual = SF_DUAL_STACKED_FLASH;
=======
	const void *blob = gd->fdt_blob;
	int node = dev_of_offset(bus);
>>>>>>> f3dd87e0

	offset = fdt_first_subnode(gd->fdt_blob, bus->of_offset);

	value = fdtdec_get_uint(gd->fdt_blob, offset, "spi-rx-bus-width", 1);
	switch (value) {
	case 1:
		break;
	case 2:
		mode |= SPI_RX_DUAL;
		break;
	case 4:
		mode |= SPI_RX_QUAD;
		break;
	default:
		printf("Invalid spi-rx-bus-width %d\n", value);
		break;
	}

	value = fdtdec_get_uint(gd->fdt_blob, offset, "spi-tx-bus-width", 1);
	switch (value) {
	case 1:
		break;
	case 2:
		mode |= SPI_TX_DUAL;
		break;
	case 4:
		mode |= SPI_TX_QUAD;
		break;
	default:
		printf("Invalid spi-tx-bus-width %d\n", value);
		break;
	}

	plat->tx_rx_mode = mode;

	plat->frequency = 166666666;
	plat->speed_hz = plat->frequency / 2;

	return 0;
}

/*
 * zynq_qspi_init_hw - Initialize the hardware
 * @is_dual:		Indicates whether dual memories are used
 * @cs:			Indicates which chip select is used in dual stacked
 *
 * The default settings of the QSPI controller's configurable parameters on
 * reset are
 *	- Master mode
 *	- Baud rate divisor is set to 2
 *	- Threshold value for TX FIFO not full interrupt is set to 1
 *	- Flash memory interface mode enabled
 *	- Size of the word to be transferred as 8 bit
 * This function performs the following actions
 *	- Disable and clear all the interrupts
 *	- Enable manual slave select
 *	- Enable auto start
 *	- Deselect all the chip select lines
 *	- Set the size of the word to be transferred as 32 bit
 *	- Set the little endian mode of TX FIFO and
 *	- Enable the QSPI controller
 */
static void zynq_qspi_init_hw(struct zynq_qspi_priv *priv)
{
	u32 config_reg;
	struct zynq_qspi_regs *regs = priv->regs;

	writel(~ZYNQ_QSPI_ENABLE_ENABLE_MASK, &regs->enbr);
	writel(0x7F, &regs->idisr);

	/* Disable linear mode as the boot loader may have used it */
	writel(0x0, &regs->lcr);

	/* Clear the TX and RX threshold reg */
	writel(0x1, &regs->txftr);
	writel(ZYNQ_QSPI_RXFIFO_THRESHOLD, &regs->rxftr);

	/* Clear the RX FIFO */
	while (readl(&regs->isr) & ZYNQ_QSPI_IXR_RXNEMTY_MASK)
		readl(&regs->drxr);

	debug("%s is_dual:0x%x, is_dio:0x%x\n", __func__, priv->is_dual, priv->is_dio);

	writel(0x7F, &regs->isr);
	config_reg = readl(&regs->confr);
	config_reg &= ~ZYNQ_QSPI_CONFIG_MSA_MASK;
	config_reg |= ZYNQ_QSPI_CONFIG_IFMODE_MASK |
		ZYNQ_QSPI_CONFIG_MCS_MASK | ZYNQ_QSPI_CONFIG_PCS_MASK |
		ZYNQ_QSPI_CONFIG_FW_MASK | ZYNQ_QSPI_CONFIG_MSTREN_MASK;
	if (priv->is_dual == SF_DUAL_STACKED_FLASH)
		config_reg |= 0x10;
	writel(config_reg, &regs->confr);

	if (priv->is_dual == SF_DUAL_PARALLEL_FLASH) {
		if (priv->is_dio == SF_DUALIO_FLASH)
			/* Enable two memories on seperate buses */
			writel((ZYNQ_QSPI_LCFG_TWO_MEM_MASK |
				ZYNQ_QSPI_LCFG_SEP_BUS_MASK |
				(1 << ZYNQ_QSPI_LCFG_DUMMY_SHIFT) |
				ZYNQ_QSPI_FR_DUALIO_CODE),
				&regs->lcr);
		else
			/* Enable two memories on seperate buses */
			writel((ZYNQ_QSPI_LCFG_TWO_MEM_MASK |
				ZYNQ_QSPI_LCFG_SEP_BUS_MASK |
				(1 << ZYNQ_QSPI_LCFG_DUMMY_SHIFT) |
				ZYNQ_QSPI_FR_QOUT_CODE),
				&regs->lcr);
	} else if (priv->is_dual == SF_DUAL_STACKED_FLASH) {
		if (priv->is_dio == SF_DUALIO_FLASH)
			/* Configure two memories on shared bus
			 * by enabling lower mem */
			writel((ZYNQ_QSPI_LCFG_TWO_MEM_MASK |
				(1 << ZYNQ_QSPI_LCFG_DUMMY_SHIFT) |
				ZYNQ_QSPI_FR_DUALIO_CODE),
				&regs->lcr);
		else
			/* Configure two memories on shared bus
			 * by enabling lower mem */
			writel((ZYNQ_QSPI_LCFG_TWO_MEM_MASK |
				(1 << ZYNQ_QSPI_LCFG_DUMMY_SHIFT) |
				ZYNQ_QSPI_FR_QOUT_CODE),
				&regs->lcr);
	}
	writel(ZYNQ_QSPI_ENABLE_ENABLE_MASK, &regs->enbr);
}

static int zynq_qspi_child_pre_probe(struct udevice *bus)
{
	struct spi_slave *slave = dev_get_parent_priv(bus);
	struct zynq_qspi_priv *priv = dev_get_priv(bus->parent);
	struct zynq_qspi_platdata *plat = dev_get_platdata(bus->parent);

	slave->option = priv->is_dual;
	slave->dio = priv->is_dio;
	slave->mode = plat->tx_rx_mode;

	return 0;
}

static int zynq_qspi_probe(struct udevice *bus)
{
	struct zynq_qspi_platdata *plat = dev_get_platdata(bus);
	struct zynq_qspi_priv *priv = dev_get_priv(bus);

	debug("zynq_qspi_probe:  bus:%p, priv:%p \n", bus, priv);

	priv->regs = plat->regs;
	priv->is_dual = plat->is_dual;

	if (priv->is_dual == -1) {
		debug("%s: No QSPI device detected based on MIO settings\n",
		      __func__);
		return -1;
	}

	/* init the zynq spi hw */
	zynq_qspi_init_hw(priv);

	return 0;
}

static int zynq_qspi_set_speed(struct udevice *bus, uint speed)
{
	struct zynq_qspi_platdata *plat = bus->platdata;
	struct zynq_qspi_priv *priv = dev_get_priv(bus);
	struct zynq_qspi_regs *regs = priv->regs;
	uint32_t confr;
	u8 baud_rate_val = 0;

	debug("%s\n", __func__);
	if (speed > plat->frequency)
		speed = plat->frequency;

	/* Set the clock frequency */
	confr = readl(&regs->confr);
	if (speed == 0) {
		/* Set baudrate x8, if the freq is 0 */
		baud_rate_val = 0x2;
	} else if (plat->speed_hz != speed) {
		while ((baud_rate_val < 8) &&
		       ((plat->frequency /
		       (2 << baud_rate_val)) > speed))
			baud_rate_val++;

		plat->speed_hz = speed / (2 << baud_rate_val);
	}
	confr &= ~ZYNQ_QSPI_CONFIG_BAUD_DIV_MASK;
	confr |= (baud_rate_val << 3);

	writel(confr, &regs->confr);
	priv->freq = speed;

	debug("zynq_spi_set_speed: regs=%p, mode=%d\n", priv->regs, priv->freq);

	return 0;
}

static int zynq_qspi_set_mode(struct udevice *bus, uint mode)
{
	struct zynq_qspi_priv *priv = dev_get_priv(bus);
	struct zynq_qspi_regs *regs = priv->regs;
	uint32_t confr;

	debug("%s\n", __func__);
	/* Set the SPI Clock phase and polarities */
	confr = readl(&regs->confr);
	confr &= ~(ZYNQ_QSPI_CONFIG_CPHA_MASK | ZYNQ_QSPI_CONFIG_CPOL_MASK);

	if (priv->mode & SPI_CPHA)
		confr |= ZYNQ_QSPI_CONFIG_CPHA_MASK;
	if (priv->mode & SPI_CPOL)
		confr |= ZYNQ_QSPI_CONFIG_CPOL_MASK;

	writel(confr, &regs->confr);
	priv->mode = mode;

	debug("zynq_spi_set_mode: regs=%p, mode=%d\n", priv->regs, priv->mode);

	return 0;
}

/*
 * zynq_qspi_copy_read_data - Copy data to RX buffer
 * @zqspi:	Pointer to the zynq_qspi structure
 * @data:	The 32 bit variable where data is stored
 * @size:	Number of bytes to be copied from data to RX buffer
 */
static void zynq_qspi_copy_read_data(struct zynq_qspi_priv *priv, u32 data, u8 size)
{
	u8 byte3;

	debug("%s: data 0x%04x rxbuf addr: 0x%08x size %d\n", __func__ ,
	      data, (unsigned)(priv->rxbuf), size);

	if (priv->rxbuf) {
		switch (size) {
		case 1:
			*((u8 *)priv->rxbuf) = data;
			priv->rxbuf += 1;
			break;
		case 2:
			*((u16 *)priv->rxbuf) = data;
			priv->rxbuf += 2;
			break;
		case 3:
			*((u16 *)priv->rxbuf) = data;
			priv->rxbuf += 2;
			byte3 = (u8)(data >> 16);
			*((u8 *)priv->rxbuf) = byte3;
			priv->rxbuf += 1;
			break;
		case 4:
			/* Can not assume word aligned buffer */
			memcpy(priv->rxbuf, &data, size);
			priv->rxbuf += 4;
			break;
		default:
			/* This will never execute */
			break;
		}
	}
	priv->bytes_to_receive -= size;
	if (priv->bytes_to_receive < 0)
		priv->bytes_to_receive = 0;
}

/*
 * zynq_qspi_copy_write_data - Copy data from TX buffer
 * @zqspi:	Pointer to the zynq_qspi structure
 * @data:	Pointer to the 32 bit variable where data is to be copied
 * @size:	Number of bytes to be copied from TX buffer to data
 */
static void zynq_qspi_copy_write_data(struct  zynq_qspi_priv *priv,
		u32 *data, u8 size)
{
	if (priv->txbuf) {
		switch (size) {
		case 1:
			*data = *((u8 *)priv->txbuf);
			priv->txbuf += 1;
			*data |= 0xFFFFFF00;
			break;
		case 2:
			*data = *((u16 *)priv->txbuf);
			priv->txbuf += 2;
			*data |= 0xFFFF0000;
			break;
		case 3:
			*data = *((u16 *)priv->txbuf);
			priv->txbuf += 2;
			*data |= (*((u8 *)priv->txbuf) << 16);
			priv->txbuf += 1;
			*data |= 0xFF000000;
			break;
		case 4:
			/* Can not assume word aligned buffer */
			memcpy(data, priv->txbuf, size);
			priv->txbuf += 4;
			break;
		default:
			/* This will never execute */
			break;
		}
	} else {
		*data = 0;
	}

	debug("%s: data 0x%08x txbuf addr: 0x%08x size %d\n", __func__,
	      *data, (u32)priv->txbuf, size);

	priv->bytes_to_transfer -= size;
	if (priv->bytes_to_transfer < 0)
		priv->bytes_to_transfer = 0;
}

/*
 * zynq_qspi_chipselect - Select or deselect the chip select line
 * @qspi:	Pointer to the spi_device structure
 * @is_on:	Select(1) or deselect (0) the chip select line
 */
static void zynq_qspi_chipselect(struct  zynq_qspi_priv *priv, int is_on)
{
	u32 config_reg;
	struct zynq_qspi_regs *regs = priv->regs;

	debug("%s: is_on: %d\n", __func__, is_on);

	config_reg = readl(&regs->confr);

	if (is_on) {
		/* Select the slave */
		config_reg &= ~ZYNQ_QSPI_CONFIG_SSCTRL_MASK;
		config_reg |= (((~(0x0001 << 0)) << 10) &
				ZYNQ_QSPI_CONFIG_SSCTRL_MASK);
	} else
		/* Deselect the slave */
		config_reg |= ZYNQ_QSPI_CONFIG_SSCTRL_MASK;

	writel(config_reg, &regs->confr);
}

/*
 * zynq_qspi_fill_tx_fifo - Fills the TX FIFO with as many bytes as possible
 * @zqspi:	Pointer to the zynq_qspi structure
 */
static void zynq_qspi_fill_tx_fifo(struct zynq_qspi_priv *priv, u32 size)
{
	u32 data = 0;
	u32 fifocount = 0;
	unsigned len, offset;
	struct zynq_qspi_regs *regs = priv->regs;
	static const unsigned offsets[4] = {
		ZYNQ_QSPI_TXD_00_00_OFFSET, ZYNQ_QSPI_TXD_00_01_OFFSET,
		ZYNQ_QSPI_TXD_00_10_OFFSET, ZYNQ_QSPI_TXD_00_11_OFFSET };

	while ((fifocount < size) &&
			(priv->bytes_to_transfer > 0)) {
		if (priv->bytes_to_transfer >= 4) {
			if (priv->txbuf) {
				memcpy(&data, priv->txbuf, 4);
				priv->txbuf += 4;
			} else {
				data = 0;
			}
			writel(data, &regs->txd0r);
			priv->bytes_to_transfer -= 4;
			fifocount++;
		} else {
			/* Write TXD1, TXD2, TXD3 only if TxFIFO is empty. */
			if (!(readl(&regs->isr)
					& ZYNQ_QSPI_IXR_TXNFULL_MASK) &&
					!priv->rxbuf)
				return;
			len = priv->bytes_to_transfer;
			zynq_qspi_copy_write_data(priv, &data, len);
			offset = (priv->rxbuf) ? offsets[0] : offsets[len];
			writel(data, &regs->confr + (offset / 4));
		}
	}
}

/*
 * zynq_qspi_irq_poll - Interrupt service routine of the QSPI controller
 * @zqspi:	Pointer to the zynq_qspi structure
 *
 * This function handles TX empty and Mode Fault interrupts only.
 * On TX empty interrupt this function reads the received data from RX FIFO and
 * fills the TX FIFO if there is any data remaining to be transferred.
 * On Mode Fault interrupt this function indicates that transfer is completed,
 * the SPI subsystem will identify the error as the remaining bytes to be
 * transferred is non-zero.
 *
 * returns:	0 for poll timeout
 *		1 transfer operation complete
 */
static int zynq_qspi_irq_poll(struct zynq_qspi_priv *priv)
{
	int max_loop;
	u32 intr_status;
	u32 rxindex = 0;
	u32 rxcount;
	struct zynq_qspi_regs *regs = priv->regs;

	debug("%s: zqspi: 0x%08x\n", __func__, (u32)priv);

	/* Poll until any of the interrupt status bits are set */
	max_loop = 0;
	do {
		intr_status = readl(&regs->isr);
		max_loop++;
	} while ((intr_status == 0) && (max_loop < 100000));

	if (intr_status == 0) {
		debug("%s: Timeout\n", __func__);
		return 0;
	}

	writel(intr_status, &regs->isr);

	/* Disable all interrupts */
	writel(ZYNQ_QSPI_IXR_ALL_MASK, &regs->idisr);
	if ((intr_status & ZYNQ_QSPI_IXR_TXNFULL_MASK) ||
	    (intr_status & ZYNQ_QSPI_IXR_RXNEMTY_MASK)) {
		/*
		 * This bit is set when Tx FIFO has < THRESHOLD entries. We have
		 * the THRESHOLD value set to 1, so this bit indicates Tx FIFO
		 * is empty
		 */
		rxcount = priv->bytes_to_receive - priv->bytes_to_transfer;
		rxcount = (rxcount % 4) ? ((rxcount/4)+1) : (rxcount/4);
		while ((rxindex < rxcount) &&
				(rxindex < ZYNQ_QSPI_RXFIFO_THRESHOLD)) {
			/* Read out the data from the RX FIFO */
			u32 data;
			data = readl(&regs->drxr);

			if (priv->bytes_to_receive >= 4) {
				if (priv->rxbuf) {
					memcpy(priv->rxbuf, &data, 4);
					priv->rxbuf += 4;
				}
				priv->bytes_to_receive -= 4;
			} else {
				zynq_qspi_copy_read_data(priv, data,
					priv->bytes_to_receive);
			}
			rxindex++;
		}

		if (priv->bytes_to_transfer) {
			/* There is more data to send */
			zynq_qspi_fill_tx_fifo(priv,
					       ZYNQ_QSPI_RXFIFO_THRESHOLD);

			writel(ZYNQ_QSPI_IXR_ALL_MASK, &regs->ier);
		} else {
			/*
			 * If transfer and receive is completed then only send
			 * complete signal
			 */
			if (!priv->bytes_to_receive) {
				/* return operation complete */
				writel(ZYNQ_QSPI_IXR_ALL_MASK,
				       &regs->idisr);
				return 1;
			}
		}
	}

	return 0;
}

/*
 * zynq_qspi_start_transfer - Initiates the QSPI transfer
 * @qspi:	Pointer to the spi_device structure
 * @transfer:	Pointer to the spi_transfer structure which provide information
 *		about next transfer parameters
 *
 * This function fills the TX FIFO, starts the QSPI transfer, and waits for the
 * transfer to be completed.
 *
 * returns:	Number of bytes transferred in the last transfer
 */
static int zynq_qspi_start_transfer(struct zynq_qspi_priv *priv)
{
	static u8 current_u_page;
	u32 data = 0;
	struct zynq_qspi_regs *regs = priv->regs;

	debug("%s: qspi: 0x%08x transfer: 0x%08x len: %d\n", __func__,
	      (u32)priv, (u32)priv, priv->len);

	priv->bytes_to_transfer = priv->len;
	priv->bytes_to_receive = priv->len;

	if (priv->is_inst && (priv->is_dual == SF_DUAL_STACKED_FLASH) &&
	    (current_u_page != priv->u_page)) {
		if (priv->u_page) {
			if (priv->is_dio == SF_DUALIO_FLASH)
				writel((ZYNQ_QSPI_LCFG_TWO_MEM_MASK |
					ZYNQ_QSPI_LCFG_U_PAGE |
					(1 << ZYNQ_QSPI_LCFG_DUMMY_SHIFT) |
					ZYNQ_QSPI_FR_DUALIO_CODE),
					&regs->lcr);
			else
				/* Configure two memories on shared bus
				 * by enabling upper mem
				 */
				writel((ZYNQ_QSPI_LCFG_TWO_MEM_MASK |
					ZYNQ_QSPI_LCFG_U_PAGE |
					(1 << ZYNQ_QSPI_LCFG_DUMMY_SHIFT) |
					ZYNQ_QSPI_FR_QOUT_CODE),
					&regs->lcr);
		} else {
			if (priv->is_dio == SF_DUALIO_FLASH)
				writel((ZYNQ_QSPI_LCFG_TWO_MEM_MASK |
					(1 << ZYNQ_QSPI_LCFG_DUMMY_SHIFT) |
					ZYNQ_QSPI_FR_DUALIO_CODE),
					&regs->lcr);
			else
				/* Configure two memories on shared bus
				 * by enabling lower mem
				 */
				writel((ZYNQ_QSPI_LCFG_TWO_MEM_MASK |
					(1 << ZYNQ_QSPI_LCFG_DUMMY_SHIFT) |
					ZYNQ_QSPI_FR_QOUT_CODE),
					&regs->lcr);
		}
		current_u_page = priv->u_page;
	}

	if (priv->len < 4)
		zynq_qspi_fill_tx_fifo(priv, priv->len);
	else
		zynq_qspi_fill_tx_fifo(priv, ZYNQ_QSPI_FIFO_DEPTH);

	writel(ZYNQ_QSPI_IXR_ALL_MASK, &regs->ier);
	/* Start the transfer by enabling manual start bit */

	/* wait for completion */
	do {
		data = zynq_qspi_irq_poll(priv);
	} while (data == 0);

	return (priv->len) - (priv->bytes_to_transfer);
}

static int zynq_qspi_transfer(struct zynq_qspi_priv *priv)
{
	unsigned cs_change = 1;
	int status = 0;

	debug("%s\n", __func__);

	while (1) {

		/* Select the chip if required */
		if (cs_change)
			zynq_qspi_chipselect(priv, 1);

		cs_change = priv->cs_change;

		if (!priv->txbuf && !priv->rxbuf && priv->len) {
			status = -1;
			break;
		}

		/* Request the transfer */
		if (priv->len) {
			status = zynq_qspi_start_transfer(priv);
			priv->is_inst = 0;
		}

		if (status != priv->len) {
			if (status > 0)
				status = -EMSGSIZE;
			debug("zynq_qspi_transfer:%d len:%d\n", status, priv->len);
			break;
		}
		status = 0;

		if (cs_change)
			/* Deselect the chip */
			zynq_qspi_chipselect(priv, 0);

		break;
	}

	return 0;
}

static int zynq_qspi_claim_bus(struct udevice *dev)
{
	struct udevice *bus = dev->parent;
	struct zynq_qspi_priv *priv = dev_get_priv(bus);
	struct zynq_qspi_regs *regs = priv->regs;

	debug("%s\n", __func__);
	writel(ZYNQ_QSPI_ENABLE_ENABLE_MASK, &regs->enbr);

	return 0;
}

static int zynq_qspi_release_bus(struct udevice *dev)
{
	struct udevice *bus = dev->parent;
	struct zynq_qspi_priv *priv = dev_get_priv(bus);
	struct zynq_qspi_regs *regs = priv->regs;

	debug("%s\n", __func__);
	writel(~ZYNQ_QSPI_ENABLE_ENABLE_MASK, &regs->enbr);

	return 0;
}

static int zynq_qspi_xfer(struct udevice *dev, unsigned int bitlen, const void *dout,
		void *din, unsigned long flags)
{
	struct udevice *bus = dev->parent;
	struct zynq_qspi_priv *priv = dev_get_priv(bus);

	debug("%s", __func__);
	debug("%s: slave: 0x%08x bitlen: %d dout: 0x%08x ", __func__,
	      (u32)priv, bitlen, (u32)dout);
	debug("din: 0x%08x flags: 0x%lx\n", (u32)din, flags);

	priv->txbuf = dout;
	priv->rxbuf = din;
	priv->len = bitlen / 8;

	/*
	 * Festering sore.
	 * Assume that the beginning of a transfer with bits to
	 * transmit must contain a device command.
	 */
	if (dout && flags & SPI_XFER_BEGIN)
		priv->is_inst = 1;
	else
		priv->is_inst = 0;

	if (flags & SPI_XFER_END)
		priv->cs_change = 1;
	else
		priv->cs_change = 0;

	if (flags & SPI_XFER_U_PAGE)
		priv->u_page = 1;
	else
		priv->u_page = 0;

	zynq_qspi_transfer(priv);

	return 0;
}

static const struct dm_spi_ops zynq_qspi_ops = {
	.claim_bus      = zynq_qspi_claim_bus,
	.release_bus    = zynq_qspi_release_bus,
	.xfer           = zynq_qspi_xfer,
	.set_speed      = zynq_qspi_set_speed,
	.set_mode       = zynq_qspi_set_mode,
};

static const struct udevice_id zynq_qspi_ids[] = {
	{ .compatible = "xlnx,zynq-qspi-1.0" },
	{ }
};

U_BOOT_DRIVER(zynq_qspi) = {
	.name   = "zynq_qspi",
	.id     = UCLASS_SPI,
	.of_match = zynq_qspi_ids,
	.ops    = &zynq_qspi_ops,
	.ofdata_to_platdata = zynq_qspi_ofdata_to_platdata,
	.platdata_auto_alloc_size = sizeof(struct zynq_qspi_platdata),
	.priv_auto_alloc_size = sizeof(struct zynq_qspi_priv),
	.probe  = zynq_qspi_probe,
	.child_pre_probe = zynq_qspi_child_pre_probe,
};<|MERGE_RESOLUTION|>--- conflicted
+++ resolved
@@ -152,7 +152,6 @@
 static int zynq_qspi_ofdata_to_platdata(struct udevice *bus)
 {
 	struct zynq_qspi_platdata *plat = bus->platdata;
-<<<<<<< HEAD
 	int is_dual;
 	u32 mode = 0;
 	int offset;
@@ -161,23 +160,19 @@
 	debug("%s\n", __func__);
 	plat->regs = (struct zynq_qspi_regs *)ZYNQ_QSPI_BASEADDR;
 
-	is_dual = fdtdec_get_int(gd->fdt_blob, bus->of_offset, "is-dual", -1);
+	is_dual = fdtdec_get_int(gd->fdt_blob, dev_of_offset(bus), "is-dual", -1);
 	if (is_dual < 0)
 		plat->is_dual = SF_SINGLE_FLASH;
 	else if (is_dual == 1)
 		plat->is_dual = SF_DUAL_PARALLEL_FLASH;
 	else
-		if (fdtdec_get_int(gd->fdt_blob, bus->of_offset,
+		if (fdtdec_get_int(gd->fdt_blob, dev_of_offset(bus),
 				   "is-stacked", -1) < 0)
 			plat->is_dual = SF_SINGLE_FLASH;
 		else
 			plat->is_dual = SF_DUAL_STACKED_FLASH;
-=======
-	const void *blob = gd->fdt_blob;
-	int node = dev_of_offset(bus);
->>>>>>> f3dd87e0
-
-	offset = fdt_first_subnode(gd->fdt_blob, bus->of_offset);
+
+	offset = fdt_first_subnode(gd->fdt_blob, dev_of_offset(bus));
 
 	value = fdtdec_get_uint(gd->fdt_blob, offset, "spi-rx-bus-width", 1);
 	switch (value) {
