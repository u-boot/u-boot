--- conflicted
+++ resolved
@@ -312,12 +312,8 @@
  * into 'buffer'.
  * Update the number of bytes read in *gotsize or return -1 on fatal errors.
  */
-#ifndef CONFIG_ZYNQ_OCM
 __u8 get_contents_vfatname_block[MAX_CLUSTSIZE]
 	__aligned(ARCH_DMA_MINALIGN);
-#else
-__u8 *get_contents_vfatname_block = (__u8 *)FAT_BUFF_PTR_OCM;
-#endif
 
 static int get_contents(fsdata *mydata, dir_entry *dentptr, loff_t pos,
 			__u8 *buffer, loff_t maxsize, loff_t *gotsize)
@@ -479,177 +475,10 @@
  * TODO these should go away once fat_write is reworked to use the
  * directory iterator
  */
-#ifndef CONFIG_ZYNQ_OCM
 __u8 get_dentfromdir_block[MAX_CLUSTSIZE]
 	__aligned(ARCH_DMA_MINALIGN);
-<<<<<<< HEAD
-#endif
-
-static dir_entry *get_dentfromdir(fsdata *mydata, int startsect,
-				  char *filename, dir_entry *retdent,
-				  int dols)
-{
-	__u16 prevcksum = 0xffff;
-	__u32 curclust = START(retdent);
-	int files = 0, dirs = 0;
-#ifdef CONFIG_ZYNQ_OCM
-	__u8 get_dentfromdir_block[MAX_CLUSTSIZE]
-		__aligned(ARCH_DMA_MINALIGN);
-#endif
-
-	debug("get_dentfromdir: %s\n", filename);
-
-	while (1) {
-		dir_entry *dentptr;
-
-		int i;
-
-		if (get_cluster(mydata, curclust, get_dentfromdir_block,
-				mydata->clust_size * mydata->sect_size) != 0) {
-			debug("Error: reading directory block\n");
-			return NULL;
-		}
-
-		dentptr = (dir_entry *)get_dentfromdir_block;
-
-		for (i = 0; i < DIRENTSPERCLUST; i++) {
-			char s_name[14], l_name[VFAT_MAXLEN_BYTES];
-
-			l_name[0] = '\0';
-			if (dentptr->name[0] == DELETED_FLAG) {
-				dentptr++;
-				continue;
-			}
-			if ((dentptr->attr & ATTR_VOLUME)) {
-				if (vfat_enabled &&
-				    (dentptr->attr & ATTR_VFAT) == ATTR_VFAT &&
-				    (dentptr->name[0] & LAST_LONG_ENTRY_MASK)) {
-					prevcksum = ((dir_slot *)dentptr)->alias_checksum;
-					get_vfatname(mydata, curclust,
-						     get_dentfromdir_block,
-						     dentptr, l_name);
-					if (dols) {
-						int isdir;
-						char dirc;
-						int doit = 0;
-
-						isdir = (dentptr->attr & ATTR_DIR);
-
-						if (isdir) {
-							dirs++;
-							dirc = '/';
-							doit = 1;
-						} else {
-							dirc = ' ';
-							if (l_name[0] != 0) {
-								files++;
-								doit = 1;
-							}
-						}
-						if (doit) {
-							if (dirc == ' ') {
-								printf(" %8u   %s%c\n",
-								       FAT2CPU32(dentptr->size),
-									l_name,
-									dirc);
-							} else {
-								printf("            %s%c\n",
-									l_name,
-									dirc);
-							}
-						}
-						dentptr++;
-						continue;
-					}
-					debug("vfatname: |%s|\n", l_name);
-				} else {
-					/* Volume label or VFAT entry */
-					dentptr++;
-					continue;
-				}
-			}
-			if (dentptr->name[0] == 0) {
-				if (dols) {
-					printf("\n%d file(s), %d dir(s)\n\n",
-						files, dirs);
-				}
-				debug("Dentname == NULL - %d\n", i);
-				return NULL;
-			}
-			if (vfat_enabled) {
-				__u8 csum = mkcksum(dentptr->name, dentptr->ext);
-				if (dols && csum == prevcksum) {
-					prevcksum = 0xffff;
-					dentptr++;
-					continue;
-				}
-			}
-
-			get_name(dentptr, s_name);
-			if (dols) {
-				int isdir = (dentptr->attr & ATTR_DIR);
-				char dirc;
-				int doit = 0;
-
-				if (isdir) {
-					dirs++;
-					dirc = '/';
-					doit = 1;
-				} else {
-					dirc = ' ';
-					if (s_name[0] != 0) {
-						files++;
-						doit = 1;
-					}
-				}
-
-				if (doit) {
-					if (dirc == ' ') {
-						printf(" %8u   %s%c\n",
-						       FAT2CPU32(dentptr->size),
-							s_name, dirc);
-					} else {
-						printf("            %s%c\n",
-							s_name, dirc);
-					}
-				}
-
-				dentptr++;
-				continue;
-			}
-
-			if (strcmp(filename, s_name)
-			    && strcmp(filename, l_name)) {
-				debug("Mismatch: |%s|%s|\n", s_name, l_name);
-				dentptr++;
-				continue;
-			}
-
-			memcpy(retdent, dentptr, sizeof(dir_entry));
-
-			debug("DentName: %s", s_name);
-			debug(", start: 0x%x", START(dentptr));
-			debug(", size:  0x%x %s\n",
-			      FAT2CPU32(dentptr->size),
-			      (dentptr->attr & ATTR_DIR) ? "(DIR)" : "");
-
-			return retdent;
-		}
-
-		curclust = get_fatent(mydata, curclust);
-		if (CHECK_CLUST(curclust, mydata->fatsize)) {
-			debug("curclust: 0x%x\n", curclust);
-			printf("Invalid FAT entry\n");
-			return NULL;
-		}
-	}
-
-	return NULL;
-}
-=======
 __u8 do_fat_read_at_block[MAX_CLUSTSIZE]
 	__aligned(ARCH_DMA_MINALIGN);
->>>>>>> f3dd87e0
 
 /*
  * Read boot sector and volume info from a FAT filesystem
@@ -722,49 +551,14 @@
 	return ret;
 }
 
-<<<<<<< HEAD
-#ifndef CONFIG_ZYNQ_OCM
-__u8 do_fat_read_at_block[MAX_CLUSTSIZE]
-	__aligned(ARCH_DMA_MINALIGN);
-#endif
-
-int do_fat_read_at(const char *filename, loff_t pos, void *buffer,
-		   loff_t maxsize, int dols, int dogetsize, loff_t *size)
-=======
 static int get_fs_info(fsdata *mydata)
->>>>>>> f3dd87e0
 {
 	boot_sector bs;
 	volume_info volinfo;
-<<<<<<< HEAD
-	fsdata datablock;
-	fsdata *mydata = &datablock;
-	dir_entry *dentptr = NULL;
-	__u16 prevcksum = 0xffff;
-	char *subname = "";
-	__u32 cursect;
-	int idx, isdir = 0;
-	int files = 0, dirs = 0;
-	int ret = -1;
-	int firsttime;
-	__u32 root_cluster = 0;
-	__u32 read_blk;
-	int rootdir_size = 0;
-#ifdef CONFIG_ZYNQ_OCM
-	__u8 do_fat_read_at_block[MAX_CLUSTSIZE]
-		 __aligned(ARCH_DMA_MINALIGN);
-#endif
-	int buffer_blk_cnt;
-	int do_read;
-	__u8 *dir_ptr;
-
-	if (read_bootsectandvi(&bs, &volinfo, &mydata->fatsize)) {
-=======
 	int ret;
 
 	ret = read_bootsectandvi(&bs, &volinfo, &mydata->fatsize);
 	if (ret) {
->>>>>>> f3dd87e0
 		debug("Error: reading boot sector\n");
 		return ret;
 	}
