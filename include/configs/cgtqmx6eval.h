/* SPDX-License-Identifier: GPL-2.0+ */
/*
 *
 * Congatec Conga-QEVAl board configuration file.
 *
 * Copyright (C) 2010-2011 Freescale Semiconductor, Inc.
 * Based on Freescale i.MX6Q Sabre Lite board configuration file.
 * Copyright (C) 2013, Adeneo Embedded <www.adeneo-embedded.com>
 * Leo Sartre, <lsartre@adeneo-embedded.com>
 */

#ifndef __CONFIG_CGTQMX6EVAL_H
#define __CONFIG_CGTQMX6EVAL_H

#include <linux/stringify.h>

#include "mx6_common.h"

#define CONFIG_MACH_TYPE	4122

#ifdef CONFIG_SPL
#include "imx6_spl.h"
#endif

/* Size of malloc() pool */
#define CONFIG_SYS_MALLOC_LEN		(10 * 1024 * 1024)

#define CONFIG_MXC_UART_BASE	       UART2_BASE

/* MMC Configs */
#define CONFIG_SYS_FSL_ESDHC_ADDR      0

/* SPI NOR */
#define CONFIG_SPI_FLASH_STMICRO
#define CONFIG_SPI_FLASH_SST

/* Thermal support */

/* I2C Configs */
#define CONFIG_SYS_I2C
#define CONFIG_SYS_I2C_MXC
#define CONFIG_SYS_I2C_MXC_I2C1		/* enable I2C bus 1 */
#define CONFIG_SYS_I2C_MXC_I2C2		/* enable I2C bus 2 */
#define CONFIG_SYS_I2C_MXC_I2C2		/* enable I2C bus 2 */
#define CONFIG_SYS_I2C_SPEED		  100000

/* PMIC */
#define CONFIG_POWER
#define CONFIG_POWER_I2C
#define CONFIG_POWER_PFUZE100
#define CONFIG_POWER_PFUZE100_I2C_ADDR	0x08

/* USB Configs */
#define CONFIG_EHCI_HCD_INIT_AFTER_RESET
#define CONFIG_MXC_USB_PORTSC	(PORT_PTS_UTMI | PORT_PTS_PTW)
#define CONFIG_MXC_USB_FLAGS	0
#define CONFIG_USB_MAX_CONTROLLER_COUNT 2 /* Enabled USB controller number */

#define CONFIG_USBD_HS

/* Framebuffer */
#define CONFIG_VIDEO_LOGO
#define CONFIG_VIDEO_BMP_LOGO
#define CONFIG_IMX_HDMI

/* SATA */
#define CONFIG_SYS_SATA_MAX_DEVICE	1
#define CONFIG_DWC_AHSATA_PORT_ID	0
#define CONFIG_DWC_AHSATA_BASE_ADDR	SATA_ARB_BASE_ADDR
#define CONFIG_LBA48

/* Ethernet */
#define CONFIG_FEC_MXC
#define IMX_FEC_BASE			ENET_BASE_ADDR
#define CONFIG_FEC_XCV_TYPE		RGMII
#define CONFIG_ETHPRIME			"FEC"
#define CONFIG_FEC_MXC_PHYADDR		6

/* Command definition */

#define CONFIG_MXC_UART_BASE	UART2_BASE
#define CONSOLE_DEV	"ttymxc1"
#define CONFIG_MMCROOT		"/dev/mmcblk0p2"

#define CONFIG_EXTRA_ENV_SETTINGS \
	"script=boot.scr\0" \
	"image=zImage\0" \
	"fdtfile=undefined\0" \
	"fdt_addr_r=0x18000000\0" \
	"boot_fdt=try\0" \
	"ip_dyn=yes\0" \
	"console=" CONSOLE_DEV "\0" \
	"dfuspi=dfu 0 sf 0:0:10000000:0\0" \
	"dfu_alt_info_spl=spl raw 0x400\0" \
	"dfu_alt_info_img=u-boot raw 0x10000\0" \
	"dfu_alt_info=spl raw 0x400\0" \
	"bootm_size=0x10000000\0" \
	"mmcdev=" __stringify(CONFIG_SYS_MMC_ENV_DEV) "\0" \
	"mmcpart=1\0" \
	"mmcroot=" CONFIG_MMCROOT " rootwait rw\0" \
	"update_sd_firmware=" \
		"if test ${ip_dyn} = yes; then " \
			"setenv get_cmd dhcp; " \
		"else " \
			"setenv get_cmd tftp; " \
		"fi; " \
		"if mmc dev ${mmcdev}; then "	\
			"if ${get_cmd} ${update_sd_firmware_filename}; then " \
				"setexpr fw_sz ${filesize} / 0x200; " \
				"setexpr fw_sz ${fw_sz} + 1; "	\
				"mmc write ${loadaddr} 0x2 ${fw_sz}; " \
			"fi; "	\
		"fi\0" \
	"mmcargs=setenv bootargs console=${console},${baudrate} " \
		"root=${mmcroot}\0" \
	"loadbootscript=" \
		"fatload mmc ${mmcdev}:${mmcpart} ${loadaddr} ${script};\0" \
	"bootscript=echo Running bootscript from mmc ...; " \
		"source\0" \
	"loadimage=fatload mmc ${mmcdev}:${mmcpart} ${loadaddr} ${image}\0" \
	"loadfdt=fatload mmc ${mmcdev}:${mmcpart} ${fdt_addr_r} ${fdtfile}\0" \
	"mmcboot=echo Booting from mmc ...; " \
		"run mmcargs; " \
		"if test ${boot_fdt} = yes || test ${boot_fdt} = try; then " \
			"if run loadfdt; then " \
				"bootz ${loadaddr} - ${fdt_addr_r}; " \
			"else " \
				"if test ${boot_fdt} = try; then " \
					"bootz; " \
				"else " \
					"echo WARN: Cannot load the DT; " \
				"fi; " \
			"fi; " \
		"else " \
			"bootz; " \
		"fi;\0" \
	"findfdt="\
		"if test $board_rev = MX6Q ; then " \
			"setenv fdtfile imx6q-qmx6.dtb; fi; " \
		"if test $board_rev = MX6DL ; then " \
			"setenv fdtfile imx6dl-qmx6.dtb; fi; " \
		"if test $fdtfile = undefined; then " \
			"echo WARNING: Could not determine dtb to use; fi; \0" \
	"netargs=setenv bootargs console=${console},${baudrate} " \
		"root=/dev/nfs " \
		"ip=dhcp nfsroot=${serverip}:${nfsroot},v3,tcp\0" \
	"netboot=echo Booting from net ...; " \
		"run netargs; " \
		"if test ${ip_dyn} = yes; then " \
			"setenv get_cmd dhcp; " \
		"else " \
			"setenv get_cmd tftp; " \
		"fi; " \
		"${get_cmd} ${image}; " \
		"if test ${boot_fdt} = yes || test ${boot_fdt} = try; then " \
			"if ${get_cmd} ${fdt_addr_r} ${fdtfile}; then " \
				"bootz ${loadaddr} - ${fdt_addr_r}; " \
			"else " \
				"if test ${boot_fdt} = try; then " \
					"bootz; " \
				"else " \
					"echo WARN: Cannot load the DT; " \
				"fi; " \
			"fi; " \
		"else " \
			"bootz; " \
		"fi;\0" \
	"spilock=sf probe && sf protect lock 0x3f0000 0x10000;"\

#define CONFIG_BOOTCOMMAND \
	"run spilock;"	    \
	"run findfdt; "	\
	"mmc dev ${mmcdev};" \
	"if mmc rescan; then " \
		"if run loadbootscript; then " \
		"run bootscript; " \
		"else " \
			"if run loadimage; then " \
				"run mmcboot; " \
			"else run netboot; " \
			"fi; " \
		"fi; " \
	"else run netboot; fi"

<<<<<<< HEAD
#define CONFIG_SYS_MEMTEST_START       0x10000000
#define CONFIG_SYS_MEMTEST_END	       0x10010000

=======
>>>>>>> e93ed120
/* Physical Memory Map */
#define PHYS_SDRAM		       MMDC0_ARB_BASE_ADDR

#define CONFIG_SYS_SDRAM_BASE	       PHYS_SDRAM
#define CONFIG_SYS_INIT_RAM_ADDR       IRAM_BASE_ADDR
#define CONFIG_SYS_INIT_RAM_SIZE       IRAM_SIZE

#define CONFIG_SYS_INIT_SP_OFFSET \
	(CONFIG_SYS_INIT_RAM_SIZE - GENERATED_GBL_DATA_SIZE)
#define CONFIG_SYS_INIT_SP_ADDR \
	(CONFIG_SYS_INIT_RAM_ADDR + CONFIG_SYS_INIT_SP_OFFSET)

#endif			       /* __CONFIG_CGTQMX6EVAL_H */<|MERGE_RESOLUTION|>--- conflicted
+++ resolved
@@ -182,12 +182,6 @@
 		"fi; " \
 	"else run netboot; fi"
 
-<<<<<<< HEAD
-#define CONFIG_SYS_MEMTEST_START       0x10000000
-#define CONFIG_SYS_MEMTEST_END	       0x10010000
-
-=======
->>>>>>> e93ed120
 /* Physical Memory Map */
 #define PHYS_SDRAM		       MMDC0_ARB_BASE_ADDR
 
