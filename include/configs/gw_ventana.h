/* SPDX-License-Identifier: GPL-2.0+ */
/*
 * Copyright (C) 2013 Gateworks Corporation
 */

#ifndef __CONFIG_H
#define __CONFIG_H

/* SPL */
/* Location in NAND to read U-Boot from */
#define CONFIG_SYS_NAND_U_BOOT_OFFS     (14 * SZ_1M)

/* Falcon Mode */
#define CONFIG_SYS_SPL_ARGS_ADDR	0x18000000

/* Falcon Mode - NAND support: args@17MB kernel@18MB */
#define CONFIG_SYS_NAND_SPL_KERNEL_OFFS	(18 * SZ_1M)

/* Falcon Mode - MMC support: args@1MB kernel@2MB */
#define CONFIG_SYS_MMCSD_RAW_MODE_ARGS_SECTOR	0x800	/* 1MB */
#define CONFIG_SYS_MMCSD_RAW_MODE_ARGS_SECTORS	(CONFIG_CMD_SPL_WRITE_SIZE / 512)
#define CONFIG_SYS_MMCSD_RAW_MODE_KERNEL_SECTOR	0x1000	/* 2MB */

#include "imx6_spl.h"                  /* common IMX6 SPL configuration */
#include "mx6_common.h"

#define CONFIG_MACH_TYPE	4520   /* Gateworks Ventana Platform */

/* Serial ATAG */
#define CONFIG_SERIAL_TAG

/* Size of malloc() pool */
#define CONFIG_SYS_MALLOC_LEN		(10 * SZ_1M)

/* Serial */
#define CONFIG_MXC_UART_BASE	       UART2_BASE

#if !defined(CONFIG_SPI_FLASH) && defined(CONFIG_SPL_NAND_SUPPORT)
/* Enable NAND support */
#ifdef CONFIG_CMD_NAND
  #define CONFIG_SYS_MAX_NAND_DEVICE	1
  #define CONFIG_SYS_NAND_BASE		0x40000000
  #define CONFIG_SYS_NAND_5_ADDR_CYCLE
  #define CONFIG_SYS_NAND_ONFI_DETECTION

  /* DMA stuff, needed for GPMI/MXS NAND support */
#endif

#endif /* CONFIG_SPI_FLASH */

/* I2C Configs */
#define CONFIG_SYS_I2C
#define CONFIG_SYS_I2C_MXC
#define CONFIG_SYS_I2C_MXC_I2C1		/* enable I2C bus 1 */
#define CONFIG_SYS_I2C_MXC_I2C2		/* enable I2C bus 2 */
#define CONFIG_SYS_I2C_MXC_I2C3		/* enable I2C bus 3 */
#define CONFIG_SYS_I2C_SPEED		100000
#define CONFIG_I2C_GSC			0
#define CONFIG_I2C_EDID

/* MMC Configs */
#define CONFIG_SYS_FSL_ESDHC_ADDR      0

/*
 * SATA Configs
 */
#ifdef CONFIG_CMD_SATA
  #define CONFIG_SYS_SATA_MAX_DEVICE	1
  #define CONFIG_DWC_AHSATA_PORT_ID	0
  #define CONFIG_DWC_AHSATA_BASE_ADDR	SATA_ARB_BASE_ADDR
  #define CONFIG_LBA48
#endif

/*
 * PCI express
 */
#ifdef CONFIG_CMD_PCI
#define CONFIG_PCI_SCAN_SHOW
#define CONFIG_PCI_FIXUP_DEV
#define CONFIG_PCIE_IMX
#endif

/*
 * PMIC
 */
#define CONFIG_POWER
#define CONFIG_POWER_I2C
#define CONFIG_POWER_PFUZE100
#define CONFIG_POWER_PFUZE100_I2C_ADDR	0x08
#define CONFIG_POWER_LTC3676
#define CONFIG_POWER_LTC3676_I2C_ADDR  0x3c

/* Various command support */

/* Ethernet support */
#define CONFIG_FEC_MXC
#define IMX_FEC_BASE             ENET_BASE_ADDR
#define CONFIG_FEC_XCV_TYPE      RGMII
#define CONFIG_FEC_MXC_PHYADDR   0
#define CONFIG_ARP_TIMEOUT       200UL

/* USB Configs */
#define CONFIG_USB_MAX_CONTROLLER_COUNT 2
#define CONFIG_EHCI_HCD_INIT_AFTER_RESET  /* For OTG port */
#define CONFIG_MXC_USB_PORTSC     (PORT_PTS_UTMI | PORT_PTS_PTW)
#define CONFIG_MXC_USB_FLAGS      0
#define CONFIG_USBD_HS

/* Framebuffer and LCD */
#define CONFIG_VIDEO_LOGO
#define CONFIG_IMX_HDMI
#define CONFIG_IMX_VIDEO_SKIP
#define CONFIG_VIDEO_BMP_LOGO
#define CONFIG_HIDE_LOGO_VERSION  /* Custom config to hide U-boot version */

/* Miscellaneous configurable options */
#define CONFIG_HWCONFIG

/* Memory configuration */
<<<<<<< HEAD
#define CONFIG_SYS_MEMTEST_START       0x10000000
#define CONFIG_SYS_MEMTEST_END	       0x10010000
=======
>>>>>>> e93ed120

/* Physical Memory Map */
#define PHYS_SDRAM                     MMDC0_ARB_BASE_ADDR
#define CONFIG_SYS_SDRAM_BASE          PHYS_SDRAM
#define CONFIG_SYS_INIT_RAM_ADDR       IRAM_BASE_ADDR
#define CONFIG_SYS_INIT_RAM_SIZE       IRAM_SIZE

#define CONFIG_SYS_INIT_SP_OFFSET \
	(CONFIG_SYS_INIT_RAM_SIZE - GENERATED_GBL_DATA_SIZE)
#define CONFIG_SYS_INIT_SP_ADDR \
	(CONFIG_SYS_INIT_RAM_ADDR + CONFIG_SYS_INIT_SP_OFFSET)

/*
 * MTD Command for mtdparts
 */

/* Persistent Environment Config */

/* Environment */
#define CONFIG_IPADDR             192.168.1.1
#define CONFIG_SERVERIP           192.168.1.146

#define CONFIG_EXTRA_ENV_SETTINGS_COMMON \
	"pcidisable=1\0" \
	"splashpos=m,m\0" \
	"usb_pgood_delay=2000\0" \
	"console=ttymxc1\0" \
	"bootdevs=usb mmc sata flash\0" \
	"hwconfig=_UNKNOWN_\0" \
	"video=\0" \
	\
	"mtdparts=" CONFIG_MTDPARTS_DEFAULT "\0" \
	"mtdids=" CONFIG_MTDIDS_DEFAULT "\0" \
	"disk=0\0" \
	"part=1\0" \
	\
	"fdt_high=0xffffffff\0" \
	"fdt_addr=0x18000000\0" \
	"initrd_high=0xffffffff\0" \
	"fixfdt=" \
		"fdt addr ${fdt_addr}\0" \
	"bootdir=boot\0" \
	"loadfdt=" \
		"if ${fsload} ${fdt_addr} ${bootdir}/${fdt_file}; then " \
			"echo Loaded DTB from ${bootdir}/${fdt_file}; " \
			"run fixfdt; " \
		"elif ${fsload} ${fdt_addr} ${bootdir}/${fdt_file1}; then " \
			"echo Loaded DTB from ${bootdir}/${fdt_file1}; " \
			"run fixfdt; " \
		"elif ${fsload} ${fdt_addr} ${bootdir}/${fdt_file2}; then " \
			"echo Loaded DTB from ${bootdir}/${fdt_file2}; " \
			"run fixfdt; " \
		"fi\0" \
	\
	"fs=ext4\0" \
	"script=6x_bootscript-ventana\0" \
	"loadscript=" \
		"if ${fsload} ${loadaddr} ${bootdir}/${script}; then " \
			"source ${loadaddr}; " \
		"fi\0" \
	\
	"uimage=uImage\0" \
	"mmc_root=mmcblk0p1\0" \
	"mmc_boot=" \
		"setenv fsload \"${fs}load mmc ${disk}:${part}\"; " \
		"mmc dev ${disk} && mmc rescan && " \
		"setenv dtype mmc; run loadscript; " \
		"if ${fsload} ${loadaddr} ${bootdir}/${uimage}; then " \
			"setenv bootargs console=${console},${baudrate} " \
				"root=/dev/${mmc_root} rootfstype=${fs} " \
				"rootwait rw ${video} ${extra}; " \
			"if run loadfdt; then " \
				"bootm ${loadaddr} - ${fdt_addr}; " \
			"else " \
				"bootm; " \
			"fi; " \
		"fi\0" \
	\
	"sata_boot=" \
		"setenv fsload \"${fs}load sata ${disk}:${part}\"; " \
		"sata init && " \
		"setenv dtype sata; run loadscript; " \
		"if ${fsload} ${loadaddr} ${bootdir}/${uimage}; then " \
			"setenv bootargs console=${console},${baudrate} " \
				"root=/dev/sda1 rootfstype=${fs} " \
				"rootwait rw ${video} ${extra}; " \
			"if run loadfdt; then " \
				"bootm ${loadaddr} - ${fdt_addr}; " \
			"else " \
				"bootm; " \
			"fi; " \
		"fi\0" \
	"usb_boot=" \
		"setenv fsload \"${fs}load usb ${disk}:${part}\"; " \
		"usb start && usb dev ${disk} && " \
		"setenv dtype usb; run loadscript; " \
		"if ${fsload} ${loadaddr} ${bootdir}/${uimage}; then " \
			"setenv bootargs console=${console},${baudrate} " \
				"root=/dev/sda1 rootfstype=${fs} " \
				"rootwait rw ${video} ${extra}; " \
			"if run loadfdt; then " \
				"bootm ${loadaddr} - ${fdt_addr}; " \
			"else " \
				"bootm; " \
			"fi; " \
		"fi\0"

#ifdef CONFIG_SPI_FLASH
	#define CONFIG_EXTRA_ENV_SETTINGS \
	CONFIG_EXTRA_ENV_SETTINGS_COMMON \
	"image_os=ventana/openwrt-imx6-imx6q-gw5400-a-squashfs.bin\0" \
	"image_uboot=ventana/u-boot_spi.imx\0" \
	\
	"spi_koffset=0x90000\0" \
	"spi_klen=0x200000\0" \
	\
	"spi_updateuboot=echo Updating uboot from " \
		"${serverip}:${image_uboot}...; " \
		"tftpboot ${loadaddr} ${image_uboot} && " \
		"sf probe && sf erase 0 80000 && " \
			"sf write ${loadaddr} 400 ${filesize}\0" \
	"spi_update=echo Updating OS from ${serverip}:${image_os} " \
		"to ${spi_koffset} ...; " \
		"tftp ${loadaddr} ${image_os} && " \
		"sf probe && " \
		"sf update ${loadaddr} ${spi_koffset} ${filesize}\0" \
	\
	"flash_boot=" \
		"if sf probe && " \
		"sf read ${loadaddr} ${spi_koffset} ${spi_klen}; then " \
			"setenv bootargs console=${console},${baudrate} " \
				"root=/dev/mtdblock3 " \
				"rootfstype=squashfs,jffs2 " \
				"${video} ${extra}; " \
			"bootm; " \
		"fi\0"
#else
	#define CONFIG_EXTRA_ENV_SETTINGS \
	CONFIG_EXTRA_ENV_SETTINGS_COMMON \
	\
	"image_rootfs=openwrt-imx6-ventana-rootfs.ubi\0" \
	"nand_update=echo Updating NAND from ${serverip}:${image_rootfs}...; " \
		"tftp ${loadaddr} ${image_rootfs} && " \
		"nand erase.part rootfs && " \
		"nand write ${loadaddr} rootfs ${filesize}\0" \
	\
	"flash_boot=" \
		"setenv fsload 'ubifsload'; " \
		"ubi part rootfs; " \
		"if ubi check boot; then " \
			"ubifsmount ubi0:boot; " \
			"setenv root ubi0:rootfs ubi.mtd=2 " \
				"rootfstype=squashfs,ubifs; " \
			"setenv bootdir; " \
		"elif ubi check rootfs; then " \
			"ubifsmount ubi0:rootfs; " \
			"setenv root ubi0:rootfs ubi.mtd=2 " \
				"rootfstype=ubifs; " \
		"fi; " \
		"setenv dtype nand; run loadscript; " \
		"if ${fsload} ${loadaddr} ${bootdir}/${uimage}; then " \
			"setenv bootargs console=${console},${baudrate} " \
				"root=${root} ${video} ${extra}; " \
			"if run loadfdt; then " \
				"ubifsumount; " \
				"bootm ${loadaddr} - ${fdt_addr}; " \
			"else " \
				"ubifsumount; bootm; " \
			"fi; " \
		"fi\0"
#endif

#define CONFIG_BOOTCOMMAND \
	"for btype in ${bootdevs}; do " \
		"echo; echo Attempting ${btype} boot...; " \
		"if run ${btype}_boot; then; fi; " \
	"done"

#endif			       /* __CONFIG_H */<|MERGE_RESOLUTION|>--- conflicted
+++ resolved
@@ -117,11 +117,6 @@
 #define CONFIG_HWCONFIG
 
 /* Memory configuration */
-<<<<<<< HEAD
-#define CONFIG_SYS_MEMTEST_START       0x10000000
-#define CONFIG_SYS_MEMTEST_END	       0x10010000
-=======
->>>>>>> e93ed120
 
 /* Physical Memory Map */
 #define PHYS_SDRAM                     MMDC0_ARB_BASE_ADDR
