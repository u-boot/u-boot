/* SPDX-License-Identifier: GPL-2.0+ */
/*
 * Copyright (C) 2017 Logic PD, Inc.
 *
 * Configuration settings for the LogicPD i.MX6 SOM.
 */

#ifndef __IMX6LOGIC_CONFIG_H
#define __IMX6LOGIC_CONFIG_H

#define CONFIG_MXC_UART_BASE   UART1_BASE
#define CONSOLE_DEV            "ttymxc0"

#ifdef CONFIG_SPL
#include "imx6_spl.h"
#endif

#include "mx6_common.h"

/* Size of malloc() pool */
#define CONFIG_SYS_MALLOC_LEN          (10 * SZ_1M)

/* MMC Configs */
#define CONFIG_SYS_FSL_ESDHC_ADDR      0
#define CONFIG_SYS_FSL_USDHC_NUM       2


/* Ethernet Configs */
#define CONFIG_FEC_XCV_TYPE            RMII
#define CONFIG_ETHPRIME                "FEC"
#define CONFIG_FEC_MXC_PHYADDR         0

#define CONFIG_EXTRA_ENV_SETTINGS \
	"script=boot.scr\0" \
	"image=zImage\0" \
	"bootm_size=0x10000000\0" \
	"fdt_addr_r=0x14000000\0" \
	"ramdisk_addr_r=0x14080000\0" \
	"kernel_addr_r=" __stringify(CONFIG_LOADADDR) "\0" \
	"ramdisk_file=rootfs.cpio.uboot\0" \
	"boot_fdt=try\0" \
	"ip_dyn=yes\0" \
	"console=" CONSOLE_DEV "\0" \
	"mmcdev=1\0" \
	"mmcpart=1\0" \
	"finduuid=part uuid mmc ${mmcdev}:2 uuid\0" \
	"nandroot=ubi0:rootfs rootfstype=ubifs\0" \
	"mmcargs=setenv bootargs console=${console},${baudrate}" \
	" root=PARTUUID=${uuid} rootwait rw ${mtdparts} ${optargs}\0" \
	"nandargs=setenv bootargs console=${console},${baudrate}" \
	" ubi.mtd=fs root=${nandroot} ${mtdparts} ${optargs}\0" \
	"ramargs=setenv bootargs console=${console},${baudrate}" \
	" root=/dev/ram rw ${mtdparts} ${optargs}\0"                    \
	"loadbootscript=" \
	"fatload mmc ${mmcdev}:${mmcpart} ${loadaddr} ${script};\0" \
	"bootscript=echo Running bootscript from mmc ...;" \
	" source\0" \
	"loadimage=fatload mmc ${mmcdev}:${mmcpart} ${loadaddr} ${image};" \
	" setenv kernelsize ${filesize}\0" \
	"loadfdt=fatload mmc ${mmcdev}:${mmcpart} ${fdt_addr_r} ${fdt_file}\0" \
	"loadramdisk=fatload mmc ${mmcdev}:${mmcpart} ${ramdisk_addr_r}" \
	" ${ramdisk_file}; setenv ramdisksize ${filesize}\0" \
	"mmcboot=echo Booting from mmc...; run finduuid; run mmcargs;" \
	"run loadimage; run loadfdt; bootz ${loadaddr} - ${fdt_addr_r}\0" \
	"mmcramboot=run ramargs; run loadimage;" \
	" run loadfdt; run loadramdisk;" \
	" bootz ${loadaddr} ${ramdisk_addr_r} ${fdt_addr_r}\0" \
	"nandboot=echo Booting from nand ...; " \
	" run nandargs;" \
	" nand read ${loadaddr} kernel ${kernelsize};" \
	" nand read ${fdt_addr_r} dtb;" \
	" bootz ${loadaddr} - ${fdt_addr_r}\0" \
	"nandramboot=echo Booting RAMdisk from nand ...; " \
	" nand read ${ramdisk_addr_r} fs ${ramdisksize};" \
	" nand read ${loadaddr} kernel ${kernelsize};" \
	" nand read ${fdt_addr_r} dtb;" \
	" run ramargs;" \
	" bootz ${loadaddr} ${ramdisk_addr_r} ${fdt_addr_r}\0" \
	"netargs=setenv bootargs console=${console},${baudrate} " \
	"root=/dev/nfs" \
	" ip=dhcp nfsroot=${serverip}:${nfsroot},v3,tcp\0" \
	"netboot=echo Booting from net ...; " \
	"run netargs; " \
	"if test ${ip_dyn} = yes; then " \
		"setenv get_cmd dhcp; " \
	"else " \
		"setenv get_cmd tftp; " \
	"fi; " \
	"${get_cmd} ${image}; " \
	"if test ${boot_fdt} = yes || test ${boot_fdt} = try; then " \
		"if ${get_cmd} ${fdt_addr_r} ${fdt_file}; then " \
			"bootz ${loadaddr} - ${fdt_addr_r}; " \
		"else " \
			"if test ${boot_fdt} = try; then " \
				"bootz; " \
				"else " \
				"echo WARN: Cannot load the DT; " \
			"fi; " \
		"fi; " \
	"else " \
	       "bootz; " \
	"fi;\0" \
	"autoboot=mmc dev ${mmcdev};" \
	"if mmc rescan; then " \
		"if run loadbootscript; then " \
			"run bootscript; " \
		"else " \
		"if run loadimage; then " \
			"run mmcboot; " \
		"else run netboot; " \
		"fi; " \
	"fi; " \
	"else run netboot; fi"
#define CONFIG_BOOTCOMMAND \
	"run autoboot"

#define CONFIG_ARP_TIMEOUT     200UL

<<<<<<< HEAD
#define CONFIG_SYS_MEMTEST_START       0x10000000
#define CONFIG_SYS_MEMTEST_END         0x10010000

=======
>>>>>>> e93ed120
/* Physical Memory Map */
#define PHYS_SDRAM                     MMDC0_ARB_BASE_ADDR
#define CONFIG_SYS_SDRAM_BASE          PHYS_SDRAM
#define CONFIG_SYS_INIT_RAM_ADDR       IRAM_BASE_ADDR
#define CONFIG_SYS_INIT_RAM_SIZE       IRAM_SIZE

#define CONFIG_SYS_INIT_SP_OFFSET \
	(CONFIG_SYS_INIT_RAM_SIZE - GENERATED_GBL_DATA_SIZE)
#define CONFIG_SYS_INIT_SP_ADDR \
	(CONFIG_SYS_INIT_RAM_ADDR + CONFIG_SYS_INIT_SP_OFFSET)

/* Environment organization */

/* NAND stuff */
#define CONFIG_SYS_MAX_NAND_DEVICE     1
#define CONFIG_SYS_NAND_BASE           0x40000000
#define CONFIG_SYS_NAND_5_ADDR_CYCLE
#define CONFIG_SYS_NAND_ONFI_DETECTION
#define CONFIG_SYS_NAND_U_BOOT_START	CONFIG_SYS_TEXT_BASE
#define CONFIG_SYS_NAND_U_BOOT_OFFS	0x200000
#define CONFIG_SYS_NAND_SPL_KERNEL_OFFS 0x00500000

/* MTD device */

/* DMA stuff, needed for GPMI/MXS NAND support */

/* EEPROM  contains serial no, MAC addr and other Logic PD info */
#define CONFIG_I2C_EEPROM

/* USB Configs */
#ifdef CONFIG_CMD_USB
#define CONFIG_EHCI_HCD_INIT_AFTER_RESET
#define CONFIG_MXC_USB_PORTSC		(PORT_PTS_UTMI | PORT_PTS_PTW)
#define CONFIG_MXC_USB_FLAGS		0
#define CONFIG_USB_MAX_CONTROLLER_COUNT	1 /* Enabled USB controller number */
#endif

/* Falcon Mode */
#define CONFIG_SPL_FS_LOAD_ARGS_NAME	"args"
#define CONFIG_SPL_FS_LOAD_KERNEL_NAME	"uImage"
#define CONFIG_SYS_SPL_ARGS_ADDR       0x18000000

/* Falcon Mode - MMC support: args@1MB kernel@2MB */
#define CONFIG_SYS_MMCSD_RAW_MODE_ARGS_SECTOR  0x800   /* 1MB */
#define CONFIG_SYS_MMCSD_RAW_MODE_ARGS_SECTORS (CONFIG_CMD_SPL_WRITE_SIZE / 512)
#define CONFIG_SYS_MMCSD_RAW_MODE_KERNEL_SECTOR        0x1000  /* 2MB */

#endif                         /* __IMX6LOGIC_CONFIG_H */<|MERGE_RESOLUTION|>--- conflicted
+++ resolved
@@ -116,12 +116,6 @@
 
 #define CONFIG_ARP_TIMEOUT     200UL
 
-<<<<<<< HEAD
-#define CONFIG_SYS_MEMTEST_START       0x10000000
-#define CONFIG_SYS_MEMTEST_END         0x10010000
-
-=======
->>>>>>> e93ed120
 /* Physical Memory Map */
 #define PHYS_SDRAM                     MMDC0_ARB_BASE_ADDR
 #define CONFIG_SYS_SDRAM_BASE          PHYS_SDRAM
