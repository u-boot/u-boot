--- conflicted
+++ resolved
@@ -80,11 +80,6 @@
 #endif
 #define CONFIG_AUTO_COMPLETE
 
-<<<<<<< HEAD
-/* PXE */
-#define CONFIG_CMD_PXE
-#define CONFIG_MENU
-
 #ifdef CONFIG_ZYNQMP_QSPI
 # define CONFIG_SPI_GENERIC
 # define CONFIG_SF_DEFAULT_SPEED	30000000
@@ -92,8 +87,6 @@
 # define CONFIG_CMD_SF_TEST
 #endif
 
-=======
->>>>>>> a705ebc8
 #if defined(CONFIG_ZYNQ_SDHCI)
 # define CONFIG_GENERIC_MMC
 # define CONFIG_SUPPORT_EMMC_BOOT
