/* SPDX-License-Identifier: GPL-2.0+ */
/*
 * (C) Copyright 2012 Michal Simek <monstr@monstr.eu>
 * (C) Copyright 2013 - 2018 Xilinx, Inc.
 *
 * Common configuration options for all Zynq boards.
 */

#ifndef __CONFIG_ZYNQ_COMMON_H
#define __CONFIG_ZYNQ_COMMON_H

/* CPU clock */
#ifndef CONFIG_CPU_FREQ_HZ
# define CONFIG_CPU_FREQ_HZ	800000000
#endif

/* Cache options */
#define CONFIG_SYS_L2CACHE_OFF
#ifndef CONFIG_SYS_L2CACHE_OFF
# define CONFIG_SYS_L2_PL310
# define CONFIG_SYS_PL310_BASE		0xf8f02000
#endif

#define ZYNQ_SCUTIMER_BASEADDR		0xF8F00600
#define CONFIG_SYS_TIMERBASE		ZYNQ_SCUTIMER_BASEADDR
#define CONFIG_SYS_TIMER_COUNTS_DOWN
#define CONFIG_SYS_TIMER_COUNTER	(CONFIG_SYS_TIMERBASE + 0x4)

/* Serial drivers */
/* The following table includes the supported baudrates */
#define CONFIG_SYS_BAUDRATE_TABLE  \
	{300, 600, 1200, 2400, 4800, 9600, 19200, 38400, 57600, 115200, 230400}

#define CONFIG_ARM_DCC

/* Ethernet driver */
#if defined(CONFIG_ZYNQ_GEM)
# define CONFIG_SYS_FAULT_ECHO_LINK_DOWN
<<<<<<< HEAD
# define CONFIG_BOOTP_BOOTPATH
# define CONFIG_BOOTP_GATEWAY
# define CONFIG_BOOTP_HOSTNAME
=======
>>>>>>> 0157013f
# define CONFIG_BOOTP_MAY_FAIL
#endif

/* QSPI */
#ifdef CONFIG_ZYNQ_QSPI
# define CONFIG_SF_DEFAULT_SPEED	30000000
#endif

/* NOR */
#ifdef CONFIG_MTD_NOR_FLASH
# define CONFIG_SYS_FLASH_BASE		0xE2000000
# define CONFIG_SYS_FLASH_SIZE		(16 * 1024 * 1024)
# define CONFIG_SYS_MAX_FLASH_BANKS	1
# define CONFIG_SYS_MAX_FLASH_SECT	512
# define CONFIG_SYS_FLASH_ERASE_TOUT	1000
# define CONFIG_SYS_FLASH_WRITE_TOUT	5000
# define CONFIG_FLASH_SHOW_PROGRESS	10
# undef CONFIG_SYS_FLASH_EMPTY_INFO
#endif

#ifdef CONFIG_NAND_ZYNQ
#define CONFIG_SYS_MAX_NAND_DEVICE	1
#define CONFIG_SYS_NAND_ONFI_DETECTION
#endif

#ifdef CONFIG_USB_EHCI_ZYNQ
# define CONFIG_EHCI_IS_TDI

# define CONFIG_SYS_DFU_DATA_BUF_SIZE	0x600000
# define DFU_DEFAULT_POLL_TIMEOUT	300
# define CONFIG_USB_CABLE_CHECK
# define CONFIG_THOR_RESET_OFF
# define DFU_ALT_INFO_RAM \
	"dfu_ram_info=" \
	"set dfu_alt_info " \
	"${kernel_image} ram 0x3000000 0x500000\\\\;" \
	"${devicetree_image} ram 0x2A00000 0x20000\\\\;" \
	"${ramdisk_image} ram 0x2000000 0x600000\0" \
	"dfu_ram=run dfu_ram_info && dfu 0 ram 0\0" \
	"thor_ram=run dfu_ram_info && thordown 0 ram 0\0"

# if defined(CONFIG_MMC_SDHCI_ZYNQ)
#  define DFU_ALT_INFO_MMC \
	"dfu_mmc_info=" \
	"set dfu_alt_info " \
	"${kernel_image} fat 0 1\\\\;" \
	"${devicetree_image} fat 0 1\\\\;" \
	"${ramdisk_image} fat 0 1\0" \
	"dfu_mmc=run dfu_mmc_info && dfu 0 mmc 0\0" \
	"thor_mmc=run dfu_mmc_info && thordown 0 mmc 0\0"

#  define DFU_ALT_INFO	\
	DFU_ALT_INFO_RAM \
	DFU_ALT_INFO_MMC
# else
#  define DFU_ALT_INFO	\
	DFU_ALT_INFO_RAM
# endif
#endif

#if !defined(DFU_ALT_INFO)
# define DFU_ALT_INFO
#endif

/* I2C */
#if defined(CONFIG_SYS_I2C_ZYNQ)
# define CONFIG_SYS_I2C
#endif

/* EEPROM */
#ifdef CONFIG_ZYNQ_EEPROM
# define CONFIG_SYS_I2C_EEPROM_ADDR_LEN		1
# define CONFIG_SYS_I2C_EEPROM_ADDR		0x54
# define CONFIG_SYS_EEPROM_PAGE_WRITE_BITS	4
# define CONFIG_SYS_EEPROM_PAGE_WRITE_DELAY_MS	5
# define CONFIG_SYS_EEPROM_SIZE			1024 /* Bytes */
# define CONFIG_SYS_I2C_MUX_ADDR		0x74
# define CONFIG_SYS_I2C_MUX_EEPROM_SEL		0x4
#endif

<<<<<<< HEAD
/* Total Size of Environment Sector */
#ifdef CONFIG_ENV_IS_IN_EEPROM
# define CONFIG_ENV_SIZE			CONFIG_SYS_EEPROM_SIZE
# define CONFIG_EXTRA_ENV_SETTINGS
#else
# define CONFIG_ENV_SIZE			(128 << 10)
#endif

/* Allow to overwrite serial and ethaddr */
#define CONFIG_ENV_OVERWRITE

/* Environment */
#ifndef CONFIG_ENV_IS_NOWHERE
# define CONFIG_ENV_SECT_SIZE		CONFIG_ENV_SIZE

/* cc108 requires to be 0xF00000 to have boot.bin with bitstream included */
# ifndef CONFIG_ENV_OFFSET
#  define CONFIG_ENV_OFFSET		0xE0000
# endif
#endif

/* enable preboot to be loaded before CONFIG_BOOTDELAY */
#define CONFIG_PREBOOT

=======
/* Allow to overwrite serial and ethaddr */
#define CONFIG_ENV_OVERWRITE

/* enable preboot to be loaded before CONFIG_BOOTDELAY */
#define CONFIG_PREBOOT

/* Boot configuration */
>>>>>>> 0157013f
#define CONFIG_SYS_LOAD_ADDR		0 /* default? */

#ifdef CONFIG_SPL_BUILD
#define BOOTENV
#else

#ifdef CONFIG_CMD_MMC
#define BOOT_TARGET_DEVICES_MMC(func) func(MMC, mmc, 0)
#else
#define BOOT_TARGET_DEVICES_MMC(func)
#endif

#ifdef CONFIG_CMD_USB
#define BOOT_TARGET_DEVICES_USB(func) func(USB, usb, 0)
#else
#define BOOT_TARGET_DEVICES_USB(func)
#endif

#if defined(CONFIG_CMD_PXE) && defined(CONFIG_CMD_DHCP)
#define BOOT_TARGET_DEVICES_PXE(func) func(PXE, pxe, na)
#else
#define BOOT_TARGET_DEVICES_PXE(func)
#endif

#if defined(CONFIG_CMD_DHCP)
#define BOOT_TARGET_DEVICES_DHCP(func) func(DHCP, dhcp, na)
#else
#define BOOT_TARGET_DEVICES_DHCP(func)
#endif

#define BOOT_TARGET_DEVICES(func) \
	BOOT_TARGET_DEVICES_MMC(func) \
	BOOT_TARGET_DEVICES_USB(func) \
	BOOT_TARGET_DEVICES_PXE(func) \
	BOOT_TARGET_DEVICES_DHCP(func)

#include <config_distro_bootcmd.h>
#endif /* CONFIG_SPL_BUILD */

/* Default environment */
#ifndef CONFIG_EXTRA_ENV_SETTINGS
#define CONFIG_EXTRA_ENV_SETTINGS	\
	"ethaddr=00:0a:35:00:01:22\0"	\
	"kernel_image=uImage\0"	\
	"kernel_load_address=0x2080000\0" \
	"ramdisk_image=uramdisk.image.gz\0"	\
	"ramdisk_load_address=0x4000000\0"	\
	"devicetree_image=devicetree.dtb\0"	\
	"devicetree_load_address=0x2000000\0"	\
	"bitstream_image=system.bit.bin\0"	\
	"boot_image=BOOT.bin\0"	\
	"loadbit_addr=0x100000\0"	\
	"loadbootenv_addr=0x2000000\0" \
	"kernel_size=0x500000\0"	\
	"devicetree_size=0x20000\0"	\
	"ramdisk_size=0x5E0000\0"	\
	"boot_size=0xF00000\0"	\
	"fdt_high=0x20000000\0"	\
	"initrd_high=0x20000000\0"	\
	"bootenv=uEnv.txt\0" \
	"loadbootenv=load mmc 0 ${loadbootenv_addr} ${bootenv}\0" \
	"importbootenv=echo Importing environment from SD ...; " \
		"env import -t ${loadbootenv_addr} $filesize\0" \
	"sd_uEnvtxt_existence_test=test -e mmc 0 /uEnv.txt\0" \
	"preboot=if test $modeboot = sdboot && env run sd_uEnvtxt_existence_test; " \
			"then if env run loadbootenv; " \
				"then env run importbootenv; " \
			"fi; " \
		"fi; \0" \
	"mmc_loadbit=echo Loading bitstream from SD/MMC/eMMC to RAM.. && " \
		"mmcinfo && " \
		"load mmc 0 ${loadbit_addr} ${bitstream_image} && " \
		"fpga load 0 ${loadbit_addr} ${filesize}\0" \
	"norboot=echo Copying Linux from NOR flash to RAM... && " \
		"cp.b 0xE2100000 ${kernel_load_address} ${kernel_size} && " \
		"cp.b 0xE2600000 ${devicetree_load_address} ${devicetree_size} && " \
		"echo Copying ramdisk... && " \
		"cp.b 0xE2620000 ${ramdisk_load_address} ${ramdisk_size} && " \
		"bootm ${kernel_load_address} ${ramdisk_load_address} ${devicetree_load_address}\0" \
	"qspiboot=echo Copying Linux from QSPI flash to RAM... && " \
		"sf probe 0 0 0 && " \
		"sf read ${kernel_load_address} 0x100000 ${kernel_size} && " \
		"sf read ${devicetree_load_address} 0x600000 ${devicetree_size} && " \
		"echo Copying ramdisk... && " \
		"sf read ${ramdisk_load_address} 0x620000 ${ramdisk_size} && " \
		"bootm ${kernel_load_address} ${ramdisk_load_address} ${devicetree_load_address}\0" \
	"uenvboot=" \
		"if run loadbootenv; then " \
			"echo Loaded environment from ${bootenv}; " \
			"run importbootenv; " \
		"fi; " \
		"if test -n $uenvcmd; then " \
			"echo Running uenvcmd ...; " \
			"run uenvcmd; " \
		"fi\0" \
	"sdboot=if mmcinfo; then " \
			"run uenvboot; " \
			"echo Copying Linux from SD to RAM... && " \
			"load mmc 0 ${kernel_load_address} ${kernel_image} && " \
			"load mmc 0 ${devicetree_load_address} ${devicetree_image} && " \
			"load mmc 0 ${ramdisk_load_address} ${ramdisk_image} && " \
			"bootm ${kernel_load_address} ${ramdisk_load_address} ${devicetree_load_address}; " \
		"fi\0" \
	"usbboot=if usb start; then " \
			"run uenvboot; " \
			"echo Copying Linux from USB to RAM... && " \
			"load usb 0 ${kernel_load_address} ${kernel_image} && " \
			"load usb 0 ${devicetree_load_address} ${devicetree_image} && " \
			"load usb 0 ${ramdisk_load_address} ${ramdisk_image} && " \
			"bootm ${kernel_load_address} ${ramdisk_load_address} ${devicetree_load_address}; " \
		"fi\0" \
	"nandboot=echo Copying Linux from NAND flash to RAM... && " \
		"nand read ${kernel_load_address} 0x100000 ${kernel_size} && " \
		"nand read ${devicetree_load_address} 0x600000 ${devicetree_size} && " \
		"echo Copying ramdisk... && " \
		"nand read ${ramdisk_load_address} 0x620000 ${ramdisk_size} && " \
		"bootm ${kernel_load_address} ${ramdisk_load_address} ${devicetree_load_address}\0" \
	"jtagboot=echo TFTPing Linux to RAM... && " \
		"tftpboot ${kernel_load_address} ${kernel_image} && " \
		"tftpboot ${devicetree_load_address} ${devicetree_image} && " \
		"tftpboot ${ramdisk_load_address} ${ramdisk_image} && " \
		"bootm ${kernel_load_address} ${ramdisk_load_address} ${devicetree_load_address}\0" \
	"rsa_norboot=echo Copying Image from NOR flash to RAM... && " \
		"cp.b 0xE2100000 0x100000 ${boot_size} && " \
		"zynqrsa 0x100000 && " \
		"bootm ${kernel_load_address} ${ramdisk_load_address} ${devicetree_load_address}\0" \
	"rsa_nandboot=echo Copying Image from NAND flash to RAM... && " \
		"nand read 0x100000 0x0 ${boot_size} && " \
		"zynqrsa 0x100000 && " \
		"bootm ${kernel_load_address} ${ramdisk_load_address} ${devicetree_load_address}\0" \
	"rsa_qspiboot=echo Copying Image from QSPI flash to RAM... && " \
		"sf probe 0 0 0 && " \
		"sf read 0x100000 0x0 ${boot_size} && " \
		"zynqrsa 0x100000 && " \
		"bootm ${kernel_load_address} ${ramdisk_load_address} ${devicetree_load_address}\0" \
	"rsa_sdboot=echo Copying Image from SD to RAM... && " \
		"load mmc 0 0x100000 ${boot_image} && " \
		"zynqrsa 0x100000 && " \
		"bootm ${kernel_load_address} ${ramdisk_load_address} ${devicetree_load_address}\0" \
	"rsa_jtagboot=echo TFTPing Image to RAM... && " \
		"tftpboot 0x100000 ${boot_image} && " \
		"zynqrsa 0x100000 && " \
		"bootm ${kernel_load_address} ${ramdisk_load_address} ${devicetree_load_address}\0" \
		DFU_ALT_INFO \
		BOOTENV
#endif

/* Miscellaneous configurable options */

#define CONFIG_CLOCKS
#define CONFIG_SYS_MAXARGS		32 /* max number of command args */
#define CONFIG_SYS_CBSIZE		2048 /* Console I/O Buffer Size */
#define CONFIG_SYS_PBSIZE		(CONFIG_SYS_CBSIZE + \
					sizeof(CONFIG_SYS_PROMPT) + 16)

#define CONFIG_SYS_MEMTEST_START	0
#define CONFIG_SYS_MEMTEST_END		0x1000

#define CONFIG_SYS_INIT_RAM_ADDR	0xFFFF0000
#define CONFIG_SYS_INIT_RAM_SIZE	0x2000
#define CONFIG_SYS_INIT_SP_ADDR		(CONFIG_SYS_INIT_RAM_ADDR + \
					CONFIG_SYS_INIT_RAM_SIZE - \
					GENERATED_GBL_DATA_SIZE)


/* Extend size of kernel image for uncompression */
#define CONFIG_SYS_BOOTM_LEN	(60 * 1024 * 1024)

/* Boot FreeBSD/vxWorks from an ELF image */
#define CONFIG_SYS_MMC_MAX_DEVICE	1

#define CONFIG_SYS_LDSCRIPT  "arch/arm/mach-zynq/u-boot.lds"

<<<<<<< HEAD
#undef CONFIG_BOOTM_NETBSD

#define CONFIG_SYS_HZ			1000

/* For development/debugging */
#ifdef DEBUG
# define CONFIG_CMD_REGINFO
# define CONFIG_PANIC_HANG
#endif

/* SPL part */
#define CONFIG_SPL_FRAMEWORK

=======
>>>>>>> 0157013f
/* MMC support */
#ifdef CONFIG_MMC_SDHCI_ZYNQ
#define CONFIG_SYS_MMCSD_FS_BOOT_PARTITION     1
#define CONFIG_SPL_FS_LOAD_PAYLOAD_NAME     "u-boot.img"
#endif

/* Disable dcache for SPL just for sure */
#ifdef CONFIG_SPL_BUILD
#define CONFIG_SYS_DCACHE_OFF
#endif

/* Address in RAM where the parameters must be copied by SPL. */
#define CONFIG_SYS_SPL_ARGS_ADDR	0x10000000

#define CONFIG_SPL_FS_LOAD_ARGS_NAME		"system.dtb"
#define CONFIG_SPL_FS_LOAD_KERNEL_NAME		"uImage"

/* Not using MMC raw mode - just for compilation purpose */
#define CONFIG_SYS_MMCSD_RAW_MODE_ARGS_SECTOR	0
#define CONFIG_SYS_MMCSD_RAW_MODE_ARGS_SECTORS	0
#define CONFIG_SYS_MMCSD_RAW_MODE_KERNEL_SECTOR	0

/* qspi mode is working fine */
#ifdef CONFIG_ZYNQ_QSPI
#define CONFIG_SYS_SPI_U_BOOT_OFFS	0x100000
#define CONFIG_SYS_SPI_ARGS_OFFS	0x200000
#define CONFIG_SYS_SPI_ARGS_SIZE	0x80000
#define CONFIG_SYS_SPI_KERNEL_OFFS	(CONFIG_SYS_SPI_ARGS_OFFS + \
					CONFIG_SYS_SPI_ARGS_SIZE)
#endif

/* SP location before relocation, must use scratch RAM */
#define CONFIG_SPL_TEXT_BASE	0x0

/* 3 * 64kB blocks of OCM - one is on the top because of bootrom */
#define CONFIG_SPL_MAX_SIZE	0x30000

/* On the top of OCM space */
#define CONFIG_SYS_SPL_MALLOC_START	CONFIG_SPL_STACK_R_ADDR
#define CONFIG_SYS_SPL_MALLOC_SIZE	0x2000000

/*
 * SPL stack position - and stack goes down
 * 0xfffffe00 is used for putting wfi loop.
 * Set it up as limit for now.
 */
#define CONFIG_SPL_STACK	0xfffffe00

/* BSS setup */
#define CONFIG_SPL_BSS_START_ADDR	0x100000
#define CONFIG_SPL_BSS_MAX_SIZE		0x100000

#define CONFIG_SPL_LOAD_FIT_ADDRESS 0x10000000

#define CONFIG_SYS_UBOOT_START	CONFIG_SYS_TEXT_BASE

#endif /* __CONFIG_ZYNQ_COMMON_H */<|MERGE_RESOLUTION|>--- conflicted
+++ resolved
@@ -36,12 +36,6 @@
 /* Ethernet driver */
 #if defined(CONFIG_ZYNQ_GEM)
 # define CONFIG_SYS_FAULT_ECHO_LINK_DOWN
-<<<<<<< HEAD
-# define CONFIG_BOOTP_BOOTPATH
-# define CONFIG_BOOTP_GATEWAY
-# define CONFIG_BOOTP_HOSTNAME
-=======
->>>>>>> 0157013f
 # define CONFIG_BOOTP_MAY_FAIL
 #endif
 
@@ -122,40 +116,18 @@
 # define CONFIG_SYS_I2C_MUX_EEPROM_SEL		0x4
 #endif
 
-<<<<<<< HEAD
 /* Total Size of Environment Sector */
 #ifdef CONFIG_ENV_IS_IN_EEPROM
-# define CONFIG_ENV_SIZE			CONFIG_SYS_EEPROM_SIZE
 # define CONFIG_EXTRA_ENV_SETTINGS
-#else
-# define CONFIG_ENV_SIZE			(128 << 10)
 #endif
 
 /* Allow to overwrite serial and ethaddr */
 #define CONFIG_ENV_OVERWRITE
 
-/* Environment */
-#ifndef CONFIG_ENV_IS_NOWHERE
-# define CONFIG_ENV_SECT_SIZE		CONFIG_ENV_SIZE
-
-/* cc108 requires to be 0xF00000 to have boot.bin with bitstream included */
-# ifndef CONFIG_ENV_OFFSET
-#  define CONFIG_ENV_OFFSET		0xE0000
-# endif
-#endif
-
 /* enable preboot to be loaded before CONFIG_BOOTDELAY */
 #define CONFIG_PREBOOT
 
-=======
-/* Allow to overwrite serial and ethaddr */
-#define CONFIG_ENV_OVERWRITE
-
-/* enable preboot to be loaded before CONFIG_BOOTDELAY */
-#define CONFIG_PREBOOT
-
 /* Boot configuration */
->>>>>>> 0157013f
 #define CONFIG_SYS_LOAD_ADDR		0 /* default? */
 
 #ifdef CONFIG_SPL_BUILD
@@ -329,22 +301,8 @@
 
 #define CONFIG_SYS_LDSCRIPT  "arch/arm/mach-zynq/u-boot.lds"
 
-<<<<<<< HEAD
 #undef CONFIG_BOOTM_NETBSD
 
-#define CONFIG_SYS_HZ			1000
-
-/* For development/debugging */
-#ifdef DEBUG
-# define CONFIG_CMD_REGINFO
-# define CONFIG_PANIC_HANG
-#endif
-
-/* SPL part */
-#define CONFIG_SPL_FRAMEWORK
-
-=======
->>>>>>> 0157013f
 /* MMC support */
 #ifdef CONFIG_MMC_SDHCI_ZYNQ
 #define CONFIG_SYS_MMCSD_FS_BOOT_PARTITION     1
