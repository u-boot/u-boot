/* SPDX-License-Identifier: GPL-2.0+ */
/*
 * Function to read values from the device tree node attached to a udevice.
 *
 * Copyright (c) 2017 Google, Inc
 * Written by Simon Glass <sjg@chromium.org>
 */

#ifndef _DM_READ_H
#define _DM_READ_H

#include <dm/fdtaddr.h>
#include <dm/ofnode.h>
#include <dm/uclass.h>

struct resource;

#if CONFIG_IS_ENABLED(OF_LIVE)
static inline const struct device_node *dev_np(struct udevice *dev)
{
	return ofnode_to_np(dev->node);
}
#else
static inline const struct device_node *dev_np(struct udevice *dev)
{
	return NULL;
}
#endif

/**
 * dev_ofnode() - get the DT node reference associated with a udevice
 *
 * @dev:	device to check
 * @return reference of the the device's DT node
 */
static inline ofnode dev_ofnode(struct udevice *dev)
{
	return dev->node;
}

static inline bool dev_of_valid(struct udevice *dev)
{
	return ofnode_valid(dev_ofnode(dev));
}

#ifndef CONFIG_DM_DEV_READ_INLINE

/**
 * dev_read_u32() - read a 32-bit integer from a device's DT property
 *
 * @dev:	device to read DT property from
 * @propname:	name of the property to read from
 * @outp:	place to put value (if found)
 * @return 0 if OK, -ve on error
 */
int dev_read_u32(struct udevice *dev, const char *propname, u32 *outp);

/**
 * dev_read_u32_default() - read a 32-bit integer from a device's DT property
 *
 * @dev:	device to read DT property from
 * @propname:	name of the property to read from
 * @def:	default value to return if the property has no value
 * @return property value, or @def if not found
 */
int dev_read_u32_default(struct udevice *dev, const char *propname, int def);

/**
 * dev_read_s32() - read a signed 32-bit integer from a device's DT property
 *
 * @dev:	device to read DT property from
 * @propname:	name of the property to read from
 * @outp:	place to put value (if found)
 * @return 0 if OK, -ve on error
 */
int dev_read_s32(struct udevice *dev, const char *propname, s32 *outp);

/**
 * dev_read_s32_default() - read a signed 32-bit int from a device's DT property
 *
 * @dev:	device to read DT property from
 * @propname:	name of the property to read from
 * @def:	default value to return if the property has no value
 * @return property value, or @def if not found
 */
int dev_read_s32_default(struct udevice *dev, const char *propname, int def);

/**
 * dev_read_u32u() - read a 32-bit integer from a device's DT property
 *
 * This version uses a standard uint type.
 *
 * @dev:	device to read DT property from
 * @propname:	name of the property to read from
 * @outp:	place to put value (if found)
 * @return 0 if OK, -ve on error
 */
int dev_read_u32u(struct udevice *dev, const char *propname, uint *outp);

/**
 * dev_read_u64() - read a 64-bit integer from a device's DT property
 *
 * @dev:        device to read DT property from
 * @propname:   name of the property to read from
 * @outp:       place to put value (if found)
 * @return 0 if OK, -ve on error
 */
int dev_read_u64(struct udevice *dev, const char *propname, u64 *outp);

/**
 * dev_read_u64_default() - read a 64-bit integer from a device's DT property
 *
 * @dev:        device to read DT property from
 * @propname:   name of the property to read from
 * @def:        default value to return if the property has no value
 * @return property value, or @def if not found
 */
u64 dev_read_u64_default(struct udevice *dev, const char *propname, u64 def);

/**
 * dev_read_string() - Read a string from a device's DT property
 *
 * @dev:	device to read DT property from
 * @propname:	name of the property to read
 * @return string from property value, or NULL if there is no such property
 */
const char *dev_read_string(struct udevice *dev, const char *propname);

/**
 * dev_read_bool() - read a boolean value from a device's DT property
 *
 * @dev:	device to read DT property from
 * @propname:	name of property to read
 * @return true if property is present (meaning true), false if not present
 */
bool dev_read_bool(struct udevice *dev, const char *propname);

/**
 * dev_read_subnode() - find a named subnode of a device
 *
 * @dev:	device whose DT node contains the subnode
 * @subnode_name: name of subnode to find
 * @return reference to subnode (which can be invalid if there is no such
 * subnode)
 */
ofnode dev_read_subnode(struct udevice *dev, const char *subbnode_name);

/**
 * dev_read_size() - read the size of a property
 *
 * @dev: device to check
 * @propname: property to check
 * @return size of property if present, or -EINVAL if not
 */
int dev_read_size(struct udevice *dev, const char *propname);

/**
 * dev_read_addr_index() - Get the indexed reg property of a device
 *
 * @dev: Device to read from
 * @index: the 'reg' property can hold a list of <addr, size> pairs
 *	   and @index is used to select which one is required
 *
 * @return address or FDT_ADDR_T_NONE if not found
 */
fdt_addr_t dev_read_addr_index(struct udevice *dev, int index);

/**
 * dev_read_addr_size_index() - Get the indexed reg property of a device
 *
 * @dev: Device to read from
 * @index: the 'reg' property can hold a list of <addr, size> pairs
 *	   and @index is used to select which one is required
 * @size: place to put size value (on success)
 *
 * @return address or FDT_ADDR_T_NONE if not found
 */
fdt_addr_t dev_read_addr_size_index(struct udevice *dev, int index,
				    fdt_size_t *size);

/**
 * dev_remap_addr_index() - Get the indexed reg property of a device
 *                               as a memory-mapped I/O pointer
 *
 * @dev: Device to read from
 * @index: the 'reg' property can hold a list of <addr, size> pairs
 *	   and @index is used to select which one is required
 *
 * @return pointer or NULL if not found
 */
void *dev_remap_addr_index(struct udevice *dev, int index);

/**
 * dev_read_addr_name() - Get the reg property of a device, indexed by name
 *
 * @dev: Device to read from
 * @name: the 'reg' property can hold a list of <addr, size> pairs, with the
 *	  'reg-names' property providing named-based identification. @index
 *	  indicates the value to search for in 'reg-names'.
 *
 * @return address or FDT_ADDR_T_NONE if not found
 */
fdt_addr_t dev_read_addr_name(struct udevice *dev, const char* name);

/**
 * dev_read_addr_size_name() - Get the reg property of a device, indexed by name
 *
 * @dev: Device to read from
 * @name: the 'reg' property can hold a list of <addr, size> pairs, with the
 *	  'reg-names' property providing named-based identification. @index
 *	  indicates the value to search for in 'reg-names'.
 *  @size: place to put size value (on success)
 *
 * @return address or FDT_ADDR_T_NONE if not found
 */
fdt_addr_t dev_read_addr_size_name(struct udevice *dev, const char *name,
				   fdt_size_t *size);

/**
 * dev_remap_addr_name() - Get the reg property of a device, indexed by name,
 *                         as a memory-mapped I/O pointer
 *
 * @dev: Device to read from
 * @name: the 'reg' property can hold a list of <addr, size> pairs, with the
 *	  'reg-names' property providing named-based identification. @index
 *	  indicates the value to search for in 'reg-names'.
 *
 * @return pointer or NULL if not found
 */
void *dev_remap_addr_name(struct udevice *dev, const char* name);

/**
 * dev_read_addr() - Get the reg property of a device
 *
 * @dev: Device to read from
 *
 * @return address or FDT_ADDR_T_NONE if not found
 */
fdt_addr_t dev_read_addr(struct udevice *dev);

/**
 * dev_read_addr_ptr() - Get the reg property of a device
 *                       as a pointer
 *
 * @dev: Device to read from
 *
 * @return pointer or NULL if not found
 */
void *dev_read_addr_ptr(struct udevice *dev);

/**
 * dev_read_addr_pci() - Read an address and handle PCI address translation
 *
 * At present U-Boot does not have address translation logic for PCI in the
 * livetree implementation (of_addr.c). This special function supports this for
 * the flat tree implementation.
 *
 * This function should be removed (and code should use dev_read() instead)
 * once:
 *
 * 1. PCI address translation is added; and either
 * 2. everything uses livetree where PCI translation is used (which is feasible
 *    in SPL and U-Boot proper) or PCI address translation is added to
 *    fdtdec_get_addr() and friends.
 *
 * @dev: Device to read from
 * @return address or FDT_ADDR_T_NONE if not found
 */
fdt_addr_t dev_read_addr_pci(struct udevice *dev);

/**
 * dev_remap_addr() - Get the reg property of a device as a
 *                         memory-mapped I/O pointer
 *
 * @dev: Device to read from
 *
 * @return pointer or NULL if not found
 */
void *dev_remap_addr(struct udevice *dev);

/**
 * dev_read_addr_size() - get address and size from a device property
 *
 * This does no address translation. It simply reads an property that contains
 * an address and a size value, one after the other.
 *
 * @dev: Device to read from
 * @propname: property to read
 * @sizep: place to put size value (on success)
 * @return address value, or FDT_ADDR_T_NONE on error
 */
fdt_addr_t dev_read_addr_size(struct udevice *dev, const char *propname,
				fdt_size_t *sizep);

/**
 * dev_read_name() - get the name of a device's node
 *
 * @dev: Device to read from
 * @return name of node
 */
const char *dev_read_name(struct udevice *dev);

/**
 * dev_read_stringlist_search() - find string in a string list and return index
 *
 * Note that it is possible for this function to succeed on property values
 * that are not NUL-terminated. That's because the function will stop after
 * finding the first occurrence of @string. This can for example happen with
 * small-valued cell properties, such as #address-cells, when searching for
 * the empty string.
 *
 * @dev: device to check
 * @propname: name of the property containing the string list
 * @string: string to look up in the string list
 *
 * @return:
 *   the index of the string in the list of strings
 *   -ENODATA if the property is not found
 *   -EINVAL on some other error
 */
int dev_read_stringlist_search(struct udevice *dev, const char *property,
			  const char *string);

/**
 * dev_read_string_index() - obtain an indexed string from a string list
 *
 * @dev: device to examine
 * @propname: name of the property containing the string list
 * @index: index of the string to return
 * @out: return location for the string
 *
 * @return:
 *   length of string, if found or -ve error value if not found
 */
int dev_read_string_index(struct udevice *dev, const char *propname, int index,
			  const char **outp);

/**
 * dev_read_string_count() - find the number of strings in a string list
 *
 * @dev: device to examine
 * @propname: name of the property containing the string list
 * @return:
 *   number of strings in the list, or -ve error value if not found
 */
int dev_read_string_count(struct udevice *dev, const char *propname);
/**
 * dev_read_phandle_with_args() - Find a node pointed by phandle in a list
 *
 * This function is useful to parse lists of phandles and their arguments.
 * Returns 0 on success and fills out_args, on error returns appropriate
 * errno value.
 *
 * Caller is responsible to call of_node_put() on the returned out_args->np
 * pointer.
 *
 * Example:
 *
 * phandle1: node1 {
 *	#list-cells = <2>;
 * }
 *
 * phandle2: node2 {
 *	#list-cells = <1>;
 * }
 *
 * node3 {
 *	list = <&phandle1 1 2 &phandle2 3>;
 * }
 *
 * To get a device_node of the `node2' node you may call this:
 * dev_read_phandle_with_args(dev, "list", "#list-cells", 0, 1, &args);
 *
 * @dev:	device whose node containing a list
 * @list_name:	property name that contains a list
 * @cells_name:	property name that specifies phandles' arguments count
 * @cells_count: Cell count to use if @cells_name is NULL
 * @index:	index of a phandle to parse out
 * @out_args:	optional pointer to output arguments structure (will be filled)
 * @return 0 on success (with @out_args filled out if not NULL), -ENOENT if
 *	@list_name does not exist, -EINVAL if a phandle was not found,
 *	@cells_name could not be found, the arguments were truncated or there
 *	were too many arguments.
 */
int dev_read_phandle_with_args(struct udevice *dev, const char *list_name,
				const char *cells_name, int cell_count,
				int index,
				struct ofnode_phandle_args *out_args);

/**
 * dev_count_phandle_with_args() - Return phandle number in a list
 *
 * This function is usefull to get phandle number contained in a property list.
 * For example, this allows to allocate the right amount of memory to keep
 * clock's reference contained into the "clocks" property.
 *
 *
 * @dev:	device whose node containing a list
 * @list_name:	property name that contains a list
 * @cells_name:	property name that specifies phandles' arguments count
 * @Returns number of phandle found on success, on error returns appropriate
 * errno value.
 */

int dev_count_phandle_with_args(struct udevice *dev, const char *list_name,
				const char *cells_name);

/**
 * dev_read_addr_cells() - Get the number of address cells for a device's node
 *
 * This walks back up the tree to find the closest #address-cells property
 * which controls the given node.
 *
 * @dev: device to check
 * @return number of address cells this node uses
 */
int dev_read_addr_cells(struct udevice *dev);

/**
 * dev_read_size_cells() - Get the number of size cells for a device's node
 *
 * This walks back up the tree to find the closest #size-cells property
 * which controls the given node.
 *
 * @dev: device to check
 * @return number of size cells this node uses
 */
int dev_read_size_cells(struct udevice *dev);

/**
 * dev_read_addr_cells() - Get the address cells property in a node
 *
 * This function matches fdt_address_cells().
 *
 * @dev: device to check
 * @return number of address cells this node uses
 */
int dev_read_simple_addr_cells(struct udevice *dev);

/**
 * dev_read_size_cells() - Get the size cells property in a node
 *
 * This function matches fdt_size_cells().
 *
 * @dev: device to check
 * @return number of size cells this node uses
 */
int dev_read_simple_size_cells(struct udevice *dev);

/**
 * dev_read_phandle() - Get the phandle from a device
 *
 * @dev: device to check
 * @return phandle (1 or greater), or 0 if no phandle or other error
 */
int dev_read_phandle(struct udevice *dev);

/**
 * dev_read_prop()- - read a property from a device's node
 *
 * @dev: device to check
 * @propname: property to read
 * @lenp: place to put length on success
 * @return pointer to property, or NULL if not found
 */
const void *dev_read_prop(struct udevice *dev, const char *propname, int *lenp);

/**
 * dev_read_alias_seq() - Get the alias sequence number of a node
 *
 * This works out whether a node is pointed to by an alias, and if so, the
 * sequence number of that alias. Aliases are of the form <base><num> where
 * <num> is the sequence number. For example spi2 would be sequence number 2.
 *
 * @dev: device to look up
 * @devnump: set to the sequence number if one is found
 * @return 0 if a sequence was found, -ve if not
 */
int dev_read_alias_seq(struct udevice *dev, int *devnump);

/**
 * dev_read_u32_array() - Find and read an array of 32 bit integers
 *
 * Search for a property in a device node and read 32-bit value(s) from
 * it.
 *
 * The out_values is modified only if a valid u32 value can be decoded.
 *
 * @dev: device to look up
 * @propname:	name of the property to read
 * @out_values:	pointer to return value, modified only if return value is 0
 * @sz:		number of array elements to read
 * @return 0 on success, -EINVAL if the property does not exist, -ENODATA if
 * property does not have a value, and -EOVERFLOW if the property data isn't
 * large enough.
 */
int dev_read_u32_array(struct udevice *dev, const char *propname,
		       u32 *out_values, size_t sz);

/**
 * dev_read_first_subnode() - find the first subnode of a device's node
 *
 * @dev: device to look up
 * @return reference to the first subnode (which can be invalid if the device's
 * node has no subnodes)
 */
ofnode dev_read_first_subnode(struct udevice *dev);

/**
 * ofnode_next_subnode() - find the next sibling of a subnode
 *
 * @node:	valid reference to previous node (sibling)
 * @return reference to the next subnode (which can be invalid if the node
 * has no more siblings)
 */
ofnode dev_read_next_subnode(ofnode node);

/**
 * dev_read_u8_array_ptr() - find an 8-bit array
 *
 * Look up a device's node property and return a pointer to its contents as a
 * byte array of given length. The property must have at least enough data
 * for the array (count bytes). It may have more, but this will be ignored.
 * The data is not copied.
 *
 * @dev: device to look up
 * @propname: name of property to find
 * @sz: number of array elements
 * @return pointer to byte array if found, or NULL if the property is not
 *		found or there is not enough data
 */
const uint8_t *dev_read_u8_array_ptr(struct udevice *dev, const char *propname,
				     size_t sz);

/**
 * dev_read_enabled() - check whether a node is enabled
 *
 * This looks for a 'status' property. If this exists, then returns 1 if
 * the status is 'ok' and 0 otherwise. If there is no status property,
 * it returns 1 on the assumption that anything mentioned should be enabled
 * by default.
 *
 * @dev: device to examine
 * @return integer value 0 (not enabled) or 1 (enabled)
 */
int dev_read_enabled(struct udevice *dev);

/**
 * dev_read_resource() - obtain an indexed resource from a device.
 *
 * @dev: device to examine
 * @index index of the resource to retrieve (0 = first)
 * @res returns the resource
 * @return 0 if ok, negative on error
 */
int dev_read_resource(struct udevice *dev, uint index, struct resource *res);

/**
 * dev_read_resource_byname() - obtain a named resource from a device.
 *
 * @dev: device to examine
 * @name: name of the resource to retrieve
 * @res: returns the resource
 * @return 0 if ok, negative on error
 */
int dev_read_resource_byname(struct udevice *dev, const char *name,
			     struct resource *res);

/**
 * dev_translate_address() - Translate a device-tree address
 *
 * Translate an address from the device-tree into a CPU physical address.  This
 * function walks up the tree and applies the various bus mappings along the
 * way.
 *
 * @dev: device giving the context in which to translate the address
 * @in_addr: pointer to the address to translate
 * @return the translated address; OF_BAD_ADDR on error
 */
u64 dev_translate_address(struct udevice *dev, const fdt32_t *in_addr);

/**
<<<<<<< HEAD
=======
 * dev_translate_dma_address() - Translate a device-tree DMA address
 *
 * Translate a DMA address from the device-tree into a CPU physical address.
 * This function walks up the tree and applies the various bus mappings along
 * the way.
 *
 * @dev: device giving the context in which to translate the DMA address
 * @in_addr: pointer to the DMA address to translate
 * @return the translated DMA address; OF_BAD_ADDR on error
 */
u64 dev_translate_dma_address(struct udevice *dev, const fdt32_t *in_addr);

/**
>>>>>>> 3414936b
 * dev_read_alias_highest_id - Get highest alias id for the given stem
 * @stem:	Alias stem to be examined
 *
 * The function travels the lookup table to get the highest alias id for the
 * given alias stem.
 * @return alias ID, if found, else -1
 */
int dev_read_alias_highest_id(const char *stem);

#else /* CONFIG_DM_DEV_READ_INLINE is enabled */

static inline int dev_read_u32(struct udevice *dev,
			       const char *propname, u32 *outp)
{
	return ofnode_read_u32(dev_ofnode(dev), propname, outp);
}

static inline int dev_read_u32_default(struct udevice *dev,
				       const char *propname, int def)
{
	return ofnode_read_u32_default(dev_ofnode(dev), propname, def);
}

static inline int dev_read_s32(struct udevice *dev,
			       const char *propname, s32 *outp)
{
	return ofnode_read_s32(dev_ofnode(dev), propname, outp);
}

static inline int dev_read_s32_default(struct udevice *dev,
				       const char *propname, int def)
{
	return ofnode_read_s32_default(dev_ofnode(dev), propname, def);
}

static inline int dev_read_u32u(struct udevice *dev,
				const char *propname, uint *outp)
{
	u32 val;
	int ret;

	ret = ofnode_read_u32(dev_ofnode(dev), propname, &val);
	if (ret)
		return ret;
	*outp = val;

	return 0;
}

static inline int dev_read_u64(struct udevice *dev,
			       const char *propname, u64 *outp)
{
	return ofnode_read_u64(dev_ofnode(dev), propname, outp);
}

static inline u64 dev_read_u64_default(struct udevice *dev,
				       const char *propname, u64 def)
{
	return ofnode_read_u64_default(dev_ofnode(dev), propname, def);
}

static inline const char *dev_read_string(struct udevice *dev,
					  const char *propname)
{
	return ofnode_read_string(dev_ofnode(dev), propname);
}

static inline bool dev_read_bool(struct udevice *dev, const char *propname)
{
	return ofnode_read_bool(dev_ofnode(dev), propname);
}

static inline ofnode dev_read_subnode(struct udevice *dev,
				      const char *subbnode_name)
{
	return ofnode_find_subnode(dev_ofnode(dev), subbnode_name);
}

static inline int dev_read_size(struct udevice *dev, const char *propname)
{
	return ofnode_read_size(dev_ofnode(dev), propname);
}

static inline fdt_addr_t dev_read_addr_index(struct udevice *dev, int index)
{
	return devfdt_get_addr_index(dev, index);
}

static inline fdt_addr_t dev_read_addr_size_index(struct udevice *dev,
						  int index,
						  fdt_size_t *size)
{
	return devfdt_get_addr_size_index(dev, index, size);
}

static inline fdt_addr_t dev_read_addr_name(struct udevice *dev,
					    const char *name)
{
	return devfdt_get_addr_name(dev, name);
}

static inline fdt_addr_t dev_read_addr_size_name(struct udevice *dev,
						 const char *name,
						 fdt_size_t *size)
{
	return devfdt_get_addr_size_name(dev, name, size);
}

static inline fdt_addr_t dev_read_addr(struct udevice *dev)
{
	return devfdt_get_addr(dev);
}

static inline void *dev_read_addr_ptr(struct udevice *dev)
{
	return devfdt_get_addr_ptr(dev);
}

static inline fdt_addr_t dev_read_addr_pci(struct udevice *dev)
{
	return devfdt_get_addr_pci(dev);
}

static inline void *dev_remap_addr(struct udevice *dev)
{
	return devfdt_remap_addr(dev);
}

static inline void *dev_remap_addr_index(struct udevice *dev, int index)
{
	return devfdt_remap_addr_index(dev, index);
}

static inline void *dev_remap_addr_name(struct udevice *dev, const char *name)
{
	return devfdt_remap_addr_name(dev, name);
}

static inline fdt_addr_t dev_read_addr_size(struct udevice *dev,
					    const char *propname,
					    fdt_size_t *sizep)
{
	return ofnode_get_addr_size(dev_ofnode(dev), propname, sizep);
}

static inline const char *dev_read_name(struct udevice *dev)
{
	return ofnode_get_name(dev_ofnode(dev));
}

static inline int dev_read_stringlist_search(struct udevice *dev,
					     const char *propname,
					     const char *string)
{
	return ofnode_stringlist_search(dev_ofnode(dev), propname, string);
}

static inline int dev_read_string_index(struct udevice *dev,
					const char *propname, int index,
					const char **outp)
{
	return ofnode_read_string_index(dev_ofnode(dev), propname, index, outp);
}

static inline int dev_read_string_count(struct udevice *dev,
					const char *propname)
{
	return ofnode_read_string_count(dev_ofnode(dev), propname);
}

static inline int dev_read_phandle_with_args(struct udevice *dev,
		const char *list_name, const char *cells_name, int cell_count,
		int index, struct ofnode_phandle_args *out_args)
{
	return ofnode_parse_phandle_with_args(dev_ofnode(dev), list_name,
					      cells_name, cell_count, index,
					      out_args);
}

static inline int dev_count_phandle_with_args(struct udevice *dev,
		const char *list_name, const char *cells_name)
{
	return ofnode_count_phandle_with_args(dev_ofnode(dev), list_name,
					      cells_name);
}

static inline int dev_read_addr_cells(struct udevice *dev)
{
	/* NOTE: this call should walk up the parent stack */
	return fdt_address_cells(gd->fdt_blob, dev_of_offset(dev));
}

static inline int dev_read_size_cells(struct udevice *dev)
{
	/* NOTE: this call should walk up the parent stack */
	return fdt_size_cells(gd->fdt_blob, dev_of_offset(dev));
}

static inline int dev_read_simple_addr_cells(struct udevice *dev)
{
	return fdt_address_cells(gd->fdt_blob, dev_of_offset(dev));
}

static inline int dev_read_simple_size_cells(struct udevice *dev)
{
	return fdt_size_cells(gd->fdt_blob, dev_of_offset(dev));
}

static inline int dev_read_phandle(struct udevice *dev)
{
	return fdt_get_phandle(gd->fdt_blob, dev_of_offset(dev));
}

static inline const void *dev_read_prop(struct udevice *dev,
					const char *propname, int *lenp)
{
	return ofnode_get_property(dev_ofnode(dev), propname, lenp);
}

static inline int dev_read_alias_seq(struct udevice *dev, int *devnump)
{
	return fdtdec_get_alias_seq(gd->fdt_blob, dev->uclass->uc_drv->name,
				    dev_of_offset(dev), devnump);
}

static inline int dev_read_u32_array(struct udevice *dev, const char *propname,
				     u32 *out_values, size_t sz)
{
	return ofnode_read_u32_array(dev_ofnode(dev), propname, out_values, sz);
}

static inline ofnode dev_read_first_subnode(struct udevice *dev)
{
	return ofnode_first_subnode(dev_ofnode(dev));
}

static inline ofnode dev_read_next_subnode(ofnode node)
{
	return ofnode_next_subnode(node);
}

static inline const uint8_t *dev_read_u8_array_ptr(struct udevice *dev,
					const char *propname, size_t sz)
{
	return ofnode_read_u8_array_ptr(dev_ofnode(dev), propname, sz);
}

static inline int dev_read_enabled(struct udevice *dev)
{
	return fdtdec_get_is_enabled(gd->fdt_blob, dev_of_offset(dev));
}

static inline int dev_read_resource(struct udevice *dev, uint index,
				    struct resource *res)
{
	return ofnode_read_resource(dev_ofnode(dev), index, res);
}

static inline int dev_read_resource_byname(struct udevice *dev,
					   const char *name,
					   struct resource *res)
{
	return ofnode_read_resource_byname(dev_ofnode(dev), name, res);
}

static inline u64 dev_translate_address(struct udevice *dev, const fdt32_t *in_addr)
{
	return ofnode_translate_address(dev_ofnode(dev), in_addr);
}

<<<<<<< HEAD
=======
static inline u64 dev_translate_dma_address(struct udevice *dev, const fdt32_t *in_addr)
{
	return ofnode_translate_dma_address(dev_ofnode(dev), in_addr);
}

>>>>>>> 3414936b
static inline int dev_read_alias_highest_id(const char *stem)
{
	return fdtdec_get_alias_highest_id(gd->fdt_blob, stem);
}

#endif /* CONFIG_DM_DEV_READ_INLINE */

/**
 * dev_for_each_subnode() - Helper function to iterate through subnodes
 *
 * This creates a for() loop which works through the subnodes in a device's
 * device-tree node.
 *
 * @subnode: ofnode holding the current subnode
 * @dev: device to use for interation (struct udevice *)
 */
#define dev_for_each_subnode(subnode, dev) \
	for (subnode = dev_read_first_subnode(dev); \
	     ofnode_valid(subnode); \
	     subnode = ofnode_next_subnode(subnode))

#endif<|MERGE_RESOLUTION|>--- conflicted
+++ resolved
@@ -580,8 +580,6 @@
 u64 dev_translate_address(struct udevice *dev, const fdt32_t *in_addr);
 
 /**
-<<<<<<< HEAD
-=======
  * dev_translate_dma_address() - Translate a device-tree DMA address
  *
  * Translate a DMA address from the device-tree into a CPU physical address.
@@ -595,7 +593,6 @@
 u64 dev_translate_dma_address(struct udevice *dev, const fdt32_t *in_addr);
 
 /**
->>>>>>> 3414936b
  * dev_read_alias_highest_id - Get highest alias id for the given stem
  * @stem:	Alias stem to be examined
  *
@@ -866,14 +863,11 @@
 	return ofnode_translate_address(dev_ofnode(dev), in_addr);
 }
 
-<<<<<<< HEAD
-=======
 static inline u64 dev_translate_dma_address(struct udevice *dev, const fdt32_t *in_addr)
 {
 	return ofnode_translate_dma_address(dev_ofnode(dev), in_addr);
 }
 
->>>>>>> 3414936b
 static inline int dev_read_alias_highest_id(const char *stem)
 {
 	return fdtdec_get_alias_highest_id(gd->fdt_blob, stem);
