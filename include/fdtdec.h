/* SPDX-License-Identifier: GPL-2.0+ */
/*
 * Copyright (c) 2011 The Chromium OS Authors.
 */

#ifndef __fdtdec_h
#define __fdtdec_h

/*
 * This file contains convenience functions for decoding useful and
 * enlightening information from FDTs. It is intended to be used by device
 * drivers and board-specific code within U-Boot. It aims to reduce the
 * amount of FDT munging required within U-Boot itself, so that driver code
 * changes to support FDT are minimized.
 */

#include <linux/libfdt.h>
#include <pci.h>

/*
 * A typedef for a physical address. Note that fdt data is always big
 * endian even on a litle endian machine.
 */
typedef phys_addr_t fdt_addr_t;
typedef phys_size_t fdt_size_t;

#ifdef CONFIG_PHYS_64BIT
#define FDT_ADDR_T_NONE (-1U)
#define fdt_addr_to_cpu(reg) be64_to_cpu(reg)
#define fdt_size_to_cpu(reg) be64_to_cpu(reg)
#define cpu_to_fdt_addr(reg) cpu_to_be64(reg)
#define cpu_to_fdt_size(reg) cpu_to_be64(reg)
typedef fdt64_t fdt_val_t;
#else
#define FDT_ADDR_T_NONE (-1U)
#define fdt_addr_to_cpu(reg) be32_to_cpu(reg)
#define fdt_size_to_cpu(reg) be32_to_cpu(reg)
#define cpu_to_fdt_addr(reg) cpu_to_be32(reg)
#define cpu_to_fdt_size(reg) cpu_to_be32(reg)
typedef fdt32_t fdt_val_t;
#endif

/* Information obtained about memory from the FDT */
struct fdt_memory {
	fdt_addr_t start;
	fdt_addr_t end;
};

struct bd_info;

#ifdef CONFIG_SPL_BUILD
#define SPL_BUILD	1
#else
#define SPL_BUILD	0
#endif

#ifdef CONFIG_OF_PRIOR_STAGE
extern phys_addr_t prior_stage_fdt_address;
#endif

/*
 * Information about a resource. start is the first address of the resource
 * and end is the last address (inclusive). The length of the resource will
 * be equal to: end - start + 1.
 */
struct fdt_resource {
	fdt_addr_t start;
	fdt_addr_t end;
};

enum fdt_pci_space {
	FDT_PCI_SPACE_CONFIG = 0,
	FDT_PCI_SPACE_IO = 0x01000000,
	FDT_PCI_SPACE_MEM32 = 0x02000000,
	FDT_PCI_SPACE_MEM64 = 0x03000000,
	FDT_PCI_SPACE_MEM32_PREF = 0x42000000,
	FDT_PCI_SPACE_MEM64_PREF = 0x43000000,
};

#define FDT_PCI_ADDR_CELLS	3
#define FDT_PCI_SIZE_CELLS	2
#define FDT_PCI_REG_SIZE	\
	((FDT_PCI_ADDR_CELLS + FDT_PCI_SIZE_CELLS) * sizeof(u32))

/*
 * The Open Firmware spec defines PCI physical address as follows:
 *
 *          bits# 31 .... 24 23 .... 16 15 .... 08 07 .... 00
 *
 * phys.hi  cell:  npt000ss   bbbbbbbb   dddddfff   rrrrrrrr
 * phys.mid cell:  hhhhhhhh   hhhhhhhh   hhhhhhhh   hhhhhhhh
 * phys.lo  cell:  llllllll   llllllll   llllllll   llllllll
 *
 * where:
 *
 * n:        is 0 if the address is relocatable, 1 otherwise
 * p:        is 1 if addressable region is prefetchable, 0 otherwise
 * t:        is 1 if the address is aliased (for non-relocatable I/O) below 1MB
 *           (for Memory), or below 64KB (for relocatable I/O)
 * ss:       is the space code, denoting the address space
 * bbbbbbbb: is the 8-bit Bus Number
 * ddddd:    is the 5-bit Device Number
 * fff:      is the 3-bit Function Number
 * rrrrrrrr: is the 8-bit Register Number
 * hhhhhhhh: is a 32-bit unsigned number
 * llllllll: is a 32-bit unsigned number
 */
struct fdt_pci_addr {
	u32	phys_hi;
	u32	phys_mid;
	u32	phys_lo;
};

extern u8 __dtb_dt_begin[];	/* embedded device tree blob */
extern u8 __dtb_dt_spl_begin[];	/* embedded device tree blob for SPL/TPL */

/**
 * Compute the size of a resource.
 *
 * @param res	the resource to operate on
 * @return the size of the resource
 */
static inline fdt_size_t fdt_resource_size(const struct fdt_resource *res)
{
	return res->end - res->start + 1;
}

/**
 * Compat types that we know about and for which we might have drivers.
 * Each is named COMPAT_<dir>_<filename> where <dir> is the directory
 * within drivers.
 */
enum fdt_compat_id {
	COMPAT_UNKNOWN,
	COMPAT_NVIDIA_TEGRA20_EMC,	/* Tegra20 memory controller */
	COMPAT_NVIDIA_TEGRA20_EMC_TABLE, /* Tegra20 memory timing table */
	COMPAT_NVIDIA_TEGRA20_NAND,	/* Tegra2 NAND controller */
	COMPAT_NVIDIA_TEGRA124_XUSB_PADCTL,
					/* Tegra124 XUSB pad controller */
	COMPAT_NVIDIA_TEGRA210_XUSB_PADCTL,
					/* Tegra210 XUSB pad controller */
	COMPAT_SMSC_LAN9215,		/* SMSC 10/100 Ethernet LAN9215 */
	COMPAT_SAMSUNG_EXYNOS5_SROMC,	/* Exynos5 SROMC */
	COMPAT_SAMSUNG_EXYNOS_USB_PHY,	/* Exynos phy controller for usb2.0 */
	COMPAT_SAMSUNG_EXYNOS5_USB3_PHY,/* Exynos phy controller for usb3.0 */
	COMPAT_SAMSUNG_EXYNOS_TMU,	/* Exynos TMU */
	COMPAT_SAMSUNG_EXYNOS_MIPI_DSI,	/* Exynos mipi dsi */
	COMPAT_SAMSUNG_EXYNOS_DWMMC,	/* Exynos DWMMC controller */
	COMPAT_GENERIC_SPI_FLASH,	/* Generic SPI Flash chip */
	COMPAT_SAMSUNG_EXYNOS_SYSMMU,	/* Exynos sysmmu */
	COMPAT_INTEL_MICROCODE,		/* Intel microcode update */
	COMPAT_INTEL_QRK_MRC,		/* Intel Quark MRC */
	COMPAT_ALTERA_SOCFPGA_DWMAC,	/* SoCFPGA Ethernet controller */
	COMPAT_ALTERA_SOCFPGA_DWMMC,	/* SoCFPGA DWMMC controller */
	COMPAT_ALTERA_SOCFPGA_DWC2USB,	/* SoCFPGA DWC2 USB controller */
	COMPAT_INTEL_BAYTRAIL_FSP,	/* Intel Bay Trail FSP */
	COMPAT_INTEL_BAYTRAIL_FSP_MDP,	/* Intel FSP memory-down params */
	COMPAT_INTEL_IVYBRIDGE_FSP,	/* Intel Ivy Bridge FSP */
	COMPAT_SUNXI_NAND,		/* SUNXI NAND controller */
	COMPAT_ALTERA_SOCFPGA_CLK,	/* SoCFPGA Clock initialization */
	COMPAT_ALTERA_SOCFPGA_PINCTRL_SINGLE,	/* SoCFPGA pinctrl-single */
	COMPAT_ALTERA_SOCFPGA_H2F_BRG,          /* SoCFPGA hps2fpga bridge */
	COMPAT_ALTERA_SOCFPGA_LWH2F_BRG,        /* SoCFPGA lwhps2fpga bridge */
	COMPAT_ALTERA_SOCFPGA_F2H_BRG,          /* SoCFPGA fpga2hps bridge */
	COMPAT_ALTERA_SOCFPGA_F2SDR0,           /* SoCFPGA fpga2SDRAM0 bridge */
	COMPAT_ALTERA_SOCFPGA_F2SDR1,           /* SoCFPGA fpga2SDRAM1 bridge */
	COMPAT_ALTERA_SOCFPGA_F2SDR2,           /* SoCFPGA fpga2SDRAM2 bridge */
	COMPAT_ALTERA_SOCFPGA_FPGA0,		/* SOCFPGA FPGA manager */
	COMPAT_ALTERA_SOCFPGA_NOC,		/* SOCFPGA Arria 10 NOC */
	COMPAT_ALTERA_SOCFPGA_CLK_INIT,		/* SOCFPGA Arria 10 clk init */

	COMPAT_COUNT,
};

#define MAX_PHANDLE_ARGS 16
struct fdtdec_phandle_args {
	int node;
	int args_count;
	uint32_t args[MAX_PHANDLE_ARGS];
};

/**
 * fdtdec_parse_phandle_with_args() - Find a node pointed by phandle in a list
 *
 * This function is useful to parse lists of phandles and their arguments.
 *
 * Example:
 *
 * phandle1: node1 {
 *	#list-cells = <2>;
 * }
 *
 * phandle2: node2 {
 *	#list-cells = <1>;
 * }
 *
 * node3 {
 *	list = <&phandle1 1 2 &phandle2 3>;
 * }
 *
 * To get a device_node of the `node2' node you may call this:
 * fdtdec_parse_phandle_with_args(blob, node3, "list", "#list-cells", 0, 1,
 *				  &args);
 *
 * (This function is a modified version of __of_parse_phandle_with_args() from
 * Linux 3.18)
 *
 * @blob:	Pointer to device tree
 * @src_node:	Offset of device tree node containing a list
 * @list_name:	property name that contains a list
 * @cells_name:	property name that specifies the phandles' arguments count,
 *		or NULL to use @cells_count
 * @cells_count: Cell count to use if @cells_name is NULL
 * @index:	index of a phandle to parse out
 * @out_args:	optional pointer to output arguments structure (will be filled)
 * @return 0 on success (with @out_args filled out if not NULL), -ENOENT if
 *	@list_name does not exist, a phandle was not found, @cells_name
 *	could not be found, the arguments were truncated or there were too
 *	many arguments.
 *
 */
int fdtdec_parse_phandle_with_args(const void *blob, int src_node,
				   const char *list_name,
				   const char *cells_name,
				   int cell_count, int index,
				   struct fdtdec_phandle_args *out_args);

/**
 * Find the next numbered alias for a peripheral. This is used to enumerate
 * all the peripherals of a certain type.
 *
 * Do the first call with *upto = 0. Assuming /aliases/<name>0 exists then
 * this function will return a pointer to the node the alias points to, and
 * then update *upto to 1. Next time you call this function, the next node
 * will be returned.
 *
 * All nodes returned will match the compatible ID, as it is assumed that
 * all peripherals use the same driver.
 *
 * @param blob		FDT blob to use
 * @param name		Root name of alias to search for
 * @param id		Compatible ID to look for
 * @return offset of next compatible node, or -FDT_ERR_NOTFOUND if no more
 */
int fdtdec_next_alias(const void *blob, const char *name,
		enum fdt_compat_id id, int *upto);

/**
 * Find the compatible ID for a given node.
 *
 * Generally each node has at least one compatible string attached to it.
 * This function looks through our list of known compatible strings and
 * returns the corresponding ID which matches the compatible string.
 *
 * @param blob		FDT blob to use
 * @param node		Node containing compatible string to find
 * @return compatible ID, or COMPAT_UNKNOWN if we cannot find a match
 */
enum fdt_compat_id fdtdec_lookup(const void *blob, int node);

/**
 * Find the next compatible node for a peripheral.
 *
 * Do the first call with node = 0. This function will return a pointer to
 * the next compatible node. Next time you call this function, pass the
 * value returned, and the next node will be provided.
 *
 * @param blob		FDT blob to use
 * @param node		Start node for search
 * @param id		Compatible ID to look for (enum fdt_compat_id)
 * @return offset of next compatible node, or -FDT_ERR_NOTFOUND if no more
 */
int fdtdec_next_compatible(const void *blob, int node,
		enum fdt_compat_id id);

/**
 * Find the next compatible subnode for a peripheral.
 *
 * Do the first call with node set to the parent and depth = 0. This
 * function will return the offset of the next compatible node. Next time
 * you call this function, pass the node value returned last time, with
 * depth unchanged, and the next node will be provided.
 *
 * @param blob		FDT blob to use
 * @param node		Start node for search
 * @param id		Compatible ID to look for (enum fdt_compat_id)
 * @param depthp	Current depth (set to 0 before first call)
 * @return offset of next compatible node, or -FDT_ERR_NOTFOUND if no more
 */
int fdtdec_next_compatible_subnode(const void *blob, int node,
		enum fdt_compat_id id, int *depthp);

/*
 * Look up an address property in a node and return the parsed address, and
 * optionally the parsed size.
 *
 * This variant assumes a known and fixed number of cells are used to
 * represent the address and size.
 *
 * You probably don't want to use this function directly except to parse
 * non-standard properties, and never to parse the "reg" property. Instead,
 * use one of the "auto" variants below, which automatically honor the
 * #address-cells and #size-cells properties in the parent node.
 *
 * @param blob	FDT blob
 * @param node	node to examine
 * @param prop_name	name of property to find
 * @param index	which address to retrieve from a list of addresses. Often 0.
 * @param na	the number of cells used to represent an address
 * @param ns	the number of cells used to represent a size
 * @param sizep	a pointer to store the size into. Use NULL if not required
 * @param translate	Indicates whether to translate the returned value
 *			using the parent node's ranges property.
 * @return address, if found, or FDT_ADDR_T_NONE if not
 */
fdt_addr_t fdtdec_get_addr_size_fixed(const void *blob, int node,
		const char *prop_name, int index, int na, int ns,
		fdt_size_t *sizep, bool translate);

/*
 * Look up an address property in a node and return the parsed address, and
 * optionally the parsed size.
 *
 * This variant automatically determines the number of cells used to represent
 * the address and size by parsing the provided parent node's #address-cells
 * and #size-cells properties.
 *
 * @param blob	FDT blob
 * @param parent	parent node of @node
 * @param node	node to examine
 * @param prop_name	name of property to find
 * @param index	which address to retrieve from a list of addresses. Often 0.
 * @param sizep	a pointer to store the size into. Use NULL if not required
 * @param translate	Indicates whether to translate the returned value
 *			using the parent node's ranges property.
 * @return address, if found, or FDT_ADDR_T_NONE if not
 */
fdt_addr_t fdtdec_get_addr_size_auto_parent(const void *blob, int parent,
		int node, const char *prop_name, int index, fdt_size_t *sizep,
		bool translate);

/*
 * Look up an address property in a node and return the parsed address, and
 * optionally the parsed size.
 *
 * This variant automatically determines the number of cells used to represent
 * the address and size by parsing the parent node's #address-cells
 * and #size-cells properties. The parent node is automatically found.
 *
 * The automatic parent lookup implemented by this function is slow.
 * Consequently, fdtdec_get_addr_size_auto_parent() should be used where
 * possible.
 *
 * @param blob	FDT blob
 * @param parent	parent node of @node
 * @param node	node to examine
 * @param prop_name	name of property to find
 * @param index	which address to retrieve from a list of addresses. Often 0.
 * @param sizep	a pointer to store the size into. Use NULL if not required
 * @param translate	Indicates whether to translate the returned value
 *			using the parent node's ranges property.
 * @return address, if found, or FDT_ADDR_T_NONE if not
 */
fdt_addr_t fdtdec_get_addr_size_auto_noparent(const void *blob, int node,
		const char *prop_name, int index, fdt_size_t *sizep,
		bool translate);

/*
 * Look up an address property in a node and return the parsed address.
 *
 * This variant hard-codes the number of cells used to represent the address
 * and size based on sizeof(fdt_addr_t) and sizeof(fdt_size_t). It also
 * always returns the first address value in the property (index 0).
 *
 * Use of this function is not recommended due to the hard-coding of cell
 * counts. There is no programmatic validation that these hard-coded values
 * actually match the device tree content in any way at all. This assumption
 * can be satisfied by manually ensuring CONFIG_PHYS_64BIT is appropriately
 * set in the U-Boot build and exercising strict control over DT content to
 * ensure use of matching #address-cells/#size-cells properties. However, this
 * approach is error-prone; those familiar with DT will not expect the
 * assumption to exist, and could easily invalidate it. If the assumption is
 * invalidated, this function will not report the issue, and debugging will
 * be required. Instead, use fdtdec_get_addr_size_auto_parent().
 *
 * @param blob	FDT blob
 * @param node	node to examine
 * @param prop_name	name of property to find
 * @return address, if found, or FDT_ADDR_T_NONE if not
 */
fdt_addr_t fdtdec_get_addr(const void *blob, int node,
		const char *prop_name);

/*
 * Look up an address property in a node and return the parsed address, and
 * optionally the parsed size.
 *
 * This variant hard-codes the number of cells used to represent the address
 * and size based on sizeof(fdt_addr_t) and sizeof(fdt_size_t). It also
 * always returns the first address value in the property (index 0).
 *
 * Use of this function is not recommended due to the hard-coding of cell
 * counts. There is no programmatic validation that these hard-coded values
 * actually match the device tree content in any way at all. This assumption
 * can be satisfied by manually ensuring CONFIG_PHYS_64BIT is appropriately
 * set in the U-Boot build and exercising strict control over DT content to
 * ensure use of matching #address-cells/#size-cells properties. However, this
 * approach is error-prone; those familiar with DT will not expect the
 * assumption to exist, and could easily invalidate it. If the assumption is
 * invalidated, this function will not report the issue, and debugging will
 * be required. Instead, use fdtdec_get_addr_size_auto_parent().
 *
 * @param blob	FDT blob
 * @param node	node to examine
 * @param prop_name	name of property to find
 * @param sizep	a pointer to store the size into. Use NULL if not required
 * @return address, if found, or FDT_ADDR_T_NONE if not
 */
fdt_addr_t fdtdec_get_addr_size(const void *blob, int node,
		const char *prop_name, fdt_size_t *sizep);

/**
 * Look at the compatible property of a device node that represents a PCI
 * device and extract pci vendor id and device id from it.
 *
 * @param blob		FDT blob
 * @param node		node to examine
 * @param vendor	vendor id of the pci device
 * @param device	device id of the pci device
 * @return 0 if ok, negative on error
 */
int fdtdec_get_pci_vendev(const void *blob, int node,
		u16 *vendor, u16 *device);

/**
 * Look at the pci address of a device node that represents a PCI device
 * and return base address of the pci device's registers.
 *
 * @param dev		device to examine
 * @param addr		pci address in the form of fdt_pci_addr
 * @param bar		returns base address of the pci device's registers
 * @return 0 if ok, negative on error
 */
int fdtdec_get_pci_bar32(const struct udevice *dev, struct fdt_pci_addr *addr,
			 u32 *bar);

/**
 * Look at the bus range property of a device node and return the pci bus
 * range for this node.
 * The property must hold one fdt_pci_addr with a length.
 * @param blob		FDT blob
 * @param node		node to examine
 * @param res		the resource structure to return the bus range
 * @return 0 if ok, negative on error
 */

int fdtdec_get_pci_bus_range(const void *blob, int node,
			     struct fdt_resource *res);

/**
 * Look up a 32-bit integer property in a node and return it. The property
 * must have at least 4 bytes of data. The value of the first cell is
 * returned.
 *
 * @param blob	FDT blob
 * @param node	node to examine
 * @param prop_name	name of property to find
 * @param default_val	default value to return if the property is not found
 * @return integer value, if found, or default_val if not
 */
s32 fdtdec_get_int(const void *blob, int node, const char *prop_name,
		s32 default_val);

/**
 * Unsigned version of fdtdec_get_int. The property must have at least
 * 4 bytes of data. The value of the first cell is returned.
 *
 * @param blob	FDT blob
 * @param node	node to examine
 * @param prop_name	name of property to find
 * @param default_val	default value to return if the property is not found
 * @return unsigned integer value, if found, or default_val if not
 */
unsigned int fdtdec_get_uint(const void *blob, int node, const char *prop_name,
			unsigned int default_val);

/**
 * Get a variable-sized number from a property
 *
 * This reads a number from one or more cells.
 *
 * @param ptr	Pointer to property
 * @param cells	Number of cells containing the number
 * @return the value in the cells
 */
u64 fdtdec_get_number(const fdt32_t *ptr, unsigned int cells);

/**
 * Look up a 64-bit integer property in a node and return it. The property
 * must have at least 8 bytes of data (2 cells). The first two cells are
 * concatenated to form a 8 bytes value, where the first cell is top half and
 * the second cell is bottom half.
 *
 * @param blob	FDT blob
 * @param node	node to examine
 * @param prop_name	name of property to find
 * @param default_val	default value to return if the property is not found
 * @return integer value, if found, or default_val if not
 */
uint64_t fdtdec_get_uint64(const void *blob, int node, const char *prop_name,
		uint64_t default_val);

/**
 * Checks whether a node is enabled.
 * This looks for a 'status' property. If this exists, then returns 1 if
 * the status is 'ok' and 0 otherwise. If there is no status property,
 * it returns 1 on the assumption that anything mentioned should be enabled
 * by default.
 *
 * @param blob	FDT blob
 * @param node	node to examine
 * @return integer value 0 (not enabled) or 1 (enabled)
 */
int fdtdec_get_is_enabled(const void *blob, int node);

/**
 * Make sure we have a valid fdt available to control U-Boot.
 *
 * If not, a message is printed to the console if the console is ready.
 *
 * @return 0 if all ok, -1 if not
 */
int fdtdec_prepare_fdt(void);

/**
 * Checks that we have a valid fdt available to control U-Boot.

 * However, if not then for the moment nothing is done, since this function
 * is called too early to panic().
 *
 * @returns 0
 */
int fdtdec_check_fdt(void);

/**
 * Find the nodes for a peripheral and return a list of them in the correct
 * order. This is used to enumerate all the peripherals of a certain type.
 *
 * To use this, optionally set up a /aliases node with alias properties for
 * a peripheral. For example, for usb you could have:
 *
 * aliases {
 *		usb0 = "/ehci@c5008000";
 *		usb1 = "/ehci@c5000000";
 * };
 *
 * Pass "usb" as the name to this function and will return a list of two
 * nodes offsets: /ehci@c5008000 and ehci@c5000000.
 *
 * All nodes returned will match the compatible ID, as it is assumed that
 * all peripherals use the same driver.
 *
 * If no alias node is found, then the node list will be returned in the
 * order found in the fdt. If the aliases mention a node which doesn't
 * exist, then this will be ignored. If nodes are found with no aliases,
 * they will be added in any order.
 *
 * If there is a gap in the aliases, then this function return a 0 node at
 * that position. The return value will also count these gaps.
 *
 * This function checks node properties and will not return nodes which are
 * marked disabled (status = "disabled").
 *
 * @param blob		FDT blob to use
 * @param name		Root name of alias to search for
 * @param id		Compatible ID to look for
 * @param node_list	Place to put list of found nodes
 * @param maxcount	Maximum number of nodes to find
 * @return number of nodes found on success, FDT_ERR_... on error
 */
int fdtdec_find_aliases_for_id(const void *blob, const char *name,
			enum fdt_compat_id id, int *node_list, int maxcount);

/*
 * This function is similar to fdtdec_find_aliases_for_id() except that it
 * adds to the node_list that is passed in. Any 0 elements are considered
 * available for allocation - others are considered already used and are
 * skipped.
 *
 * You can use this by calling fdtdec_find_aliases_for_id() with an
 * uninitialised array, then setting the elements that are returned to -1,
 * say, then calling this function, perhaps with a different compat id.
 * Any elements you get back that are >0 are new nodes added by the call
 * to this function.
 *
 * Note that if you have some nodes with aliases and some without, you are
 * sailing close to the wind. The call to fdtdec_find_aliases_for_id() with
 * one compat_id may fill in positions for which you have aliases defined
 * for another compat_id. When you later call *this* function with the second
 * compat_id, the alias positions may already be used. A debug warning may
 * be generated in this case, but it is safest to define aliases for all
 * nodes when you care about the ordering.
 */
int fdtdec_add_aliases_for_id(const void *blob, const char *name,
			enum fdt_compat_id id, int *node_list, int maxcount);

/**
 * Get the alias sequence number of a node
 *
 * This works out whether a node is pointed to by an alias, and if so, the
 * sequence number of that alias. Aliases are of the form <base><num> where
 * <num> is the sequence number. For example spi2 would be sequence number
 * 2.
 *
 * @param blob		Device tree blob (if NULL, then error is returned)
 * @param base		Base name for alias (before the underscore)
 * @param node		Node to look up
 * @param seqp		This is set to the sequence number if one is found,
 *			but otherwise the value is left alone
 * @return 0 if a sequence was found, -ve if not
 */
int fdtdec_get_alias_seq(const void *blob, const char *base, int node,
			 int *seqp);

/**
 * Get the highest alias number for susbystem.
 *
 * It parses all aliases and find out highest recorded alias for subsystem.
 * Aliases are of the form <base><num> where <num> is the sequence number.
 *
 * @param blob		Device tree blob (if NULL, then error is returned)
 * @param base		Base name for alias susbystem (before the number)
 *
 * @return 0 highest alias ID, -1 if not found
 */
int fdtdec_get_alias_highest_id(const void *blob, const char *base);

/**
 * Get a property from the /chosen node
 *
 * @param blob		Device tree blob (if NULL, then NULL is returned)
 * @param name		Property name to look up
 * @return Value of property, or NULL if it does not exist
 */
const char *fdtdec_get_chosen_prop(const void *blob, const char *name);

/**
 * Get the offset of the given /chosen node
 *
 * This looks up a property in /chosen containing the path to another node,
 * then finds the offset of that node.
 *
 * @param blob		Device tree blob (if NULL, then error is returned)
 * @param name		Property name, e.g. "stdout-path"
 * @return Node offset referred to by that chosen node, or -ve FDT_ERR_...
 */
int fdtdec_get_chosen_node(const void *blob, const char *name);

/*
 * Get the name for a compatible ID
 *
 * @param id		Compatible ID to look for
 * @return compatible string for that id
 */
const char *fdtdec_get_compatible(enum fdt_compat_id id);

/* Look up a phandle and follow it to its node. Then return the offset
 * of that node.
 *
 * @param blob		FDT blob
 * @param node		node to examine
 * @param prop_name	name of property to find
 * @return node offset if found, -ve error code on error
 */
int fdtdec_lookup_phandle(const void *blob, int node, const char *prop_name);

/**
 * Look up a property in a node and return its contents in an integer
 * array of given length. The property must have at least enough data for
 * the array (4*count bytes). It may have more, but this will be ignored.
 *
 * @param blob		FDT blob
 * @param node		node to examine
 * @param prop_name	name of property to find
 * @param array		array to fill with data
 * @param count		number of array elements
 * @return 0 if ok, or -FDT_ERR_NOTFOUND if the property is not found,
 *		or -FDT_ERR_BADLAYOUT if not enough data
 */
int fdtdec_get_int_array(const void *blob, int node, const char *prop_name,
		u32 *array, int count);

/**
 * Look up a property in a node and return its contents in an integer
 * array of given length. The property must exist but may have less data that
 * expected (4*count bytes). It may have more, but this will be ignored.
 *
 * @param blob		FDT blob
 * @param node		node to examine
 * @param prop_name	name of property to find
 * @param array		array to fill with data
 * @param count		number of array elements
 * @return number of array elements if ok, or -FDT_ERR_NOTFOUND if the
 *		property is not found
 */
int fdtdec_get_int_array_count(const void *blob, int node,
			       const char *prop_name, u32 *array, int count);

/**
 * Look up a property in a node and return a pointer to its contents as a
 * unsigned int array of given length. The property must have at least enough
 * data for the array ('count' cells). It may have more, but this will be
 * ignored. The data is not copied.
 *
 * Note that you must access elements of the array with fdt32_to_cpu(),
 * since the elements will be big endian even on a little endian machine.
 *
 * @param blob		FDT blob
 * @param node		node to examine
 * @param prop_name	name of property to find
 * @param count		number of array elements
 * @return pointer to array if found, or NULL if the property is not
 *		found or there is not enough data
 */
const u32 *fdtdec_locate_array(const void *blob, int node,
			       const char *prop_name, int count);

/**
 * Look up a boolean property in a node and return it.
 *
 * A boolean properly is true if present in the device tree and false if not
 * present, regardless of its value.
 *
 * @param blob	FDT blob
 * @param node	node to examine
 * @param prop_name	name of property to find
 * @return 1 if the properly is present; 0 if it isn't present
 */
int fdtdec_get_bool(const void *blob, int node, const char *prop_name);

/*
 * Count child nodes of one parent node.
 *
 * @param blob	FDT blob
 * @param node	parent node
 * @return number of child node; 0 if there is not child node
 */
int fdtdec_get_child_count(const void *blob, int node);

/**
 * Look in the FDT for a config item with the given name and return its value
 * as a 32-bit integer. The property must have at least 4 bytes of data. The
 * value of the first cell is returned.
 *
 * @param blob		FDT blob to use
 * @param prop_name	Node property name
 * @param default_val	default value to return if the property is not found
 * @return integer value, if found, or default_val if not
 */
int fdtdec_get_config_int(const void *blob, const char *prop_name,
		int default_val);

/**
 * Look in the FDT for a config item with the given name
 * and return whether it exists.
 *
 * @param blob		FDT blob
 * @param prop_name	property name to look up
 * @return 1, if it exists, or 0 if not
 */
int fdtdec_get_config_bool(const void *blob, const char *prop_name);

/**
 * Look in the FDT for a config item with the given name and return its value
 * as a string.
 *
 * @param blob          FDT blob
 * @param prop_name     property name to look up
 * @returns property string, NULL on error.
 */
char *fdtdec_get_config_string(const void *blob, const char *prop_name);

/*
 * Look up a property in a node and return its contents in a byte
 * array of given length. The property must have at least enough data for
 * the array (count bytes). It may have more, but this will be ignored.
 *
 * @param blob		FDT blob
 * @param node		node to examine
 * @param prop_name	name of property to find
 * @param array		array to fill with data
 * @param count		number of array elements
 * @return 0 if ok, or -FDT_ERR_MISSING if the property is not found,
 *		or -FDT_ERR_BADLAYOUT if not enough data
 */
int fdtdec_get_byte_array(const void *blob, int node, const char *prop_name,
		u8 *array, int count);

/**
 * Look up a property in a node and return a pointer to its contents as a
 * byte array of given length. The property must have at least enough data
 * for the array (count bytes). It may have more, but this will be ignored.
 * The data is not copied.
 *
 * @param blob		FDT blob
 * @param node		node to examine
 * @param prop_name	name of property to find
 * @param count		number of array elements
 * @return pointer to byte array if found, or NULL if the property is not
 *		found or there is not enough data
 */
const u8 *fdtdec_locate_byte_array(const void *blob, int node,
			     const char *prop_name, int count);

/**
 * Obtain an indexed resource from a device property.
 *
 * @param fdt		FDT blob
 * @param node		node to examine
 * @param property	name of the property to parse
 * @param index		index of the resource to retrieve
 * @param res		returns the resource
 * @return 0 if ok, negative on error
 */
int fdt_get_resource(const void *fdt, int node, const char *property,
		     unsigned int index, struct fdt_resource *res);

/**
 * Obtain a named resource from a device property.
 *
 * Look up the index of the name in a list of strings and return the resource
 * at that index.
 *
 * @param fdt		FDT blob
 * @param node		node to examine
 * @param property	name of the property to parse
 * @param prop_names	name of the property containing the list of names
 * @param name		the name of the entry to look up
 * @param res		returns the resource
 */
int fdt_get_named_resource(const void *fdt, int node, const char *property,
			   const char *prop_names, const char *name,
			   struct fdt_resource *res);

/* Display timings from linux include/video/display_timing.h */
enum display_flags {
	DISPLAY_FLAGS_HSYNC_LOW		= 1 << 0,
	DISPLAY_FLAGS_HSYNC_HIGH	= 1 << 1,
	DISPLAY_FLAGS_VSYNC_LOW		= 1 << 2,
	DISPLAY_FLAGS_VSYNC_HIGH	= 1 << 3,

	/* data enable flag */
	DISPLAY_FLAGS_DE_LOW		= 1 << 4,
	DISPLAY_FLAGS_DE_HIGH		= 1 << 5,
	/* drive data on pos. edge */
	DISPLAY_FLAGS_PIXDATA_POSEDGE	= 1 << 6,
	/* drive data on neg. edge */
	DISPLAY_FLAGS_PIXDATA_NEGEDGE	= 1 << 7,
	DISPLAY_FLAGS_INTERLACED	= 1 << 8,
	DISPLAY_FLAGS_DOUBLESCAN	= 1 << 9,
	DISPLAY_FLAGS_DOUBLECLK		= 1 << 10,
};

/*
 * A single signal can be specified via a range of minimal and maximal values
 * with a typical value, that lies somewhere inbetween.
 */
struct timing_entry {
	u32 min;
	u32 typ;
	u32 max;
};

/*
 * Single "mode" entry. This describes one set of signal timings a display can
 * have in one setting. This struct can later be converted to struct videomode
 * (see include/video/videomode.h). As each timing_entry can be defined as a
 * range, one struct display_timing may become multiple struct videomodes.
 *
 * Example: hsync active high, vsync active low
 *
 *				    Active Video
 * Video  ______________________XXXXXXXXXXXXXXXXXXXXXX_____________________
 *	  |<- sync ->|<- back ->|<----- active ----->|<- front ->|<- sync..
 *	  |	     |	 porch  |		     |	 porch	 |
 *
 * HSync _|¯¯¯¯¯¯¯¯¯¯|___________________________________________|¯¯¯¯¯¯¯¯¯
 *
 * VSync ¯|__________|¯¯¯¯¯¯¯¯¯¯¯¯¯¯¯¯¯¯¯¯¯¯¯¯¯¯¯¯¯¯¯¯¯¯¯¯¯¯¯¯¯¯¯|_________
 */
struct display_timing {
	struct timing_entry pixelclock;

	struct timing_entry hactive;		/* hor. active video */
	struct timing_entry hfront_porch;	/* hor. front porch */
	struct timing_entry hback_porch;	/* hor. back porch */
	struct timing_entry hsync_len;		/* hor. sync len */

	struct timing_entry vactive;		/* ver. active video */
	struct timing_entry vfront_porch;	/* ver. front porch */
	struct timing_entry vback_porch;	/* ver. back porch */
	struct timing_entry vsync_len;		/* ver. sync len */

	enum display_flags flags;		/* display flags */
	bool hdmi_monitor;			/* is hdmi monitor? */
};

/**
 * fdtdec_decode_display_timing() - decode display timings
 *
 * Decode display timings from the supplied 'display-timings' node.
 * See doc/device-tree-bindings/video/display-timing.txt for binding
 * information.
 *
 * @param blob		FDT blob
 * @param node		'display-timing' node containing the timing subnodes
 * @param index		Index number to read (0=first timing subnode)
 * @param config	Place to put timings
 * @return 0 if OK, -FDT_ERR_NOTFOUND if not found
 */
int fdtdec_decode_display_timing(const void *blob, int node, int index,
				 struct display_timing *config);

/**
 * fdtdec_setup_mem_size_base() - decode and setup gd->ram_size and
 * gd->ram_start
 *
 * Decode the /memory 'reg' property to determine the size and start of the
 * first memory bank, populate the global data with the size and start of the
 * first bank of memory.
 *
 * This function should be called from a boards dram_init(). This helper
 * function allows for boards to query the device tree for DRAM size and start
 * address instead of hard coding the value in the case where the memory size
 * and start address cannot be detected automatically.
 *
 * @return 0 if OK, -EINVAL if the /memory node or reg property is missing or
 * invalid
 */
int fdtdec_setup_mem_size_base(void);

/**
 * fdtdec_setup_mem_size_base_lowest() - decode and setup gd->ram_size and
 * gd->ram_start by lowest available memory base
 *
 * Decode the /memory 'reg' property to determine the lowest start of the memory
 * bank bank and populate the global data with it.
 *
 * This function should be called from a boards dram_init(). This helper
 * function allows for boards to query the device tree for DRAM size and start
 * address instead of hard coding the value in the case where the memory size
 * and start address cannot be detected automatically.
 *
 * @return 0 if OK, -EINVAL if the /memory node or reg property is missing or
 * invalid
 */
<<<<<<< HEAD
int fdtdec_setup_mem_size_base(void);

/**
 * fdtdec_setup_mem_size_base_lowest() - decode and setup gd->ram_size and
 * gd->ram_start by lowest available memory base
 *
 * Decode the /memory 'reg' property to determine the lowest start of the memory
 * bank bank and populate the global data with it.
 *
 * This function should be called from a boards dram_init(). This helper
 * function allows for boards to query the device tree for DRAM size and start
 * address instead of hard coding the value in the case where the memory size
 * and start address cannot be detected automatically.
 *
 * @return 0 if OK, -EINVAL if the /memory node or reg property is missing or
 * invalid
 */
int fdtdec_setup_mem_size_base_lowest(void);

/**
 * fdtdec_setup_memory_banksize_fdt() - decode and populate gd->bd->bi_dram
 *
 * Decode the /memory 'reg' property to determine the address and size of the
 * memory banks. Use this data to populate the global data board info with the
 * phys address and size of memory banks.
 *
 * This function should be called from a boards dram_init_banksize(). This
 * helper function allows for boards to query the device tree for memory bank
 * information instead of hard coding the information in cases where it cannot
 * be detected automatically.
 *
 * @param blob		FDT blob
 *
 * @return 0 if OK, -EINVAL if the /memory node or reg property is missing or
 * invalid
 */
int fdtdec_setup_memory_banksize_fdt(const void *blob);
=======
int fdtdec_setup_mem_size_base_lowest(void);
>>>>>>> e93ed120

/**
 * fdtdec_setup_memory_banksize() - decode and populate gd->bd->bi_dram
 *
 * Decode the /memory 'reg' property to determine the address and size of the
 * memory banks. Use this data to populate the global data board info with the
 * phys address and size of memory banks.
 *
 * This function should be called from a boards dram_init_banksize(). This
 * helper function allows for boards to query the device tree for memory bank
 * information instead of hard coding the information in cases where it cannot
 * be detected automatically.
 *
 * @return 0 if OK, -EINVAL if the /memory node or reg property is missing or
 * invalid
 */
int fdtdec_setup_memory_banksize(void);

/**
 * fdtdec_set_ethernet_mac_address() - set MAC address for default interface
 *
 * Looks up the default interface via the "ethernet" alias (in the /aliases
 * node) and stores the given MAC in its "local-mac-address" property. This
 * is useful on platforms that store the MAC address in a custom location.
 * Board code can call this in the late init stage to make sure that the
 * interface device tree node has the right MAC address configured for the
 * Ethernet uclass to pick it up.
 *
 * Typically the FDT passed into this function will be U-Boot's control DTB.
 * Given that a lot of code may be holding offsets to various nodes in that
 * tree, this code will only set the "local-mac-address" property in-place,
 * which means that it needs to exist and have space for the 6-byte address.
 * This ensures that the operation is non-destructive and does not invalidate
 * offsets that other drivers may be using.
 *
 * @param fdt FDT blob
 * @param mac buffer containing the MAC address to set
 * @param size size of MAC address
 * @return 0 on success or a negative error code on failure
 */
int fdtdec_set_ethernet_mac_address(void *fdt, const u8 *mac, size_t size);

/**
 * fdtdec_set_phandle() - sets the phandle of a given node
 *
 * @param blob		FDT blob
 * @param node		offset in the FDT blob of the node whose phandle is to
 *			be set
 * @param phandle	phandle to set for the given node
 * @return 0 on success or a negative error code on failure
 */
static inline int fdtdec_set_phandle(void *blob, int node, uint32_t phandle)
{
	return fdt_setprop_u32(blob, node, "phandle", phandle);
}

/**
 * fdtdec_add_reserved_memory() - add or find a reserved-memory node
 *
 * If a reserved-memory node already exists for the given carveout, a phandle
 * for that node will be returned. Otherwise a new node will be created and a
 * phandle corresponding to it will be returned.
 *
 * See Documentation/devicetree/bindings/reserved-memory/reserved-memory.txt
 * for details on how to use reserved memory regions.
 *
 * As an example, consider the following code snippet:
 *
 *     struct fdt_memory fb = {
 *         .start = 0x92cb3000,
 *         .end = 0x934b2fff,
 *     };
 *     uint32_t phandle;
 *
 *     fdtdec_add_reserved_memory(fdt, "framebuffer", &fb, &phandle, false);
 *
 * This results in the following subnode being added to the top-level
 * /reserved-memory node:
 *
 *     reserved-memory {
 *         #address-cells = <0x00000002>;
 *         #size-cells = <0x00000002>;
 *         ranges;
 *
 *         framebuffer@92cb3000 {
 *             reg = <0x00000000 0x92cb3000 0x00000000 0x00800000>;
 *             phandle = <0x0000004d>;
 *         };
 *     };
 *
 * If the top-level /reserved-memory node does not exist, it will be created.
 * The phandle returned from the function call can be used to reference this
 * reserved memory region from other nodes.
 *
 * See fdtdec_set_carveout() for a more elaborate example.
 *
 * @param blob		FDT blob
 * @param basename	base name of the node to create
 * @param carveout	information about the carveout region
 * @param phandlep	return location for the phandle of the carveout region
 *			can be NULL if no phandle should be added
 * @param no_map	add "no-map" property if true
 * @return 0 on success or a negative error code on failure
 */
int fdtdec_add_reserved_memory(void *blob, const char *basename,
			       const struct fdt_memory *carveout,
			       uint32_t *phandlep, bool no_map);

/**
 * fdtdec_get_carveout() - reads a carveout from an FDT
 *
 * Reads information about a carveout region from an FDT. The carveout is a
 * referenced by its phandle that is read from a given property in a given
 * node.
 *
 * @param blob		FDT blob
 * @param node		name of a node
 * @param name		name of the property in the given node that contains
 *			the phandle for the carveout
 * @param index		index of the phandle for which to read the carveout
 * @param carveout	return location for the carveout information
 * @return 0 on success or a negative error code on failure
 */
int fdtdec_get_carveout(const void *blob, const char *node, const char *name,
			unsigned int index, struct fdt_memory *carveout);

/**
 * fdtdec_set_carveout() - sets a carveout region for a given node
 *
 * Sets a carveout region for a given node. If a reserved-memory node already
 * exists for the carveout, the phandle for that node will be reused. If no
 * such node exists, a new one will be created and a phandle to it stored in
 * a specified property of the given node.
 *
 * As an example, consider the following code snippet:
 *
 *     const char *node = "/host1x@50000000/dc@54240000";
 *     struct fdt_memory fb = {
 *         .start = 0x92cb3000,
 *         .end = 0x934b2fff,
 *     };
 *
 *     fdtdec_set_carveout(fdt, node, "memory-region", 0, "framebuffer", &fb);
 *
 * dc@54200000 is a display controller and was set up by the bootloader to
 * scan out the framebuffer specified by "fb". This would cause the following
 * reserved memory region to be added:
 *
 *     reserved-memory {
 *         #address-cells = <0x00000002>;
 *         #size-cells = <0x00000002>;
 *         ranges;
 *
 *         framebuffer@92cb3000 {
 *             reg = <0x00000000 0x92cb3000 0x00000000 0x00800000>;
 *             phandle = <0x0000004d>;
 *         };
 *     };
 *
 * A "memory-region" property will also be added to the node referenced by the
 * offset parameter.
 *
 *     host1x@50000000 {
 *         ...
 *
 *         dc@54240000 {
 *             ...
 *             memory-region = <0x0000004d>;
 *             ...
 *         };
 *
 *         ...
 *     };
 *
 * @param blob		FDT blob
 * @param node		name of the node to add the carveout to
 * @param prop_name	name of the property in which to store the phandle of
 *			the carveout
 * @param index		index of the phandle to store
 * @param name		base name of the reserved-memory node to create
 * @param carveout	information about the carveout to add
 * @return 0 on success or a negative error code on failure
 */
int fdtdec_set_carveout(void *blob, const char *node, const char *prop_name,
			unsigned int index, const char *name,
			const struct fdt_memory *carveout);

/**
 * Set up the device tree ready for use
 */
int fdtdec_setup(void);

/**
 * Perform board-specific early DT adjustments
 */
int fdtdec_board_setup(const void *fdt_blob);

#if CONFIG_IS_ENABLED(MULTI_DTB_FIT)
/**
 * fdtdec_resetup()  - Set up the device tree again
 *
 * The main difference with fdtdec_setup() is that it returns if the fdt has
 * changed because a better match has been found.
 * This is typically used for boards that rely on a DM driver to detect the
 * board type. This function sould be called by the board code after the stuff
 * needed by board_fit_config_name_match() to operate porperly is available.
 * If this functions signals that a rescan is necessary, the board code must
 * unbind all the drivers using dm_uninit() and then rescan the DT with
 * dm_init_and_scan().
 *
 * @param rescan Returns a flag indicating that fdt has changed and rescanning
 *               the fdt is required
 *
 * @return 0 if OK, -ve on error
 */
int fdtdec_resetup(int *rescan);
#endif

/**
 * Board-specific FDT initialization. Returns the address to a device tree blob.
 * Called when CONFIG_OF_BOARD is defined, or if CONFIG_OF_SEPARATE is defined
 * and the board implements it.
 */
void *board_fdt_blob_setup(void);

/*
 * Decode the size of memory
 *
 * RAM size is normally set in a /memory node and consists of a list of
 * (base, size) cells in the 'reg' property. This information is used to
 * determine the total available memory as well as the address and size
 * of each bank.
 *
 * Optionally the memory configuration can vary depending on a board id,
 * typically read from strapping resistors or an EEPROM on the board.
 *
 * Finally, memory size can be detected (within certain limits) by probing
 * the available memory. It is safe to do so within the limits provides by
 * the board's device tree information. This makes it possible to produce
 * boards with different memory sizes, where the device tree specifies the
 * maximum memory configuration, and the smaller memory configuration is
 * probed.
 *
 * This function decodes that information, returning the memory base address,
 * size and bank information. See the memory.txt binding for full
 * documentation.
 *
 * @param blob		Device tree blob
 * @param area		Name of node to check (NULL means "/memory")
 * @param board_id	Board ID to look up
 * @param basep		Returns base address of first memory bank (NULL to
 *			ignore)
 * @param sizep		Returns total memory size (NULL to ignore)
 * @param bd		Updated with the memory bank information (NULL to skip)
 * @return 0 if OK, -ve on error
 */
int fdtdec_decode_ram_size(const void *blob, const char *area, int board_id,
			   phys_addr_t *basep, phys_size_t *sizep,
			   struct bd_info *bd);

#endif<|MERGE_RESOLUTION|>--- conflicted
+++ resolved
@@ -954,47 +954,7 @@
  * @return 0 if OK, -EINVAL if the /memory node or reg property is missing or
  * invalid
  */
-<<<<<<< HEAD
-int fdtdec_setup_mem_size_base(void);
-
-/**
- * fdtdec_setup_mem_size_base_lowest() - decode and setup gd->ram_size and
- * gd->ram_start by lowest available memory base
- *
- * Decode the /memory 'reg' property to determine the lowest start of the memory
- * bank bank and populate the global data with it.
- *
- * This function should be called from a boards dram_init(). This helper
- * function allows for boards to query the device tree for DRAM size and start
- * address instead of hard coding the value in the case where the memory size
- * and start address cannot be detected automatically.
- *
- * @return 0 if OK, -EINVAL if the /memory node or reg property is missing or
- * invalid
- */
 int fdtdec_setup_mem_size_base_lowest(void);
-
-/**
- * fdtdec_setup_memory_banksize_fdt() - decode and populate gd->bd->bi_dram
- *
- * Decode the /memory 'reg' property to determine the address and size of the
- * memory banks. Use this data to populate the global data board info with the
- * phys address and size of memory banks.
- *
- * This function should be called from a boards dram_init_banksize(). This
- * helper function allows for boards to query the device tree for memory bank
- * information instead of hard coding the information in cases where it cannot
- * be detected automatically.
- *
- * @param blob		FDT blob
- *
- * @return 0 if OK, -EINVAL if the /memory node or reg property is missing or
- * invalid
- */
-int fdtdec_setup_memory_banksize_fdt(const void *blob);
-=======
-int fdtdec_setup_mem_size_base_lowest(void);
->>>>>>> e93ed120
 
 /**
  * fdtdec_setup_memory_banksize() - decode and populate gd->bd->bi_dram
