--- conflicted
+++ resolved
@@ -1105,11 +1105,8 @@
 #define FIT_SCRIPT_PROP		"script"
 #define FIT_PHASE_PROP		"phase"
 #define FIT_TFA_BL31_PROP	"tfa-bl31"
-<<<<<<< HEAD
 #define FIT_TEE_PROP		"tee"
-=======
 #define FIT_COMPAT_PROP		"compatible"
->>>>>>> 6c7d3ba2
 
 #define FIT_MAX_HASH_LEN	HASH_MAX_DIGEST_SIZE
 
