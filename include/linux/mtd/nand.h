--- conflicted
+++ resolved
@@ -209,12 +209,6 @@
 /* Large page NAND with SOFT_ECC should support subpage reads */
 #define NAND_HAS_SUBPAGE_READ(chip) ((chip->options & NAND_SUBPAGE_READ))
 
-<<<<<<< HEAD
-/* Mask to zero out the chip options, which come from the id table */
-#define NAND_CHIPOPTIONS_MSK	(0x0000efff & ~NAND_NO_AUTOINCR)
-
-=======
->>>>>>> ee1f4caa
 /* Non chip related options */
 /*
  * Use a flash based bad block table. OOB identifier is saved in OOB area.
