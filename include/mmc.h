/* SPDX-License-Identifier: GPL-2.0+ */
/*
 * Copyright 2008,2010 Freescale Semiconductor, Inc
 * Andy Fleming
 *
 * Based (loosely) on the Linux code
 */

#ifndef _MMC_H_
#define _MMC_H_

#include <linux/bitops.h>
#include <linux/list.h>
#include <linux/sizes.h>
#include <linux/compiler.h>
#include <linux/dma-direction.h>
#include <part.h>

struct bd_info;

#if CONFIG_IS_ENABLED(MMC_HS200_SUPPORT)
#define MMC_SUPPORTS_TUNING
#endif
#if CONFIG_IS_ENABLED(MMC_UHS_SUPPORT)
#define MMC_SUPPORTS_TUNING
#endif

/* SD/MMC version bits; 8 flags, 8 major, 8 minor, 8 change */
#define SD_VERSION_SD	(1U << 31)
#define MMC_VERSION_MMC	(1U << 30)

#define MAKE_SDMMC_VERSION(a, b, c)	\
	((((u32)(a)) << 16) | ((u32)(b) << 8) | (u32)(c))
#define MAKE_SD_VERSION(a, b, c)	\
	(SD_VERSION_SD | MAKE_SDMMC_VERSION(a, b, c))
#define MAKE_MMC_VERSION(a, b, c)	\
	(MMC_VERSION_MMC | MAKE_SDMMC_VERSION(a, b, c))

#define EXTRACT_SDMMC_MAJOR_VERSION(x)	\
	(((u32)(x) >> 16) & 0xff)
#define EXTRACT_SDMMC_MINOR_VERSION(x)	\
	(((u32)(x) >> 8) & 0xff)
#define EXTRACT_SDMMC_CHANGE_VERSION(x)	\
	((u32)(x) & 0xff)

#define SD_VERSION_3		MAKE_SD_VERSION(3, 0, 0)
#define SD_VERSION_2		MAKE_SD_VERSION(2, 0, 0)
#define SD_VERSION_1_0		MAKE_SD_VERSION(1, 0, 0)
#define SD_VERSION_1_10		MAKE_SD_VERSION(1, 10, 0)

#define MMC_VERSION_UNKNOWN	MAKE_MMC_VERSION(0, 0, 0)
#define MMC_VERSION_1_2		MAKE_MMC_VERSION(1, 2, 0)
#define MMC_VERSION_1_4		MAKE_MMC_VERSION(1, 4, 0)
#define MMC_VERSION_2_2		MAKE_MMC_VERSION(2, 2, 0)
#define MMC_VERSION_3		MAKE_MMC_VERSION(3, 0, 0)
#define MMC_VERSION_4		MAKE_MMC_VERSION(4, 0, 0)
#define MMC_VERSION_4_1		MAKE_MMC_VERSION(4, 1, 0)
#define MMC_VERSION_4_2		MAKE_MMC_VERSION(4, 2, 0)
#define MMC_VERSION_4_3		MAKE_MMC_VERSION(4, 3, 0)
#define MMC_VERSION_4_4		MAKE_MMC_VERSION(4, 4, 0)
#define MMC_VERSION_4_41	MAKE_MMC_VERSION(4, 4, 1)
#define MMC_VERSION_4_5		MAKE_MMC_VERSION(4, 5, 0)
#define MMC_VERSION_5_0		MAKE_MMC_VERSION(5, 0, 0)
#define MMC_VERSION_5_1		MAKE_MMC_VERSION(5, 1, 0)

#define MMC_CAP(mode)		(1 << mode)
#define MMC_MODE_HS		(MMC_CAP(MMC_HS) | MMC_CAP(SD_HS))
#define MMC_MODE_HS_52MHz	MMC_CAP(MMC_HS_52)
#define MMC_MODE_DDR_52MHz	MMC_CAP(MMC_DDR_52)
#define MMC_MODE_HS200		MMC_CAP(MMC_HS_200)
#define MMC_MODE_HS400		MMC_CAP(MMC_HS_400)
#define MMC_MODE_HS400_ES	MMC_CAP(MMC_HS_400_ES)
#define MMC_MODE_MASK		(MMC_CAP(MMC_MODES_END) - 1)

#define MMC_CAP_NONREMOVABLE	BIT(14)
#define MMC_CAP_NEEDS_POLL	BIT(15)
#define MMC_CAP_CD_ACTIVE_HIGH  BIT(16)

#define MMC_MODE_8BIT		BIT(30)
#define MMC_MODE_4BIT		BIT(29)
#define MMC_MODE_1BIT		BIT(28)
#define MMC_MODE_SPI		BIT(27)


#define SD_DATA_4BIT	0x00040000

#define IS_SD(x)	((x)->version & SD_VERSION_SD)
#define IS_MMC(x)	((x)->version & MMC_VERSION_MMC)

#define MMC_DATA_READ		1
#define MMC_DATA_WRITE		2

#define MMC_CMD_GO_IDLE_STATE		0
#define MMC_CMD_SEND_OP_COND		1
#define MMC_CMD_ALL_SEND_CID		2
#define MMC_CMD_SET_RELATIVE_ADDR	3
#define MMC_CMD_SET_DSR			4
#define MMC_CMD_SWITCH			6
#define MMC_CMD_SELECT_CARD		7
#define MMC_CMD_SEND_EXT_CSD		8
#define MMC_CMD_SEND_CSD		9
#define MMC_CMD_SEND_CID		10
#define MMC_CMD_STOP_TRANSMISSION	12
#define MMC_CMD_SEND_STATUS		13
#define MMC_CMD_SET_BLOCKLEN		16
#define MMC_CMD_READ_SINGLE_BLOCK	17
#define MMC_CMD_READ_MULTIPLE_BLOCK	18
#define MMC_CMD_SEND_TUNING_BLOCK		19
#define MMC_CMD_SEND_TUNING_BLOCK_HS200	21
#define MMC_CMD_SET_BLOCK_COUNT         23
#define MMC_CMD_WRITE_SINGLE_BLOCK	24
#define MMC_CMD_WRITE_MULTIPLE_BLOCK	25
#define MMC_CMD_ERASE_GROUP_START	35
#define MMC_CMD_ERASE_GROUP_END		36
#define MMC_CMD_ERASE			38
#define MMC_CMD_APP_CMD			55
#define MMC_CMD_SPI_READ_OCR		58
#define MMC_CMD_SPI_CRC_ON_OFF		59
#define MMC_CMD_RES_MAN			62

#define MMC_CMD62_ARG1			0xefac62ec
#define MMC_CMD62_ARG2			0xcbaea7


#define SD_CMD_SEND_RELATIVE_ADDR	3
#define SD_CMD_SWITCH_FUNC		6
#define SD_CMD_SEND_IF_COND		8
#define SD_CMD_SWITCH_UHS18V		11

#define SD_CMD_APP_SET_BUS_WIDTH	6
#define SD_CMD_APP_SD_STATUS		13
#define SD_CMD_ERASE_WR_BLK_START	32
#define SD_CMD_ERASE_WR_BLK_END		33
#define SD_CMD_APP_SEND_OP_COND		41
#define SD_CMD_APP_SEND_SCR		51

static inline bool mmc_is_tuning_cmd(uint cmdidx)
{
	if ((cmdidx == MMC_CMD_SEND_TUNING_BLOCK_HS200) ||
	    (cmdidx == MMC_CMD_SEND_TUNING_BLOCK))
		return true;
	return false;
}

/* SCR definitions in different words */
#define SD_HIGHSPEED_BUSY	0x00020000
#define SD_HIGHSPEED_SUPPORTED	0x00020000
#define SD_SCR0_SPEC3		BIT(15)

#define UHS_SDR12_BUS_SPEED	0
#define HIGH_SPEED_BUS_SPEED	1
#define UHS_SDR25_BUS_SPEED	1
#define UHS_SDR50_BUS_SPEED	2
#define UHS_SDR104_BUS_SPEED	3
#define UHS_DDR50_BUS_SPEED	4

#define SD_MODE_UHS_SDR12	BIT(UHS_SDR12_BUS_SPEED)
#define SD_MODE_UHS_SDR25	BIT(UHS_SDR25_BUS_SPEED)
#define SD_MODE_UHS_SDR50	BIT(UHS_SDR50_BUS_SPEED)
#define SD_MODE_UHS_SDR104	BIT(UHS_SDR104_BUS_SPEED)
#define SD_MODE_UHS_DDR50	BIT(UHS_DDR50_BUS_SPEED)

#define OCR_BUSY		0x80000000
#define OCR_HCS			0x40000000
#define OCR_S18R		0x1000000
#define OCR_VOLTAGE_MASK	0x007FFF80
#define OCR_ACCESS_MODE		0x60000000

#define MMC_ERASE_ARG		0x00000000
#define MMC_SECURE_ERASE_ARG	0x80000000
#define MMC_TRIM_ARG		0x00000001
#define MMC_DISCARD_ARG		0x00000003
#define MMC_SECURE_TRIM1_ARG	0x80000001
#define MMC_SECURE_TRIM2_ARG	0x80008000

#define MMC_STATUS_MASK		(~0x0206BF7F)
#define MMC_STATUS_SWITCH_ERROR	(1 << 7)
#define MMC_STATUS_RDY_FOR_DATA (1 << 8)
#define MMC_STATUS_CURR_STATE	(0xf << 9)
#define MMC_STATUS_ERROR	(1 << 19)

#define MMC_STATE_PRG		(7 << 9)

#define MMC_VDD_165_195		0x00000080	/* VDD voltage 1.65 - 1.95 */
#define MMC_VDD_20_21		0x00000100	/* VDD voltage 2.0 ~ 2.1 */
#define MMC_VDD_21_22		0x00000200	/* VDD voltage 2.1 ~ 2.2 */
#define MMC_VDD_22_23		0x00000400	/* VDD voltage 2.2 ~ 2.3 */
#define MMC_VDD_23_24		0x00000800	/* VDD voltage 2.3 ~ 2.4 */
#define MMC_VDD_24_25		0x00001000	/* VDD voltage 2.4 ~ 2.5 */
#define MMC_VDD_25_26		0x00002000	/* VDD voltage 2.5 ~ 2.6 */
#define MMC_VDD_26_27		0x00004000	/* VDD voltage 2.6 ~ 2.7 */
#define MMC_VDD_27_28		0x00008000	/* VDD voltage 2.7 ~ 2.8 */
#define MMC_VDD_28_29		0x00010000	/* VDD voltage 2.8 ~ 2.9 */
#define MMC_VDD_29_30		0x00020000	/* VDD voltage 2.9 ~ 3.0 */
#define MMC_VDD_30_31		0x00040000	/* VDD voltage 3.0 ~ 3.1 */
#define MMC_VDD_31_32		0x00080000	/* VDD voltage 3.1 ~ 3.2 */
#define MMC_VDD_32_33		0x00100000	/* VDD voltage 3.2 ~ 3.3 */
#define MMC_VDD_33_34		0x00200000	/* VDD voltage 3.3 ~ 3.4 */
#define MMC_VDD_34_35		0x00400000	/* VDD voltage 3.4 ~ 3.5 */
#define MMC_VDD_35_36		0x00800000	/* VDD voltage 3.5 ~ 3.6 */

#define MMC_SWITCH_MODE_CMD_SET		0x00 /* Change the command set */
#define MMC_SWITCH_MODE_SET_BITS	0x01 /* Set bits in EXT_CSD byte
						addressed by index which are
						1 in value field */
#define MMC_SWITCH_MODE_CLEAR_BITS	0x02 /* Clear bits in EXT_CSD byte
						addressed by index, which are
						1 in value field */
#define MMC_SWITCH_MODE_WRITE_BYTE	0x03 /* Set target byte to value */

#define SD_SWITCH_CHECK		0
#define SD_SWITCH_SWITCH	1

/*
 * EXT_CSD fields
 */
#define EXT_CSD_ENH_START_ADDR		136	/* R/W */
#define EXT_CSD_ENH_SIZE_MULT		140	/* R/W */
#define EXT_CSD_GP_SIZE_MULT		143	/* R/W */
#define EXT_CSD_PARTITION_SETTING	155	/* R/W */
#define EXT_CSD_PARTITIONS_ATTRIBUTE	156	/* R/W */
#define EXT_CSD_MAX_ENH_SIZE_MULT	157	/* R */
#define EXT_CSD_PARTITIONING_SUPPORT	160	/* RO */
#define EXT_CSD_RST_N_FUNCTION		162	/* R/W */
#define EXT_CSD_BKOPS_EN		163	/* R/W & R/W/E */
#define EXT_CSD_WR_REL_PARAM		166	/* R */
#define EXT_CSD_WR_REL_SET		167	/* R/W */
#define EXT_CSD_RPMB_MULT		168	/* RO */
#define EXT_CSD_USER_WP			171	/* R/W & R/W/C_P & R/W/E_P */
#define EXT_CSD_BOOT_WP			173	/* R/W & R/W/C_P */
#define EXT_CSD_BOOT_WP_STATUS		174	/* R */
#define EXT_CSD_ERASE_GROUP_DEF		175	/* R/W */
#define EXT_CSD_BOOT_BUS_WIDTH		177
#define EXT_CSD_PART_CONF		179	/* R/W */
#define EXT_CSD_BUS_WIDTH		183	/* R/W */
#define EXT_CSD_STROBE_SUPPORT		184	/* R/W */
#define EXT_CSD_HS_TIMING		185	/* R/W */
#define EXT_CSD_REV			192	/* RO */
#define EXT_CSD_CARD_TYPE		196	/* RO */
#define EXT_CSD_PART_SWITCH_TIME	199	/* RO */
#define EXT_CSD_SEC_CNT			212	/* RO, 4 bytes */
#define EXT_CSD_HC_WP_GRP_SIZE		221	/* RO */
#define EXT_CSD_HC_ERASE_GRP_SIZE	224	/* RO */
#define EXT_CSD_BOOT_MULT		226	/* RO */
#define EXT_CSD_GENERIC_CMD6_TIME       248     /* RO */
#define EXT_CSD_BKOPS_SUPPORT		502	/* RO */

/*
 * EXT_CSD field definitions
 */

#define EXT_CSD_CMD_SET_NORMAL		(1 << 0)
#define EXT_CSD_CMD_SET_SECURE		(1 << 1)
#define EXT_CSD_CMD_SET_CPSECURE	(1 << 2)

#define EXT_CSD_CARD_TYPE_26	(1 << 0)	/* Card can run at 26MHz */
#define EXT_CSD_CARD_TYPE_52	(1 << 1)	/* Card can run at 52MHz */
#define EXT_CSD_CARD_TYPE_DDR_1_8V	(1 << 2)
#define EXT_CSD_CARD_TYPE_DDR_1_2V	(1 << 3)
#define EXT_CSD_CARD_TYPE_DDR_52	(EXT_CSD_CARD_TYPE_DDR_1_8V \
					| EXT_CSD_CARD_TYPE_DDR_1_2V)

#define EXT_CSD_CARD_TYPE_HS200_1_8V	BIT(4)	/* Card can run at 200MHz */
						/* SDR mode @1.8V I/O */
#define EXT_CSD_CARD_TYPE_HS200_1_2V	BIT(5)	/* Card can run at 200MHz */
						/* SDR mode @1.2V I/O */
#define EXT_CSD_CARD_TYPE_HS200		(EXT_CSD_CARD_TYPE_HS200_1_8V | \
					 EXT_CSD_CARD_TYPE_HS200_1_2V)
#define EXT_CSD_CARD_TYPE_HS400_1_8V	BIT(6)
#define EXT_CSD_CARD_TYPE_HS400_1_2V	BIT(7)
#define EXT_CSD_CARD_TYPE_HS400		(EXT_CSD_CARD_TYPE_HS400_1_8V | \
					 EXT_CSD_CARD_TYPE_HS400_1_2V)

#define EXT_CSD_BUS_WIDTH_1	0	/* Card is in 1 bit mode */
#define EXT_CSD_BUS_WIDTH_4	1	/* Card is in 4 bit mode */
#define EXT_CSD_BUS_WIDTH_8	2	/* Card is in 8 bit mode */
#define EXT_CSD_DDR_BUS_WIDTH_4	5	/* Card is in 4 bit DDR mode */
#define EXT_CSD_DDR_BUS_WIDTH_8	6	/* Card is in 8 bit DDR mode */
#define EXT_CSD_DDR_FLAG	BIT(2)	/* Flag for DDR mode */
#define EXT_CSD_BUS_WIDTH_STROBE BIT(7)	/* Enhanced strobe mode */

#define EXT_CSD_TIMING_LEGACY	0	/* no high speed */
#define EXT_CSD_TIMING_HS	1	/* HS */
#define EXT_CSD_TIMING_HS200	2	/* HS200 */
#define EXT_CSD_TIMING_HS400	3	/* HS400 */
#define EXT_CSD_DRV_STR_SHIFT	4	/* Driver Strength shift */

#define EXT_CSD_BOOT_ACK_ENABLE			(1 << 6)
#define EXT_CSD_BOOT_PARTITION_ENABLE		(1 << 3)
#define EXT_CSD_PARTITION_ACCESS_ENABLE		(1 << 0)
#define EXT_CSD_PARTITION_ACCESS_DISABLE	(0 << 0)

#define EXT_CSD_BOOT_ACK(x)		(x << 6)
#define EXT_CSD_BOOT_PART_NUM(x)	(x << 3)
#define EXT_CSD_PARTITION_ACCESS(x)	(x << 0)

#define EXT_CSD_EXTRACT_BOOT_ACK(x)		(((x) >> 6) & 0x1)
#define EXT_CSD_EXTRACT_BOOT_PART(x)		(((x) >> 3) & 0x7)
#define EXT_CSD_EXTRACT_PARTITION_ACCESS(x)	((x) & 0x7)

#define EXT_CSD_BOOT_BUS_WIDTH_MODE(x)	(x << 3)
#define EXT_CSD_BOOT_BUS_WIDTH_RESET(x)	(x << 2)
#define EXT_CSD_BOOT_BUS_WIDTH_WIDTH(x)	(x)

#define EXT_CSD_PARTITION_SETTING_COMPLETED	(1 << 0)

#define EXT_CSD_ENH_USR		(1 << 0)	/* user data area is enhanced */
#define EXT_CSD_ENH_GP(x)	(1 << ((x)+1))	/* GP part (x+1) is enhanced */

#define EXT_CSD_HS_CTRL_REL	(1 << 0)	/* host controlled WR_REL_SET */

#define EXT_CSD_WR_DATA_REL_USR		(1 << 0)	/* user data area WR_REL */
#define EXT_CSD_WR_DATA_REL_GP(x)	(1 << ((x)+1))	/* GP part (x+1) WR_REL */

#define R1_ILLEGAL_COMMAND		(1 << 22)
#define R1_APP_CMD			(1 << 5)

#define MMC_RSP_PRESENT (1 << 0)
#define MMC_RSP_136	(1 << 1)		/* 136 bit response */
#define MMC_RSP_CRC	(1 << 2)		/* expect valid crc */
#define MMC_RSP_BUSY	(1 << 3)		/* card may send busy */
#define MMC_RSP_OPCODE	(1 << 4)		/* response contains opcode */

#define MMC_RSP_NONE	(0)
#define MMC_RSP_R1	(MMC_RSP_PRESENT|MMC_RSP_CRC|MMC_RSP_OPCODE)
#define MMC_RSP_R1b	(MMC_RSP_PRESENT|MMC_RSP_CRC|MMC_RSP_OPCODE| \
			MMC_RSP_BUSY)
#define MMC_RSP_R2	(MMC_RSP_PRESENT|MMC_RSP_136|MMC_RSP_CRC)
#define MMC_RSP_R3	(MMC_RSP_PRESENT)
#define MMC_RSP_R4	(MMC_RSP_PRESENT)
#define MMC_RSP_R5	(MMC_RSP_PRESENT|MMC_RSP_CRC|MMC_RSP_OPCODE)
#define MMC_RSP_R6	(MMC_RSP_PRESENT|MMC_RSP_CRC|MMC_RSP_OPCODE)
#define MMC_RSP_R7	(MMC_RSP_PRESENT|MMC_RSP_CRC|MMC_RSP_OPCODE)

#define MMCPART_NOAVAILABLE	(0xff)
#define PART_ACCESS_MASK	(0x7)
#define PART_SUPPORT		(0x1)
#define ENHNCD_SUPPORT		(0x2)
#define PART_ENH_ATTRIB		(0x1f)

#define MMC_QUIRK_RETRY_SEND_CID	BIT(0)
#define MMC_QUIRK_RETRY_SET_BLOCKLEN	BIT(1)
#define MMC_QUIRK_RETRY_APP_CMD	BIT(2)

enum mmc_voltage {
	MMC_SIGNAL_VOLTAGE_000 = 0,
	MMC_SIGNAL_VOLTAGE_120 = 1,
	MMC_SIGNAL_VOLTAGE_180 = 2,
	MMC_SIGNAL_VOLTAGE_330 = 4,
};

#define MMC_ALL_SIGNAL_VOLTAGE (MMC_SIGNAL_VOLTAGE_120 |\
				MMC_SIGNAL_VOLTAGE_180 |\
				MMC_SIGNAL_VOLTAGE_330)

/* Maximum block size for MMC */
#define MMC_MAX_BLOCK_LEN	512

/* The number of MMC physical partitions.  These consist of:
 * boot partitions (2), general purpose partitions (4) in MMC v4.4.
 */
#define MMC_NUM_BOOT_PARTITION	2
#define MMC_PART_RPMB           3       /* RPMB partition number */

<<<<<<< HEAD
#define MMC_TIMING_HS		1
#define SD_HS_BUS_SPEED		6
#define MMC_DDR52_BUS_SPEED	7
#define MMC_HS_BUS_SPEED	8
#define MMC_MAX_BUS_SPEED	9

=======
>>>>>>> e93ed120
/* timing specification used */
#define MMC_TIMING_LEGACY	0
#define MMC_TIMING_MMC_HS	1
#define MMC_TIMING_SD_HS	2
#define MMC_TIMING_UHS_SDR12	3
#define MMC_TIMING_UHS_SDR25	4
#define MMC_TIMING_UHS_SDR50	5
#define MMC_TIMING_UHS_SDR104	6
#define MMC_TIMING_UHS_DDR50	7
#define MMC_TIMING_MMC_DDR52	8
#define MMC_TIMING_MMC_HS200	9
#define MMC_TIMING_MMC_HS400	10

/* Driver model support */

/**
 * struct mmc_uclass_priv - Holds information about a device used by the uclass
 */
struct mmc_uclass_priv {
	struct mmc *mmc;
};

/**
 * mmc_get_mmc_dev() - get the MMC struct pointer for a device
 *
 * Provided that the device is already probed and ready for use, this value
 * will be available.
 *
 * @dev:	Device
 * @return associated mmc struct pointer if available, else NULL
 */
struct mmc *mmc_get_mmc_dev(const struct udevice *dev);

/* End of driver model support */

struct mmc_cid {
	unsigned long psn;
	unsigned short oid;
	unsigned char mid;
	unsigned char prv;
	unsigned char mdt;
	char pnm[7];
};

struct mmc_cmd {
	ushort cmdidx;
	uint resp_type;
	uint cmdarg;
	uint response[4];
};

struct mmc_data {
	union {
		char *dest;
		const char *src; /* src buffers don't get written to */
	};
	uint flags;
	uint blocks;
	uint blocksize;
};

/* forward decl. */
struct mmc;

#if CONFIG_IS_ENABLED(DM_MMC)
struct dm_mmc_ops {
	/**
	 * deferred_probe() - Some configurations that need to be deferred
	 * to just before enumerating the device
	 *
	 * @dev:	Device to init
	 * @return 0 if Ok, -ve if error
	 */
	int (*deferred_probe)(struct udevice *dev);
	/**
	 * reinit() - Re-initialization to clear old configuration for
	 * mmc rescan.
	 *
	 * @dev:	Device to reinit
	 * @return 0 if Ok, -ve if error
	 */
	int (*reinit)(struct udevice *dev);
	/**
	 * send_cmd() - Send a command to the MMC device
	 *
	 * @dev:	Device to receive the command
	 * @cmd:	Command to send
	 * @data:	Additional data to send/receive
	 * @return 0 if OK, -ve on error
	 */
	int (*send_cmd)(struct udevice *dev, struct mmc_cmd *cmd,
			struct mmc_data *data);

	/**
	 * set_ios() - Set the I/O speed/width for an MMC device
	 *
	 * @dev:	Device to update
	 * @return 0 if OK, -ve on error
	 */
	int (*set_ios)(struct udevice *dev);

	/**
	 * get_cd() - See whether a card is present
	 *
	 * @dev:	Device to check
	 * @return 0 if not present, 1 if present, -ve on error
	 */
	int (*get_cd)(struct udevice *dev);

	/**
	 * get_wp() - See whether a card has write-protect enabled
	 *
	 * @dev:	Device to check
	 * @return 0 if write-enabled, 1 if write-protected, -ve on error
	 */
	int (*get_wp)(struct udevice *dev);

#ifdef MMC_SUPPORTS_TUNING
	/**
	 * execute_tuning() - Start the tuning process
	 *
	 * @dev:	Device to start the tuning
	 * @opcode:	Command opcode to send
	 * @return 0 if OK, -ve on error
	 */
	int (*execute_tuning)(struct udevice *dev, uint opcode);
#endif

	/**
	 * wait_dat0() - wait until dat0 is in the target state
	 *		(CLK must be running during the wait)
	 *
	 * @dev:	Device to check
	 * @state:	target state
	 * @timeout_us:	timeout in us
	 * @return 0 if dat0 is in the target state, -ve on error
	 */
	int (*wait_dat0)(struct udevice *dev, int state, int timeout_us);

#if CONFIG_IS_ENABLED(MMC_HS400_ES_SUPPORT)
	/* set_enhanced_strobe() - set HS400 enhanced strobe */
	int (*set_enhanced_strobe)(struct udevice *dev);
#endif

	/**
	 * host_power_cycle - host specific tasks in power cycle sequence
	 *		      Called between mmc_power_off() and
	 *		      mmc_power_on()
	 *
	 * @dev:	Device to check
	 * @return 0 if not present, 1 if present, -ve on error
	 */
	int (*host_power_cycle)(struct udevice *dev);

	/**
	 * get_b_max - get maximum length of single transfer
	 *	       Called before reading blocks from the card,
	 *	       useful for system which have e.g. DMA limits
	 *	       on various memory ranges.
	 *
	 * @dev:	Device to check
	 * @dst:	Destination buffer in memory
	 * @blkcnt:	Total number of blocks in this transfer
	 * @return maximum number of blocks for this transfer
	 */
	int (*get_b_max)(struct udevice *dev, void *dst, lbaint_t blkcnt);

	/**
	 * hs400_prepare_ddr - prepare to switch to DDR mode
	 *
	 * @dev:	Device to check
	 * @return 0 if success, -ve on error
	 */
	int (*hs400_prepare_ddr)(struct udevice *dev);
};

#define mmc_get_ops(dev)        ((struct dm_mmc_ops *)(dev)->driver->ops)

int dm_mmc_send_cmd(struct udevice *dev, struct mmc_cmd *cmd,
		    struct mmc_data *data);
int dm_mmc_set_ios(struct udevice *dev);
int dm_mmc_get_cd(struct udevice *dev);
int dm_mmc_get_wp(struct udevice *dev);
int dm_mmc_execute_tuning(struct udevice *dev, uint opcode);
int dm_mmc_wait_dat0(struct udevice *dev, int state, int timeout_us);
int dm_mmc_host_power_cycle(struct udevice *dev);
int dm_mmc_deferred_probe(struct udevice *dev);
int dm_mmc_reinit(struct udevice *dev);
int dm_mmc_get_b_max(struct udevice *dev, void *dst, lbaint_t blkcnt);

/* Transition functions for compatibility */
int mmc_set_ios(struct mmc *mmc);
int mmc_getcd(struct mmc *mmc);
int mmc_getwp(struct mmc *mmc);
int mmc_execute_tuning(struct mmc *mmc, uint opcode);
int mmc_wait_dat0(struct mmc *mmc, int state, int timeout_us);
int mmc_set_enhanced_strobe(struct mmc *mmc);
int mmc_host_power_cycle(struct mmc *mmc);
int mmc_deferred_probe(struct mmc *mmc);
int mmc_reinit(struct mmc *mmc);
int mmc_get_b_max(struct mmc *mmc, void *dst, lbaint_t blkcnt);
int mmc_hs400_prepare_ddr(struct mmc *mmc);
#else
struct mmc_ops {
	int (*send_cmd)(struct mmc *mmc,
			struct mmc_cmd *cmd, struct mmc_data *data);
	int (*set_ios)(struct mmc *mmc);
	int (*init)(struct mmc *mmc);
	int (*getcd)(struct mmc *mmc);
	int (*getwp)(struct mmc *mmc);
	int (*host_power_cycle)(struct mmc *mmc);
	int (*get_b_max)(struct mmc *mmc, void *dst, lbaint_t blkcnt);
};

static inline int mmc_hs400_prepare_ddr(struct mmc *mmc)
{
	return 0;
}
#endif

struct mmc_config {
	const char *name;
#if !CONFIG_IS_ENABLED(DM_MMC)
	const struct mmc_ops *ops;
#endif
	uint host_caps;
	uint voltages;
	uint f_min;
	uint f_max;
	uint b_max;
	unsigned char part_type;
};

struct sd_ssr {
	unsigned int au;		/* In sectors */
	unsigned int erase_timeout;	/* In milliseconds */
	unsigned int erase_offset;	/* In milliseconds */
};

enum bus_mode {
	MMC_LEGACY,
	MMC_HS,
	SD_HS,
	MMC_HS_52,
	MMC_DDR_52,
	UHS_SDR12,
	UHS_SDR25,
	UHS_SDR50,
	UHS_DDR50,
	UHS_SDR104,
	MMC_HS_200,
	MMC_HS_400,
	MMC_HS_400_ES,
	MMC_MODES_END
};

const char *mmc_mode_name(enum bus_mode mode);
void mmc_dump_capabilities(const char *text, uint caps);

static inline bool mmc_is_mode_ddr(enum bus_mode mode)
{
	if (mode == MMC_DDR_52)
		return true;
#if CONFIG_IS_ENABLED(MMC_UHS_SUPPORT)
	else if (mode == UHS_DDR50)
		return true;
#endif
#if CONFIG_IS_ENABLED(MMC_HS400_SUPPORT)
	else if (mode == MMC_HS_400)
		return true;
#endif
#if CONFIG_IS_ENABLED(MMC_HS400_ES_SUPPORT)
	else if (mode == MMC_HS_400_ES)
		return true;
#endif
	else
		return false;
}

#define UHS_CAPS (MMC_CAP(UHS_SDR12) | MMC_CAP(UHS_SDR25) | \
		  MMC_CAP(UHS_SDR50) | MMC_CAP(UHS_SDR104) | \
		  MMC_CAP(UHS_DDR50))

static inline bool supports_uhs(uint caps)
{
#if CONFIG_IS_ENABLED(MMC_UHS_SUPPORT)
	return (caps & UHS_CAPS) ? true : false;
#else
	return false;
#endif
}

/*
 * With CONFIG_DM_MMC enabled, struct mmc can be accessed from the MMC device
 * with mmc_get_mmc_dev().
 *
 * TODO struct mmc should be in mmc_private but it's hard to fix right now
 */
struct mmc {
#if !CONFIG_IS_ENABLED(BLK)
	struct list_head link;
#endif
	const struct mmc_config *cfg;	/* provided configuration */
	uint version;
	void *priv;
	uint has_init;
	int high_capacity;
	bool clk_disable; /* true if the clock can be turned off */
	uint bus_width;
	uint clock;
	uint saved_clock;
	enum mmc_voltage signal_voltage;
	uint card_caps;
	uint host_caps;
	uint ocr;
	uint dsr;
	uint dsr_imp;
	uint scr[2];
	uint csd[4];
	uint cid[4];
	ushort rca;
	u8 part_support;
	u8 part_attr;
	u8 wr_rel_set;
	u8 part_config;
	u8 gen_cmd6_time;	/* units: 10 ms */
	u8 part_switch_time;	/* units: 10 ms */
	uint tran_speed;
	uint legacy_speed; /* speed for the legacy mode provided by the card */
	uint read_bl_len;
#if CONFIG_IS_ENABLED(MMC_WRITE)
	uint write_bl_len;
	uint erase_grp_size;	/* in 512-byte sectors */
#endif
#if CONFIG_IS_ENABLED(MMC_HW_PARTITIONING)
	uint hc_wp_grp_size;	/* in 512-byte sectors */
#endif
#if CONFIG_IS_ENABLED(MMC_WRITE)
	struct sd_ssr	ssr;	/* SD status register */
#endif
	u64 capacity;
	u64 capacity_user;
	u64 capacity_boot;
	u64 capacity_rpmb;
	u64 capacity_gp[4];
#ifndef CONFIG_SPL_BUILD
	u64 enh_user_start;
	u64 enh_user_size;
#endif
#if !CONFIG_IS_ENABLED(BLK)
	struct blk_desc block_dev;
#endif
	char op_cond_pending;	/* 1 if we are waiting on an op_cond command */
	char init_in_progress;	/* 1 if we have done mmc_start_init() */
	char preinit;		/* start init as early as possible */
	int ddr_mode;
#if CONFIG_IS_ENABLED(DM_MMC)
	struct udevice *dev;	/* Device for this MMC controller */
#if CONFIG_IS_ENABLED(DM_REGULATOR)
	struct udevice *vmmc_supply;	/* Main voltage regulator (Vcc)*/
	struct udevice *vqmmc_supply;	/* IO voltage regulator (Vccq)*/
#endif
#endif
	u8 *ext_csd;
	u32 cardtype;		/* cardtype read from the MMC */
	enum mmc_voltage current_voltage;
	enum bus_mode selected_mode; /* mode currently used */
	enum bus_mode best_mode; /* best mode is the supported mode with the
				  * highest bandwidth. It may not always be the
				  * operating mode due to limitations when
				  * accessing the boot partitions
				  */
	u32 quirks;
	u8 hs400_tuning;
};

struct mmc_hwpart_conf {
	struct {
		uint enh_start;	/* in 512-byte sectors */
		uint enh_size;	/* in 512-byte sectors, if 0 no enh area */
		unsigned wr_rel_change : 1;
		unsigned wr_rel_set : 1;
	} user;
	struct {
		uint size;	/* in 512-byte sectors */
		unsigned enhanced : 1;
		unsigned wr_rel_change : 1;
		unsigned wr_rel_set : 1;
	} gp_part[4];
};

enum mmc_hwpart_conf_mode {
	MMC_HWPART_CONF_CHECK,
	MMC_HWPART_CONF_SET,
	MMC_HWPART_CONF_COMPLETE,
};

struct mmc *mmc_create(const struct mmc_config *cfg, void *priv);

/**
 * mmc_bind() - Set up a new MMC device ready for probing
 *
 * A child block device is bound with the IF_TYPE_MMC interface type. This
 * allows the device to be used with CONFIG_BLK
 *
 * @dev:	MMC device to set up
 * @mmc:	MMC struct
 * @cfg:	MMC configuration
 * @return 0 if OK, -ve on error
 */
int mmc_bind(struct udevice *dev, struct mmc *mmc,
	     const struct mmc_config *cfg);
void mmc_destroy(struct mmc *mmc);

/**
 * mmc_unbind() - Unbind a MMC device's child block device
 *
 * @dev:	MMC device
 * @return 0 if OK, -ve on error
 */
int mmc_unbind(struct udevice *dev);
int mmc_initialize(struct bd_info *bis);
int mmc_init_device(int num);
int mmc_init(struct mmc *mmc);
int mmc_send_tuning(struct mmc *mmc, u32 opcode, int *cmd_error);

#if CONFIG_IS_ENABLED(MMC_UHS_SUPPORT) || \
    CONFIG_IS_ENABLED(MMC_HS200_SUPPORT) || \
    CONFIG_IS_ENABLED(MMC_HS400_SUPPORT)
int mmc_deinit(struct mmc *mmc);
#endif

/**
 * mmc_of_parse() - Parse the device tree to get the capabilities of the host
 *
 * @dev:	MMC device
 * @cfg:	MMC configuration
 * @return 0 if OK, -ve on error
 */
int mmc_of_parse(struct udevice *dev, struct mmc_config *cfg);

int mmc_read(struct mmc *mmc, u64 src, uchar *dst, int size);

/**
 * mmc_voltage_to_mv() - Convert a mmc_voltage in mV
 *
 * @voltage:	The mmc_voltage to convert
 * @return the value in mV if OK, -EINVAL on error (invalid mmc_voltage value)
 */
int mmc_voltage_to_mv(enum mmc_voltage voltage);

/**
 * mmc_set_clock() - change the bus clock
 * @mmc:	MMC struct
 * @clock:	bus frequency in Hz
 * @disable:	flag indicating if the clock must on or off
 * @return 0 if OK, -ve on error
 */
int mmc_set_clock(struct mmc *mmc, uint clock, bool disable);

#define MMC_CLK_ENABLE		false
#define MMC_CLK_DISABLE		true

struct mmc *find_mmc_device(int dev_num);
int mmc_set_dev(int dev_num);
void print_mmc_devices(char separator);

/**
 * get_mmc_num() - get the total MMC device number
 *
 * @return 0 if there is no MMC device, else the number of devices
 */
int get_mmc_num(void);
int mmc_switch_part(struct mmc *mmc, unsigned int part_num);
int mmc_hwpart_config(struct mmc *mmc, const struct mmc_hwpart_conf *conf,
		      enum mmc_hwpart_conf_mode mode);

#if !CONFIG_IS_ENABLED(DM_MMC)
int mmc_getcd(struct mmc *mmc);
int board_mmc_getcd(struct mmc *mmc);
int mmc_getwp(struct mmc *mmc);
int board_mmc_getwp(struct mmc *mmc);
#endif

int mmc_set_dsr(struct mmc *mmc, u16 val);
/* Function to change the size of boot partition and rpmb partitions */
int mmc_boot_partition_size_change(struct mmc *mmc, unsigned long bootsize,
					unsigned long rpmbsize);
/* Function to modify the PARTITION_CONFIG field of EXT_CSD */
int mmc_set_part_conf(struct mmc *mmc, u8 ack, u8 part_num, u8 access);
/* Function to modify the BOOT_BUS_WIDTH field of EXT_CSD */
int mmc_set_boot_bus_width(struct mmc *mmc, u8 width, u8 reset, u8 mode);
/* Function to modify the RST_n_FUNCTION field of EXT_CSD */
int mmc_set_rst_n_function(struct mmc *mmc, u8 enable);
/* Functions to read / write the RPMB partition */
int mmc_rpmb_set_key(struct mmc *mmc, void *key);
int mmc_rpmb_get_counter(struct mmc *mmc, unsigned long *counter);
int mmc_rpmb_read(struct mmc *mmc, void *addr, unsigned short blk,
		  unsigned short cnt, unsigned char *key);
int mmc_rpmb_write(struct mmc *mmc, void *addr, unsigned short blk,
		   unsigned short cnt, unsigned char *key);

/**
 * mmc_rpmb_route_frames() - route RPMB data frames
 * @mmc		Pointer to a MMC device struct
 * @req		Request data frames
 * @reqlen	Length of data frames in bytes
 * @rsp		Supplied buffer for response data frames
 * @rsplen	Length of supplied buffer for response data frames
 *
 * The RPMB data frames are routed to/from some external entity, for
 * example a Trusted Exectuion Environment in an arm TrustZone protected
 * secure world. It's expected that it's the external entity who is in
 * control of the RPMB key.
 *
 * Returns 0 on success, < 0 on error.
 */
int mmc_rpmb_route_frames(struct mmc *mmc, void *req, unsigned long reqlen,
			  void *rsp, unsigned long rsplen);

#ifdef CONFIG_CMD_BKOPS_ENABLE
int mmc_set_bkops_enable(struct mmc *mmc);
#endif

/**
 * Start device initialization and return immediately; it does not block on
 * polling OCR (operation condition register) status. Useful for checking
 * the presence of SD/eMMC when no card detect logic is available.
 *
 * @param mmc	Pointer to a MMC device struct
 * @return 0 on success, <0 on error.
 */
int mmc_get_op_cond(struct mmc *mmc);

/**
 * Start device initialization and return immediately; it does not block on
 * polling OCR (operation condition register) status.  Then you should call
 * mmc_init, which would block on polling OCR status and complete the device
 * initializatin.
 *
 * @param mmc	Pointer to a MMC device struct
 * @return 0 on success, <0 on error.
 */
int mmc_start_init(struct mmc *mmc);

/**
 * Set preinit flag of mmc device.
 *
 * This will cause the device to be pre-inited during mmc_initialize(),
 * which may save boot time if the device is not accessed until later.
 * Some eMMC devices take 200-300ms to init, but unfortunately they
 * must be sent a series of commands to even get them to start preparing
 * for operation.
 *
 * @param mmc		Pointer to a MMC device struct
 * @param preinit	preinit flag value
 */
void mmc_set_preinit(struct mmc *mmc, int preinit);

#ifdef CONFIG_MMC_SPI
#define mmc_host_is_spi(mmc)	((mmc)->cfg->host_caps & MMC_MODE_SPI)
#else
#define mmc_host_is_spi(mmc)	0
#endif

#define mmc_dev(x)	((x)->dev)

void board_mmc_power_init(void);
int board_mmc_init(struct bd_info *bis);
int cpu_mmc_init(struct bd_info *bis);
int mmc_get_env_addr(struct mmc *mmc, int copy, u32 *env_addr);
# ifdef CONFIG_SYS_MMC_ENV_PART
extern uint mmc_get_env_part(struct mmc *mmc);
# endif
int mmc_get_env_dev(void);

/* Minimum partition switch timeout in units of 10-milliseconds */
#define MMC_MIN_PART_SWITCH_TIME	30 /* 300 ms */

/* Set block count limit because of 16 bit register limit on some hardware*/
#ifndef CONFIG_SYS_MMC_MAX_BLK_COUNT
#define CONFIG_SYS_MMC_MAX_BLK_COUNT 65535
#endif

/**
 * mmc_get_blk_desc() - Get the block descriptor for an MMC device
 *
 * @mmc:	MMC device
 * @return block device if found, else NULL
 */
struct blk_desc *mmc_get_blk_desc(struct mmc *mmc);

/**
 * mmc_send_ext_csd() - read the extended CSD register
 *
 * @mmc:	MMC device
 * @ext_csd	a cache aligned buffer of length MMC_MAX_BLOCK_LEN allocated by
 *		the caller, e.g. using
 *		ALLOC_CACHE_ALIGN_BUFFER(u8, ext_csd, MMC_MAX_BLOCK_LEN)
 * Return:	0 for success
 */
int mmc_send_ext_csd(struct mmc *mmc, u8 *ext_csd);

/**
 * mmc_boot_wp() - power on write protect boot partitions
 *
 * The boot partitions are write protected until the next power cycle.
 *
 * Return:	0 for success
 */
int mmc_boot_wp(struct mmc *mmc);

static inline enum dma_data_direction mmc_get_dma_dir(struct mmc_data *data)
{
	return data->flags & MMC_DATA_WRITE ? DMA_TO_DEVICE : DMA_FROM_DEVICE;
}

#endif /* _MMC_H_ */<|MERGE_RESOLUTION|>--- conflicted
+++ resolved
@@ -70,7 +70,6 @@
 #define MMC_MODE_HS200		MMC_CAP(MMC_HS_200)
 #define MMC_MODE_HS400		MMC_CAP(MMC_HS_400)
 #define MMC_MODE_HS400_ES	MMC_CAP(MMC_HS_400_ES)
-#define MMC_MODE_MASK		(MMC_CAP(MMC_MODES_END) - 1)
 
 #define MMC_CAP_NONREMOVABLE	BIT(14)
 #define MMC_CAP_NEEDS_POLL	BIT(15)
@@ -145,7 +144,6 @@
 /* SCR definitions in different words */
 #define SD_HIGHSPEED_BUSY	0x00020000
 #define SD_HIGHSPEED_SUPPORTED	0x00020000
-#define SD_SCR0_SPEC3		BIT(15)
 
 #define UHS_SDR12_BUS_SPEED	0
 #define HIGH_SPEED_BUS_SPEED	1
@@ -362,15 +360,6 @@
 #define MMC_NUM_BOOT_PARTITION	2
 #define MMC_PART_RPMB           3       /* RPMB partition number */
 
-<<<<<<< HEAD
-#define MMC_TIMING_HS		1
-#define SD_HS_BUS_SPEED		6
-#define MMC_DDR52_BUS_SPEED	7
-#define MMC_HS_BUS_SPEED	8
-#define MMC_MAX_BUS_SPEED	9
-
-=======
->>>>>>> e93ed120
 /* timing specification used */
 #define MMC_TIMING_LEGACY	0
 #define MMC_TIMING_MMC_HS	1
