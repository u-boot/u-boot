menu "Library routines"

config BCH
	bool "Enable Software based BCH ECC"
	help
	  Enables software based BCH ECC algorithm present in lib/bch.c
	  This is used by SoC platforms which do not have built-in ELM
	  hardware engine required for BCH ECC correction.

config CC_OPTIMIZE_LIBS_FOR_SPEED
	bool "Optimize libraries for speed"
	help
	  Enabling this option will pass "-O2" to gcc when compiling
	  under "lib" directory.

	  If unsure, say N.

config HAVE_PRIVATE_LIBGCC
	bool

config USE_PRIVATE_LIBGCC
	bool "Use private libgcc"
	depends on HAVE_PRIVATE_LIBGCC
	default y if HAVE_PRIVATE_LIBGCC && ((ARM && !ARM64) || MIPS)
	help
	  This option allows you to use the built-in libgcc implementation
	  of U-Boot instead of the one provided by the compiler.
	  If unsure, say N.

config SYS_HZ
	int
	default 1000
	help
	  The frequency of the timer returned by get_timer().
	  get_timer() must operate in milliseconds and this option must be
	  set to 1000.

config USE_TINY_PRINTF
	bool "Enable tiny printf() version"
	help
	  This option enables a tiny, stripped down printf version.
	  This should only be used in space limited environments,
	  like SPL versions with hard memory limits. This version
	  reduces the code size by about 2.5KiB on armv7.

	  The supported format specifiers are %c, %s, %u/%d and %x.

config PANIC_HANG
	bool "Do not reset the system on fatal error"
	help
	  Define this option to stop the system in case of a fatal error,
	  so that you have to reset it manually. This is probably NOT a good
	  idea for an embedded system where you want the system to reboot
	  automatically as fast as possible, but it may be useful during
	  development since you can try to debug the conditions that lead to
	  the situation.

config REGEX
	bool "Enable regular expression support"
	default y if NET
	help
	  If this variable is defined, U-Boot is linked against the
	  SLRE (Super Light Regular Expression) library, which adds
	  regex support to some commands, for example "env grep" and
	  "setexpr".

config LIB_RAND
	bool "Pseudo-random library support "
	help
	  This library provides pseudo-random number generator functions.

config SPL_TINY_MEMSET
	bool "Use a very small memset() in SPL"
	help
	  The faster memset() is the arch-specific one (if available) enabled
	  by CONFIG_USE_ARCH_MEMSET. If that is not enabled, we can still get
	  better performance by writing a word at a time. But in very
	  size-constrained envrionments even this may be too big. Enable this
	  option to reduce code size slightly at the cost of some speed.

config TPL_TINY_MEMSET
	bool "Use a very small memset() in TPL"
	help
	  The faster memset() is the arch-specific one (if available) enabled
	  by CONFIG_USE_ARCH_MEMSET. If that is not enabled, we can still get
	  better performance by writing a word at a time. But in very
	  size-constrained envrionments even this may be too big. Enable this
	  option to reduce code size slightly at the cost of some speed.

config RBTREE
	bool

config BITREVERSE
	bool "Bit reverse library from Linux"

source lib/dhry/Kconfig

menu "Security support"

config AES
	bool "Support the AES algorithm"
	help
	  This provides a means to encrypt and decrypt data using the AES
	  (Advanced Encryption Standard). This algorithm uses a symetric key
	  and is widely used as a streaming cipher. Different key lengths are
	  supported by the algorithm but only a 128-bit key is supported at
	  present.

source lib/rsa/Kconfig

config TPM
	bool "Trusted Platform Module (TPM) Support"
	depends on DM
	help
	  This enables support for TPMs which can be used to provide security
	  features for your board. The TPM can be connected via LPC or I2C
	  and a sandbox TPM is provided for testing purposes. Use the 'tpm'
	  command to interactive the TPM. Driver model support is provided
	  for the low-level TPM interface, but only one TPM is supported at
	  a time by the TPM library.

<<<<<<< HEAD
menu "Encryption Support"

config AES
	bool "Enable encryption and decryption support"
	help
	  This config enables support of aes for encryption and
	  decryption of images.
=======
>>>>>>> f3dd87e0
endmenu

menu "Hashing Support"

config SHA1
	bool "Enable SHA1 support"
	help
	  This option enables support of hashing using SHA1 algorithm.
	  The hash is calculated in software.
	  The SHA1 algorithm produces a 160-bit (20-byte) hash value
	  (digest).

config SHA256
	bool "Enable SHA256 support"
	help
	  This option enables support of hashing using SHA256 algorithm.
	  The hash is calculated in software.
	  The SHA256 algorithm produces a 256-bit (32-byte) hash value
	  (digest).

config SHA_HW_ACCEL
	bool "Enable hashing using hardware"
	help
	  This option enables hardware acceleration
	  for SHA1/SHA256 hashing.
	  This affects the 'hash' command and also the
	  hash_lookup_algo() function.

config SHA_PROG_HW_ACCEL
	bool "Enable Progressive hashing support using hardware"
	depends on SHA_HW_ACCEL
	help
	  This option enables hardware-acceleration for
	  SHA1/SHA256 progressive hashing.
	  Data can be streamed in a block at a time and the hashing
	  is performed in hardware.

config MD5
	bool

config CRC32C
	bool

endmenu

menu "Compression Support"

config LZ4
	bool "Enable LZ4 decompression support"
	help
	  If this option is set, support for LZ4 compressed images
	  is included. The LZ4 algorithm can run in-place as long as the
	  compressed image is loaded to the end of the output buffer, and
	  trades lower compression ratios for much faster decompression.
	  
	  NOTE: This implements the release version of the LZ4 frame
	  format as generated by default by the 'lz4' command line tool.
	  This is not the same as the outdated, less efficient legacy
	  frame format currently (2015) implemented in the Linux kernel
	  (generated by 'lz4 -l'). The two formats are incompatible.

config LZMA
	bool "Enable LZMA decompression support"
	help
	  This enables support for LZMA (Lempel-Ziv-Markov chain algorithm),
	  a dictionary compression algorithm that provides a high compression
	  ratio and fairly fast decompression speed. See also
	  CONFIG_CMD_LZMADEC which provides a decode command.

config LZO
	bool "Enable LZO decompression support"
	help
	  This enables support for LZO compression algorithm.r

config SPL_LZO
	bool "Enable LZO decompression support in SPL"
	help
	  This enables support for LZO compression algorithm in the SPL.

config SPL_GZIP
	bool "Enable gzip decompression support for SPL build"
	select SPL_ZLIB
	help
	  This enables support for GZIP compression altorithm for SPL boot.

config SPL_ZLIB
	bool
	help
	  This enables compression lib for SPL boot.

endmenu

config ERRNO_STR
	bool "Enable function for getting errno-related string message"
	help
	  The function errno_str(int errno), returns a pointer to the errno
	  corresponding text message:
	  - if errno is null or positive number - a pointer to "Success" message
	  - if errno is negative - a pointer to errno related message

config OF_LIBFDT
	bool "Enable the FDT library"
	default y if OF_CONTROL
	help
	  This enables the FDT library (libfdt). It provides functions for
	  accessing binary device tree images in memory, such as adding and
	  removing nodes and properties, scanning through the tree and finding
	  particular compatible nodes. The library operates on a flattened
	  version of the device tree.

config OF_LIBFDT_OVERLAY
	bool "Enable the FDT library overlay support"
	help
	  This enables the FDT library (libfdt) overlay support.

config SPL_OF_LIBFDT
	bool "Enable the FDT library for SPL"
	default y if SPL_OF_CONTROL
	help
	  This enables the FDT library (libfdt). It provides functions for
	  accessing binary device tree images in memory, such as adding and
	  removing nodes and properties, scanning through the tree and finding
	  particular compatible nodes. The library operates on a flattened
	  version of the device tree.

config FDT_FIXUP_PARTITIONS
	bool "overwrite MTD partitions in DTS through defined in 'mtdparts'"
	depends on OF_LIBFDT
	default n
	help
	  Allow overwriting defined partitions in the device tree blob
	  using partition info defined in the 'mtdparts' environment
	  variable.

menu "System tables"
	depends on (!EFI && !SYS_COREBOOT) || (ARM && EFI_LOADER)

config GENERATE_SMBIOS_TABLE
	bool "Generate an SMBIOS (System Management BIOS) table"
	default y
	depends on X86 || EFI_LOADER
	help
	  The System Management BIOS (SMBIOS) specification addresses how
	  motherboard and system vendors present management information about
	  their products in a standard format by extending the BIOS interface
	  on Intel architecture systems.

	  Check http://www.dmtf.org/standards/smbios for details.

config SMBIOS_MANUFACTURER
	string "SMBIOS Manufacturer"
	depends on GENERATE_SMBIOS_TABLE
	default SYS_VENDOR
	help
	  The board manufacturer to store in SMBIOS structures.
	  Change this to override the default one (CONFIG_SYS_VENDOR).

config SMBIOS_PRODUCT_NAME
	string "SMBIOS Product Name"
	depends on GENERATE_SMBIOS_TABLE
	default SYS_BOARD
	help
	  The product name to store in SMBIOS structures.
	  Change this to override the default one (CONFIG_SYS_BOARD).

endmenu

source lib/efi/Kconfig
source lib/efi_loader/Kconfig

endmenu<|MERGE_RESOLUTION|>--- conflicted
+++ resolved
@@ -119,16 +119,6 @@
 	  for the low-level TPM interface, but only one TPM is supported at
 	  a time by the TPM library.
 
-<<<<<<< HEAD
-menu "Encryption Support"
-
-config AES
-	bool "Enable encryption and decryption support"
-	help
-	  This config enables support of aes for encryption and
-	  decryption of images.
-=======
->>>>>>> f3dd87e0
 endmenu
 
 menu "Hashing Support"
