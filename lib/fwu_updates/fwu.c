// SPDX-License-Identifier: GPL-2.0-or-later
/*
 * Copyright (c) 2022, Linaro Limited
 */

#include <dm.h>
#include <efi.h>
#include <efi_loader.h>
#include <efi_variable.h>
#include <event.h>
#include <fwu.h>
#include <fwu_mdata.h>
#include <malloc.h>

#include <linux/errno.h>
#include <linux/types.h>

#include <u-boot/crc.h>

static struct fwu_mdata *g_mdata;
static struct udevice *g_dev;
static u8 in_trial;
static u8 boottime_check;

enum {
	IMAGE_ACCEPT_SET = 1,
	IMAGE_ACCEPT_CLEAR,
};

enum {
	PRIMARY_PART = 1,
	SECONDARY_PART,
	BOTH_PARTS,
};

static int trial_counter_update(u16 *trial_state_ctr)
{
	bool delete;
	u32 var_attr;
	efi_status_t status;
	efi_uintn_t var_size;

	delete = !trial_state_ctr ? true : false;
	var_size = !trial_state_ctr ? 0 : (efi_uintn_t)sizeof(*trial_state_ctr);
	var_attr = !trial_state_ctr ? 0 : EFI_VARIABLE_NON_VOLATILE |
		EFI_VARIABLE_BOOTSERVICE_ACCESS;
	status = efi_set_variable_int(u"TrialStateCtr",
				      &efi_global_variable_guid,
				      var_attr,
				      var_size, trial_state_ctr, false);

	if ((delete && (status != EFI_NOT_FOUND &&
			status != EFI_SUCCESS)) ||
	    (!delete && status != EFI_SUCCESS))
		return -1;

	return 0;
}

static int trial_counter_read(u16 *trial_state_ctr)
{
	efi_status_t status;
	efi_uintn_t var_size;

	var_size = (efi_uintn_t)sizeof(trial_state_ctr);
	status = efi_get_variable_int(u"TrialStateCtr",
				      &efi_global_variable_guid,
				      NULL,
				      &var_size, trial_state_ctr,
				      NULL);
	if (status != EFI_SUCCESS) {
		log_err("Unable to read TrialStateCtr variable\n");
		return -1;
	}

	return 0;
}

static int fwu_trial_count_update(void)
{
	int ret;
	u16 trial_state_ctr;

	ret = trial_counter_read(&trial_state_ctr);
	if (ret) {
		log_debug("Unable to read trial_state_ctr\n");
		goto out;
	}

	++trial_state_ctr;
	if (trial_state_ctr > CONFIG_FWU_TRIAL_STATE_CNT) {
		log_info("Trial State count exceeded. Revert back to previous_active_index\n");
		ret = fwu_revert_boot_index();
		if (ret)
			log_err("Unable to revert active_index\n");
		ret = 1;
	} else {
		log_info("Trial State count: attempt %d out of %d\n",
			 trial_state_ctr, CONFIG_FWU_TRIAL_STATE_CNT);
		ret = trial_counter_update(&trial_state_ctr);
		if (ret)
			log_err("Unable to increment TrialStateCtr variable\n");
	}

out:
	return ret;
}

static int in_trial_state(struct fwu_mdata *mdata)
{
	u32 active_bank = mdata->active_index;

	return mdata->bank_state[active_bank] == FWU_BANK_VALID ? 1 : 0;
}

static int fwu_get_image_type_id(u8 image_index, efi_guid_t *image_type_id)
{
	int i;
	struct efi_fw_image *image;

	image = update_info.images;
	for (i = 0; i < update_info.num_images; i++) {
		if (image_index == image[i].image_index) {
			guidcpy(image_type_id, &image[i].image_type_id);
			return 0;
		}
	}

	return -ENOENT;
}

/**
 * fwu_sync_mdata() - Update given meta-data partition(s) with the copy provided
 * @mdata: FWU metadata structure
 * @part: Bitmask of FWU metadata partitions to be written to
 *
 * Return: 0 if OK, -ve on error
 */
static int fwu_sync_mdata(struct fwu_mdata *mdata, int part)
{
	int err;
	uint32_t mdata_size;
	void *buf = &mdata->version;

	if (part == BOTH_PARTS) {
		err = fwu_sync_mdata(mdata, SECONDARY_PART);
		if (err)
			return err;
		part = PRIMARY_PART;
	}

	/*
	 * Calculate the crc32 for the updated FWU metadata
	 * and put the updated value in the FWU metadata crc32
	 * field
	 */
	mdata_size = mdata->metadata_size;
	mdata->crc32 = crc32(0, buf, mdata_size - sizeof(u32));

	err = fwu_write_mdata(g_dev, mdata, part == PRIMARY_PART, mdata_size);
	if (err) {
		log_err("Unable to write %s mdata\n",
			part == PRIMARY_PART ?  "primary" : "secondary");
		return err;
	}

	/* update the cached copy of meta-data */
	memcpy(g_mdata, mdata, mdata_size);

	return 0;
}

static inline int mdata_crc_check(struct fwu_mdata *mdata)
{
	void *buf = &mdata->version;
	u32 calc_crc32;

	if (!mdata->metadata_size)
		return -EINVAL;

	calc_crc32 = crc32(0, buf, mdata->metadata_size - sizeof(u32));
	return calc_crc32 == mdata->crc32 ? 0 : -EINVAL;
}

/**
 * fwu_mdata_copies_allocate() - Allocate memory for metadata
 *
 * Allocate memory for storing both the copies of the FWU metadata. The
 * copies are then used as a cache for storing FWU metadata contents.
 *
 * Return: 0 if OK, -ve on error
 */
int fwu_mdata_copies_allocate(void)
{
	int err;
	uint32_t mdata_size;

	if (g_mdata)
		return 0;

	err = fwu_get_mdata_size(&mdata_size);
	if (err)
		return err;

	/*
	 * Now allocate the total memory that would be needed for both
	 * the copies.
	 */
	g_mdata = calloc(2, mdata_size);
	if (!g_mdata) {
		log_err("Unable to allocate space for FWU metadata\n");
		return -ENOMEM;
	}

	return 0;
}

/**
 * fwu_get_mdata_size() - Get the FWU metadata size
 *
 * Get the size of the FWU metadata from the structure. This is later used
 * to allocate memory for the structure.
 *
 * Return: 0 if OK, -ve on error
 */
int fwu_get_mdata_size(uint32_t *mdata_size)
{
	int err = 0;
	struct fwu_mdata mdata = { 0 };

	if (g_mdata && !mdata_crc_check(g_mdata)) {
		*mdata_size = g_mdata->metadata_size;
		return 0;
	}

	err = fwu_read_mdata(g_dev, &mdata, 1, sizeof(struct fwu_mdata));
	if (err) {
		log_err("FWU metadata read failed\n");
		return err;
	}

	if (mdata.version != 0x2) {
		log_err("FWU metadata version %u. Expected value of 2\n",
			mdata.version);
		return -EINVAL;
	}

	*mdata_size = mdata.metadata_size;
	if (!*mdata_size)
		return -EINVAL;

	return 0;
}

/**
 * fwu_get_dev() - Return the FWU metadata device
 *
 * Return the pointer to the FWU metadata device.
 *
 * Return: Pointer to the FWU metadata dev
 */
__maybe_unused struct udevice *fwu_get_dev(void)
{
	return g_dev;
}

/**
 * fwu_get_banks_images() - Get the number of banks and images from the metadata
 * @nbanks: Number of banks
 * @nimages: Number of images per bank
 *
 * Get the values of number of banks and number of images per bank from the
 * metadata.
 *
 * Return: 0 if OK, -ve on error
 */
__maybe_unused int fwu_get_banks_images(u8 *nbanks, u16 *nimages)
{
	int ret;

	if (mdata_crc_check(g_mdata)) {
		ret = fwu_get_mdata(NULL);
		if (ret)
			return ret;
	}

	*nbanks = g_mdata->fw_desc[0].num_banks;
	*nimages = g_mdata->fw_desc[0].num_images;

	return 0;
}

/**
 * fwu_get_mdata() - Read, verify and return the FWU metadata
 * @mdata: Output FWU metadata read or NULL
 *
 * Read both the metadata copies from the storage media, verify their checksum,
 * and ascertain that both copies match. If one of the copies has gone bad,
 * restore it from the good copy.
 *
 * Return: 0 if OK, -ve on error
 */
int fwu_get_mdata(struct fwu_mdata *mdata)
{
	int err;
	uint32_t mdata_size;
	bool parts_ok[2] = { false };
	struct fwu_mdata *parts_mdata[2];

	err = fwu_get_mdata_size(&mdata_size);
	if (err)
		return err;

	parts_mdata[0] = g_mdata;
	parts_mdata[1] = (struct fwu_mdata *)((char *)g_mdata + mdata_size);

	/* if mdata already read and ready */
	if (!mdata_crc_check(parts_mdata[0]))
		goto ret_mdata;

	/* else read, verify and, if needed, fix mdata */
	for (int i = 0; i < 2; i++) {
		parts_ok[i] = false;
		err = fwu_read_mdata(g_dev, parts_mdata[i], !i, mdata_size);
		if (!err) {
			err = mdata_crc_check(parts_mdata[i]);
			if (!err)
				parts_ok[i] = true;
			else
				log_debug("mdata : %s crc32 failed\n",
					  i ? "secondary" : "primary");
		}
	}

	if (parts_ok[0] && parts_ok[1]) {
		/*
		 * Before returning, check that both the
		 * FWU metadata copies are the same.
		 */
		err = memcmp(parts_mdata[0], parts_mdata[1],
			     mdata_size);
		if (!err)
			goto ret_mdata;

		/*
		 * If not, populate the secondary partition from the
		 * primary partition copy.
		 */
		log_info("Both FWU metadata copies are valid but do not match.");
		log_info(" Restoring the secondary partition from the primary\n");
		parts_ok[1] = false;
	}

	for (int i = 0; i < 2; i++) {
		if (parts_ok[i])
			continue;

		memcpy(parts_mdata[i], parts_mdata[1 - i],
		       mdata_size);
		err = fwu_sync_mdata(parts_mdata[i], i ? SECONDARY_PART : PRIMARY_PART);
		if (err) {
			log_debug("mdata : %s write failed\n", i ? "secondary" : "primary");
			return err;
		}
	}

ret_mdata:
	if (!err && mdata)
		memcpy(mdata, parts_mdata[0], mdata_size);

	return err;
}

/**
 * fwu_get_active_index() - Get active_index from the FWU metadata
 * @active_idx: active_index value to be read
 *
 * Read the active_index field from the FWU metadata and place it in
 * the variable pointed to be the function argument.
 *
 * Return: 0 if OK, -ve on error
 *
 */
int fwu_get_active_index(uint *active_idx)
{
	int ret = 0;
	u8 num_banks;
	struct fwu_mdata *mdata = g_mdata;

	/*
	 * Found the FWU metadata partition, now read the active_index
	 * value
	 */
	*active_idx = mdata->active_index;
	num_banks = mdata->fw_desc[0].num_banks;
	if (*active_idx >= num_banks) {
		log_debug("Active index value read is incorrect\n");
		ret = -EINVAL;
	}

	return ret;
}

/**
 * fwu_set_active_index() - Set active_index in the FWU metadata
 * @active_idx: active_index value to be set
 *
 * Update the active_index field in the FWU metadata
 *
 * Return: 0 if OK, -ve on error
 *
 */
int fwu_set_active_index(uint active_idx)
{
	int ret;
	u8 num_banks;
	struct fwu_mdata *mdata = g_mdata;

	num_banks = mdata->fw_desc[0].num_banks;
	if (active_idx >= num_banks) {
		log_debug("Invalid active index value\n");
		return -EINVAL;
	}

	/*
	 * Update the active index and previous_active_index fields
	 * in the FWU metadata
	 */
	mdata->previous_active_index = mdata->active_index;
	mdata->active_index = active_idx;

	/*
	 * Now write this updated FWU metadata to both the
	 * FWU metadata partitions
	 */
	ret = fwu_sync_mdata(mdata, BOTH_PARTS);
	if (ret) {
		log_debug("Failed to update FWU metadata partitions\n");
		ret = -EIO;
	}

	return ret;
}

/**
 * fwu_get_dfu_alt_num() - Get the dfu_alt_num to be used for capsule update
 * @image_index:	The Image Index for the image
 * @alt_num:		pointer to store dfu_alt_num
 *
 * Currently, the capsule update driver uses the DFU framework for
 * the updates. This function gets the DFU alt number which is to
 * be used for capsule update.
 *
 * Return: 0 if OK, -ve on error
 *
 */
int fwu_get_dfu_alt_num(u8 image_index, u8 *alt_num)
{
	int ret, i;
<<<<<<< HEAD
	u8 alt_num;
	u16 num_images;
=======
>>>>>>> 3c3a7342
	uint update_bank;
	efi_guid_t *image_guid, image_type_id;
	struct fwu_mdata *mdata = g_mdata;
	struct fwu_image_entry *img_entry;
	struct fwu_image_bank_info *img_bank_info;

	ret = fwu_plat_get_update_index(&update_bank);
	if (ret) {
		log_debug("Failed to get the FWU update bank\n");
		goto out;
	}

	ret = fwu_get_image_type_id(image_index, &image_type_id);
	if (ret) {
		log_debug("Unable to get image_type_id for image_index %u\n",
			  image_index);
		goto out;
	}

	ret = -EINVAL;
	/*
	 * The FWU metadata has been read. Now get the image_guid for the
	 * image with the update_bank.
	 */
	num_images = mdata->fw_desc[0].num_images;
	for (i = 0; i < num_images; i++) {
		if (!guidcmp(&image_type_id,
			     &mdata->fw_desc[0].img_entry[i].image_type_guid)) {
			img_entry = &mdata->fw_desc[0].img_entry[i];
			img_bank_info = &img_entry->img_bank_info[update_bank];
<<<<<<< HEAD
			image_guid = &img_bank_info->image_guid;
			ret = fwu_plat_get_alt_num(g_dev, image_guid, &alt_num);
			if (ret) {
=======
			image_guid = &img_bank_info->image_uuid;
			ret = fwu_plat_get_alt_num(g_dev, image_guid, alt_num);
			if (ret)
>>>>>>> 3c3a7342
				log_debug("alt_num not found for partition with GUID %pUs\n",
					  image_guid);
			else
				log_debug("alt_num %d for partition %pUs\n",
					  *alt_num, image_guid);

			goto out;
		}
	}

	log_err("Partition with the image type %pUs not found\n",
		&image_type_id);

out:
	return ret;
}

/**
 * fwu_revert_boot_index() - Revert the active index in the FWU metadata
 *
 * Revert the active_index value in the FWU metadata, by swapping the values
 * of active_index and previous_active_index in both copies of the
 * FWU metadata.
 *
 * Return: 0 if OK, -ve on error
 *
 */
int fwu_revert_boot_index(void)
{
	int ret;
	u32 cur_active_index;
	struct fwu_mdata *mdata = g_mdata;

	/*
	 * Swap the active index and previous_active_index fields
	 * in the FWU metadata
	 */
	cur_active_index = mdata->active_index;
	mdata->active_index = mdata->previous_active_index;
	mdata->previous_active_index = cur_active_index;

	/*
	 * Now write this updated FWU metadata to both the
	 * FWU metadata partitions
	 */
	ret = fwu_sync_mdata(mdata, BOTH_PARTS);
	if (ret) {
		log_debug("Failed to update FWU metadata partitions\n");
		ret = -EIO;
	}

	return ret;
}

/**
 * fwu_clrset_image_accept() - Set or Clear the Acceptance bit for the image
 * @img_type_id: GUID of the image type for which the accepted bit is to be
 *               set or cleared
 * @bank: Bank of which the image's Accept bit is to be set or cleared
 * @action: Action which specifies whether image's Accept bit is to be set or
 *          cleared
 *
 * Set/Clear the accepted bit for the image specified by the img_guid parameter.
 * This indicates acceptance or rejection of image for subsequent boots by some
 * governing component like OS(or firmware).
 *
 * Return: 0 if OK, -ve on error
 *
 */
static int fwu_clrset_image_accept(efi_guid_t *img_type_id, u32 bank, u8 action)
{
	int ret, i;
	u16 num_images;
	struct fwu_mdata *mdata = g_mdata;
	struct fwu_image_entry *img_entry;
	struct fwu_image_bank_info *img_bank_info;

	img_entry = &mdata->fw_desc[0].img_entry[0];
	num_images = mdata->fw_desc[0].num_images;
	for (i = 0; i < num_images; i++) {
		if (!guidcmp(&img_entry[i].image_type_guid, img_type_id)) {
			img_bank_info = &img_entry[i].img_bank_info[bank];
			if (action == IMAGE_ACCEPT_SET)
				img_bank_info->accepted |= FWU_IMAGE_ACCEPTED;
			else
				img_bank_info->accepted = 0;

			ret = fwu_sync_mdata(mdata, BOTH_PARTS);
			goto out;
		}
	}

	/* Image not found */
	ret = -ENOENT;

out:
	return ret;
}

static int fwu_trial_state_ctr_start(void)
{
	int ret;
	u16 trial_state_ctr;

	printf("%s: starting the TrialStateCtr\n", __func__);
	trial_state_ctr = 0;
	ret = trial_counter_update(&trial_state_ctr);
	if (ret)
		log_err("Unable to initialise TrialStateCtr\n");

	return ret;
}

static int fwu_set_bank_state_trial(uint update_index)
{
	int ret;
	struct fwu_mdata *mdata = g_mdata;

	mdata->bank_state[update_index] = FWU_BANK_VALID;

	ret = fwu_sync_mdata(mdata, BOTH_PARTS);
	if (ret) {
		log_err("Unable to set bank_state for %d bank\n", update_index);
		return ret;
	}

	return 0;
}

/**
 * fwu_bank_state_update() - Check and update the bank_state of the metadata
 * @update_index: Bank for which the bank_state needs to be updated
 *
 * Check that all the images for the given bank have been accepted, and if
 * they are, set the status of the bank to Accepted in the bank_state field
 * of the metadata.
 *
 * Return: 0 if OK, -ve on error
 */
int fwu_bank_state_update(uint update_index)
{
	int ret = 0, i;
	u16 num_images;
	struct fwu_mdata *mdata = g_mdata;
	struct fwu_image_entry *img_entry;
	struct fwu_image_bank_info *img_bank_info;

	img_entry = &mdata->fw_desc[0].img_entry[0];
	num_images = mdata->fw_desc[0].num_images;
	for (i = 0; i < num_images; i++) {
		img_bank_info = &img_entry[i].img_bank_info[update_index];
		if (!(img_bank_info->accepted & FWU_IMAGE_ACCEPTED))
			return 0;
	}

	mdata->bank_state[update_index] = FWU_BANK_ACCEPTED;
	ret = fwu_sync_mdata(mdata, BOTH_PARTS);
	if (ret)
		log_err("Unable to set bank_state for bank %u\n", update_index);

	return ret;
}

/**
 * fwu_accept_image() - Set the Acceptance bit for the image
 * @img_type_id: GUID of the image type for which the accepted bit is to be
 *               cleared
 * @bank: Bank of which the image's Accept bit is to be set
 *
 * Set the accepted bit for the image specified by the img_guid parameter. This
 * indicates acceptance of image for subsequent boots by some governing component
 * like OS(or firmware).
 *
 * Return: 0 if OK, -ve on error
 *
 */
int fwu_accept_image(efi_guid_t *img_type_id, u32 bank)
{
	return fwu_clrset_image_accept(img_type_id, bank,
				       IMAGE_ACCEPT_SET);
}

/**
 * fwu_clear_accept_image() - Clear the Acceptance bit for the image
 * @img_type_id: GUID of the image type for which the accepted bit is to be
 *               cleared
 * @bank: Bank of which the image's Accept bit is to be cleared
 *
 * Clear the accepted bit for the image type specified by the img_type_id parameter.
 * This function is called after the image has been updated. The accepted bit is
 * cleared to be set subsequently after passing the image acceptance criteria, by
 * either the OS(or firmware)
 *
 * Return: 0 if OK, -ve on error
 *
 */
int fwu_clear_accept_image(efi_guid_t *img_type_id, u32 bank)
{
	return fwu_clrset_image_accept(img_type_id, bank,
				       IMAGE_ACCEPT_CLEAR);
}

/**
 * fwu_plat_get_update_index() - Get the value of the update bank
 * @update_idx: Bank number to which images are to be updated
 *
 * Get the value of the bank(partition) to which the update needs to be
 * made.
 *
 * Note: This is a weak function and platforms can override this with
 * their own implementation for selection of the update bank.
 *
 * Return: 0 if OK, -ve on error
 *
 */
__weak int fwu_plat_get_update_index(uint *update_idx)
{
	int ret;
	u32 active_idx;
	u8 num_banks;
	struct fwu_mdata *mdata = g_mdata;

	ret = fwu_get_active_index(&active_idx);
	if (ret < 0)
		return -1;

	num_banks = mdata->fw_desc[0].num_banks;
	*update_idx = (active_idx + 1) % num_banks;

	return ret;
}

/**
 * fwu_plat_get_bootidx() - Get the value of the boot index
 * @boot_idx: Boot index value
 *
 * Get the value of the bank(partition) from which the platform
 * has booted. This value is passed to U-Boot from the earlier
 * stage bootloader which loads and boots all the relevant
 * firmware images
 */
__weak void fwu_plat_get_bootidx(uint *boot_idx)
{
	int ret;

	ret = fwu_get_active_index(boot_idx);
	if (ret < 0)
		*boot_idx = 0; /* Dummy value */
}

/**
 * fwu_update_checks_pass() - Check if FWU update can be done
 *
 * Check if the FWU update can be executed. The updates are
 * allowed only when the platform is not in Trial State and
 * the boot time checks have passed
 *
 * Return: 1 if OK, 0 if checks do not pass
 *
 */
u8 fwu_update_checks_pass(void)
{
	return !in_trial && boottime_check;
}

/**
 * fwu_empty_capsule_checks_pass() - Check if empty capsule can be processed
 *
 * Check if the empty capsule can be processed to either accept or revert
 * an earlier executed update. The empty capsules need to be processed
 * only when the platform is in Trial State and the boot time checks have
 * passed
 *
 * Return: 1 if OK, 0 if not to be allowed
 *
 */
u8 fwu_empty_capsule_checks_pass(void)
{
	return in_trial && boottime_check;
}

/**
 * fwu_trial_state_start() - Put the platform in Trial State
 * @update_index: Bank number to which images have been updated
 *
 * Put the platform in Trial State by starting the counter to
 * identify the platform booting in the Trial State. The
 * counter is implemented as an EFI variable. Secondly, set
 * the bank_state in the metadata for the updated bank to Valid
 * state.
 *
 * Return: 0 if OK, -ve on error
 *
 */
int fwu_trial_state_start(uint update_index)
{
	int ret;

	ret = fwu_trial_state_ctr_start();
	if (ret)
		return ret;

	ret = fwu_set_bank_state_trial(update_index);
	if (ret)
		return ret;

	return 0;
}

static int fwu_boottime_checks(void)
{
	int ret;
	u8 num_banks;
	u32 boot_idx, active_idx;

	ret = uclass_first_device_err(UCLASS_FWU_MDATA, &g_dev);
	if (ret) {
		log_debug("Cannot find fwu device\n");
		return ret;
	}

	/* Don't have boot time checks on sandbox */
	if (IS_ENABLED(CONFIG_SANDBOX)) {
		boottime_check = 1;
		return 0;
	}

	ret = fwu_get_mdata(NULL);
	if (ret) {
		log_debug("Unable to read meta-data\n");
		return ret;
	}

	/*
	 * Get the Boot Index, i.e. the bank from
	 * which the platform has booted. This value
	 * gets passed from the ealier stage bootloader
	 * which booted u-boot, e.g. tf-a. If the
	 * boot index is not the same as the
	 * active_index read from the FWU metadata,
	 * update the active_index.
	 */
	fwu_plat_get_bootidx(&boot_idx);
	num_banks = g_mdata->fw_desc[0].num_banks;
	if (boot_idx >= num_banks) {
		log_err("Received incorrect value of boot_index\n");
		return 0;
	}

	ret = fwu_get_active_index(&active_idx);
	if (ret) {
		log_err("Unable to read active_index\n");
		return 0;
	}

	if (boot_idx != active_idx) {
		log_info("Boot idx %u is not matching active idx %u, changing active_idx\n",
			 boot_idx, active_idx);
		ret = fwu_set_active_index(boot_idx);
		if (!ret)
			boottime_check = 1;
	}

	if (efi_init_obj_list() != EFI_SUCCESS)
		return 0;

	in_trial = in_trial_state(g_mdata);
	if (!in_trial || (ret = fwu_trial_count_update()) > 0)
		ret = trial_counter_update(NULL);

	if (!ret)
		boottime_check = 1;

	return 0;
}
EVENT_SPY_SIMPLE(EVT_MAIN_LOOP, fwu_boottime_checks);<|MERGE_RESOLUTION|>--- conflicted
+++ resolved
@@ -457,11 +457,7 @@
 int fwu_get_dfu_alt_num(u8 image_index, u8 *alt_num)
 {
 	int ret, i;
-<<<<<<< HEAD
-	u8 alt_num;
 	u16 num_images;
-=======
->>>>>>> 3c3a7342
 	uint update_bank;
 	efi_guid_t *image_guid, image_type_id;
 	struct fwu_mdata *mdata = g_mdata;
@@ -492,15 +488,9 @@
 			     &mdata->fw_desc[0].img_entry[i].image_type_guid)) {
 			img_entry = &mdata->fw_desc[0].img_entry[i];
 			img_bank_info = &img_entry->img_bank_info[update_bank];
-<<<<<<< HEAD
 			image_guid = &img_bank_info->image_guid;
-			ret = fwu_plat_get_alt_num(g_dev, image_guid, &alt_num);
+			ret = fwu_plat_get_alt_num(g_dev, image_guid, alt_num);
 			if (ret) {
-=======
-			image_guid = &img_bank_info->image_uuid;
-			ret = fwu_plat_get_alt_num(g_dev, image_guid, alt_num);
-			if (ret)
->>>>>>> 3c3a7342
 				log_debug("alt_num not found for partition with GUID %pUs\n",
 					  image_guid);
 			else
