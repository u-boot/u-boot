/*
 * Copyright (c) 2013, Google Inc.
 *
 * SPDX-License-Identifier:	GPL-2.0+
 */

#ifndef USE_HOSTCC
#include <common.h>
#include <fdtdec.h>
#include <asm/types.h>
#include <asm/byteorder.h>
#include <asm/errno.h>
#include <asm/types.h>
#include <asm/unaligned.h>
#include <dm.h>
#else
#include "fdt_host.h"
#include "mkimage.h"
#include <fdt_support.h>
#endif
#include <u-boot/rsa-mod-exp.h>
#include <u-boot/rsa.h>

/* Default public exponent for backward compatibility */
#define RSA_DEFAULT_PUBEXP	65537

/**
 * rsa_verify_key() - Verify a signature against some data using RSA Key
 *
 * Verify a RSA PKCS1.5 signature against an expected hash using
 * the RSA Key properties in prop structure.
 *
 * @prop:	Specifies key
 * @sig:	Signature
 * @sig_len:	Number of bytes in signature
 * @hash:	Pointer to the expected hash
 * @algo:	Checksum algo structure having information on RSA padding etc.
 * @return 0 if verified, -ve on error
 */
<<<<<<< HEAD
static void montgomery_mul(const struct rsa_public_key *key,
		uint32_t result[], uint32_t a[], const uint32_t b[])
{
	uint i;

	for (i = 0; i < key->len; ++i)
		result[i] = 0;
	for (i = 0; i < key->len; ++i)
		montgomery_mul_add_step(key, result, a[i], b);
}
#if IMAGE_ENABLE_VERIFY
/**
 * num_pub_exponent_bits() - Number of bits in the public exponent
 *
 * @key:	RSA key
 * @num_bits:	Storage for the number of public exponent bits
 */
static int num_public_exponent_bits(const struct rsa_public_key *key,
		int *num_bits)
{
	uint64_t exponent;
	int exponent_bits;
	const uint max_bits = (sizeof(exponent) * 8);

	exponent = key->exponent;
	exponent_bits = 0;

	if (!exponent) {
		*num_bits = exponent_bits;
		return 0;
	}

	for (exponent_bits = 1; exponent_bits < max_bits + 1; ++exponent_bits)
		if (!(exponent >>= 1)) {
			*num_bits = exponent_bits;
			return 0;
		}

	return -EINVAL;
}

/**
 * is_public_exponent_bit_set() - Check if a bit in the public exponent is set
 *
 * @key:	RSA key
 * @pos:	The bit position to check
 */
static int is_public_exponent_bit_set(const struct rsa_public_key *key,
		int pos)
{
	return key->exponent & (1ULL << pos);
}

/**
 * pow_mod() - in-place public exponentiation
 *
 * @key:	RSA key
 * @inout:	Big-endian word array containing value and result
 */
static int pow_mod(const struct rsa_public_key *key, uint32_t *inout)
{
	uint32_t *result, *ptr;
	uint i;
	int j, k;

	/* Sanity check for stack size - key->len is in 32-bit words */
	if (key->len > RSA_MAX_KEY_BITS / 32) {
		debug("RSA key words %u exceeds maximum %d\n", key->len,
		      RSA_MAX_KEY_BITS / 32);
		return -EINVAL;
	}

	uint32_t val[key->len], acc[key->len], tmp[key->len];
	uint32_t a_scaled[key->len];
	result = tmp;  /* Re-use location. */

	/* Convert from big endian byte array to little endian word array. */
	for (i = 0, ptr = inout + key->len - 1; i < key->len; i++, ptr--)
		val[i] = get_unaligned_be32(ptr);

	if (0 != num_public_exponent_bits(key, &k))
		return -EINVAL;

	if (k < 2) {
		debug("Public exponent is too short (%d bits, minimum 2)\n",
		      k);
		return -EINVAL;
	}

	if (!is_public_exponent_bit_set(key, 0)) {
		debug("LSB of RSA public exponent must be set.\n");
		return -EINVAL;
	}

	/* the bit at e[k-1] is 1 by definition, so start with: C := M */
	montgomery_mul(key, acc, val, key->rr); /* acc = a * RR / R mod n */
	/* retain scaled version for intermediate use */
	memcpy(a_scaled, acc, key->len * sizeof(a_scaled[0]));

	for (j = k - 2; j > 0; --j) {
		montgomery_mul(key, tmp, acc, acc); /* tmp = acc^2 / R mod n */

		if (is_public_exponent_bit_set(key, j)) {
			/* acc = tmp * val / R mod n */
			montgomery_mul(key, acc, tmp, a_scaled);
		} else {
			/* e[j] == 0, copy tmp back to acc for next operation */
			memcpy(acc, tmp, key->len * sizeof(acc[0]));
		}
	}

	/* the bit at e[0] is always 1 */
	montgomery_mul(key, tmp, acc, acc); /* tmp = acc^2 / R mod n */
	montgomery_mul(key, acc, tmp, val); /* acc = tmp * a / R mod M */
	memcpy(result, acc, key->len * sizeof(result[0]));

	/* Make sure result < mod; result is at most 1x mod too large. */
	if (greater_equal_modulus(key, result))
		subtract_modulus(key, result);

	/* Convert to bigendian byte array */
	for (i = key->len - 1, ptr = inout; (int)i >= 0; i--, ptr++)
		put_unaligned_be32(result[i], ptr);
	return 0;
}

static int rsa_verify_key(const struct rsa_public_key *key, const uint8_t *sig,
=======
static int rsa_verify_key(struct key_prop *prop, const uint8_t *sig,
>>>>>>> f33cdaa4
			  const uint32_t sig_len, const uint8_t *hash,
			  struct checksum_algo *algo)
{
	const uint8_t *padding;
	int pad_len;
	int ret;
#if !defined(USE_HOSTCC)
	struct udevice *mod_exp_dev;
#endif

	if (!prop || !sig || !hash || !algo)
		return -EIO;

	if (sig_len != (prop->num_bits / 8)) {
		debug("Signature is of incorrect length %d\n", sig_len);
		return -EINVAL;
	}

	debug("Checksum algorithm: %s", algo->name);

	/* Sanity check for stack size */
	if (sig_len > RSA_MAX_SIG_BITS / 8) {
		debug("Signature length %u exceeds maximum %d\n", sig_len,
		      RSA_MAX_SIG_BITS / 8);
		return -EINVAL;
	}

	uint8_t buf[sig_len];

#if !defined(USE_HOSTCC)
	ret = uclass_get_device(UCLASS_MOD_EXP, 0, &mod_exp_dev);
	if (ret) {
		printf("RSA: Can't find Modular Exp implementation\n");
		return -EINVAL;
	}

	ret = rsa_mod_exp(mod_exp_dev, sig, sig_len, prop, buf);
#else
	ret = rsa_mod_exp_sw(sig, sig_len, prop, buf);
#endif
	if (ret) {
		debug("Error in Modular exponentation\n");
		return ret;
	}

	padding = algo->rsa_padding;
	pad_len = algo->pad_len - algo->checksum_len;

	/* Check pkcs1.5 padding bytes. */
	if (memcmp(buf, padding, pad_len)) {
		debug("In RSAVerify(): Padding check failed!\n");
		return -EINVAL;
	}

	/* Check hash. */
	if (memcmp((uint8_t *)buf + pad_len, hash, sig_len - pad_len)) {
		debug("In RSAVerify(): Hash check failed!\n");
		return -EACCES;
	}

	return 0;
}

/**
 * rsa_verify_with_keynode() - Verify a signature against some data using
 * information in node with prperties of RSA Key like modulus, exponent etc.
 *
 * Parse sign-node and fill a key_prop structure with properties of the
 * key.  Verify a RSA PKCS1.5 signature against an expected hash using
 * the properties parsed
 *
 * @info:	Specifies key and FIT information
 * @hash:	Pointer to the expected hash
 * @sig:	Signature
 * @sig_len:	Number of bytes in signature
 * @node:	Node having the RSA Key properties
 * @return 0 if verified, -ve on error
 */
static int rsa_verify_with_keynode(struct image_sign_info *info,
				   const void *hash, uint8_t *sig,
				   uint sig_len, int node)
{
	const void *blob = info->fdt_blob;
	struct key_prop prop;
	int length;
	int ret = 0;

	if (node < 0) {
		debug("%s: Skipping invalid node", __func__);
		return -EBADF;
	}

	prop.num_bits = fdtdec_get_int(blob, node, "rsa,num-bits", 0);

	prop.n0inv = fdtdec_get_int(blob, node, "rsa,n0-inverse", 0);

	prop.public_exponent = fdt_getprop(blob, node, "rsa,exponent", &length);
	if (!prop.public_exponent || length < sizeof(uint64_t))
		prop.public_exponent = NULL;

	prop.exp_len = sizeof(uint64_t);

	prop.modulus = fdt_getprop(blob, node, "rsa,modulus", NULL);

	prop.rr = fdt_getprop(blob, node, "rsa,r-squared", NULL);

	if (!prop.num_bits || !prop.modulus) {
		debug("%s: Missing RSA key info", __func__);
		return -EFAULT;
	}

	ret = rsa_verify_key(&prop, sig, sig_len, hash, info->algo->checksum);

	return ret;
}

int rsa_verify(struct image_sign_info *info,
	       const struct image_region region[], int region_count,
	       uint8_t *sig, uint sig_len)
{
	const void *blob = info->fdt_blob;
	/* Reserve memory for maximum checksum-length */
	uint8_t hash[info->algo->checksum->pad_len];
	int ndepth, noffset;
	int sig_node, node;
	char name[100];
	int ret;

	/*
	 * Verify that the checksum-length does not exceed the
	 * rsa-signature-length
	 */
	if (info->algo->checksum->checksum_len >
	    info->algo->checksum->pad_len) {
		debug("%s: invlaid checksum-algorithm %s for %s\n",
		      __func__, info->algo->checksum->name, info->algo->name);
		return -EINVAL;
	}

	sig_node = fdt_subnode_offset(blob, 0, FIT_SIG_NODENAME);
	if (sig_node < 0) {
		debug("%s: No signature node found\n", __func__);
		return -ENOENT;
	}

	/* Calculate checksum with checksum-algorithm */
	ret = info->algo->checksum->calculate(info->algo->checksum->name,
					region, region_count, hash);
	if (ret < 0) {
		debug("%s: Error in checksum calculation\n", __func__);
		return -EINVAL;
	}

	/* See if we must use a particular key */
	if (info->required_keynode != -1) {
		ret = rsa_verify_with_keynode(info, hash, sig, sig_len,
			info->required_keynode);
		if (!ret)
			return ret;
	}

	/* Look for a key that matches our hint */
	snprintf(name, sizeof(name), "key-%s", info->keyname);
	node = fdt_subnode_offset(blob, sig_node, name);
	ret = rsa_verify_with_keynode(info, hash, sig, sig_len, node);
	if (!ret)
		return ret;

	/* No luck, so try each of the keys in turn */
	for (ndepth = 0, noffset = fdt_next_node(info->fit, sig_node, &ndepth);
			(noffset >= 0) && (ndepth > 0);
			noffset = fdt_next_node(info->fit, noffset, &ndepth)) {
		if (ndepth == 1 && noffset != node) {
			ret = rsa_verify_with_keynode(info, hash, sig, sig_len,
						      noffset);
			if (!ret)
				break;
		}
	}

	return ret;
}
#endif

/**
 * zynq_pow_mod() - in-place public exponentiation
 *
 * @keyptr:	RSA key
 * @inout:	Big-endian word array containing value and result
 */
int zynq_pow_mod(uint32_t *keyptr, uint32_t *inout)
{
	uint32_t *result, *ptr;
	uint i;
	struct rsa_public_key *key;

	key = (struct rsa_public_key *)keyptr;

	/* Sanity check for stack size - key->len is in 32-bit words */
	if (key->len > RSA_MAX_KEY_BITS / 32) {
		debug("RSA key words %u exceeds maximum %d\n", key->len,
		      RSA_MAX_KEY_BITS / 32);
		return -EINVAL;
	}

	uint32_t val[key->len], acc[key->len], tmp[key->len];
	result = tmp;  /* Re-use location. */

	for (i = 0, ptr = inout; i < key->len; i++, ptr++)
		val[i] = *(ptr);

	montgomery_mul(key, acc, val, key->rr);  /* axx = a * RR / R mod M */
	for (i = 0; i < 16; i += 2) {
		montgomery_mul(key, tmp, acc, acc); /* tmp = acc^2 / R mod M */
		montgomery_mul(key, acc, tmp, tmp); /* acc = tmp^2 / R mod M */
	}
	montgomery_mul(key, result, acc, val);  /* result = XX * a / R mod M */

	/* Make sure result < mod; result is at most 1x mod too large. */
	if (greater_equal_modulus(key, result))
		subtract_modulus(key, result);

	for (i = 0, ptr = inout; i < key->len; i++, ptr++)
		*ptr = result[i];

	return 0;
}<|MERGE_RESOLUTION|>--- conflicted
+++ resolved
@@ -37,137 +37,7 @@
  * @algo:	Checksum algo structure having information on RSA padding etc.
  * @return 0 if verified, -ve on error
  */
-<<<<<<< HEAD
-static void montgomery_mul(const struct rsa_public_key *key,
-		uint32_t result[], uint32_t a[], const uint32_t b[])
-{
-	uint i;
-
-	for (i = 0; i < key->len; ++i)
-		result[i] = 0;
-	for (i = 0; i < key->len; ++i)
-		montgomery_mul_add_step(key, result, a[i], b);
-}
-#if IMAGE_ENABLE_VERIFY
-/**
- * num_pub_exponent_bits() - Number of bits in the public exponent
- *
- * @key:	RSA key
- * @num_bits:	Storage for the number of public exponent bits
- */
-static int num_public_exponent_bits(const struct rsa_public_key *key,
-		int *num_bits)
-{
-	uint64_t exponent;
-	int exponent_bits;
-	const uint max_bits = (sizeof(exponent) * 8);
-
-	exponent = key->exponent;
-	exponent_bits = 0;
-
-	if (!exponent) {
-		*num_bits = exponent_bits;
-		return 0;
-	}
-
-	for (exponent_bits = 1; exponent_bits < max_bits + 1; ++exponent_bits)
-		if (!(exponent >>= 1)) {
-			*num_bits = exponent_bits;
-			return 0;
-		}
-
-	return -EINVAL;
-}
-
-/**
- * is_public_exponent_bit_set() - Check if a bit in the public exponent is set
- *
- * @key:	RSA key
- * @pos:	The bit position to check
- */
-static int is_public_exponent_bit_set(const struct rsa_public_key *key,
-		int pos)
-{
-	return key->exponent & (1ULL << pos);
-}
-
-/**
- * pow_mod() - in-place public exponentiation
- *
- * @key:	RSA key
- * @inout:	Big-endian word array containing value and result
- */
-static int pow_mod(const struct rsa_public_key *key, uint32_t *inout)
-{
-	uint32_t *result, *ptr;
-	uint i;
-	int j, k;
-
-	/* Sanity check for stack size - key->len is in 32-bit words */
-	if (key->len > RSA_MAX_KEY_BITS / 32) {
-		debug("RSA key words %u exceeds maximum %d\n", key->len,
-		      RSA_MAX_KEY_BITS / 32);
-		return -EINVAL;
-	}
-
-	uint32_t val[key->len], acc[key->len], tmp[key->len];
-	uint32_t a_scaled[key->len];
-	result = tmp;  /* Re-use location. */
-
-	/* Convert from big endian byte array to little endian word array. */
-	for (i = 0, ptr = inout + key->len - 1; i < key->len; i++, ptr--)
-		val[i] = get_unaligned_be32(ptr);
-
-	if (0 != num_public_exponent_bits(key, &k))
-		return -EINVAL;
-
-	if (k < 2) {
-		debug("Public exponent is too short (%d bits, minimum 2)\n",
-		      k);
-		return -EINVAL;
-	}
-
-	if (!is_public_exponent_bit_set(key, 0)) {
-		debug("LSB of RSA public exponent must be set.\n");
-		return -EINVAL;
-	}
-
-	/* the bit at e[k-1] is 1 by definition, so start with: C := M */
-	montgomery_mul(key, acc, val, key->rr); /* acc = a * RR / R mod n */
-	/* retain scaled version for intermediate use */
-	memcpy(a_scaled, acc, key->len * sizeof(a_scaled[0]));
-
-	for (j = k - 2; j > 0; --j) {
-		montgomery_mul(key, tmp, acc, acc); /* tmp = acc^2 / R mod n */
-
-		if (is_public_exponent_bit_set(key, j)) {
-			/* acc = tmp * val / R mod n */
-			montgomery_mul(key, acc, tmp, a_scaled);
-		} else {
-			/* e[j] == 0, copy tmp back to acc for next operation */
-			memcpy(acc, tmp, key->len * sizeof(acc[0]));
-		}
-	}
-
-	/* the bit at e[0] is always 1 */
-	montgomery_mul(key, tmp, acc, acc); /* tmp = acc^2 / R mod n */
-	montgomery_mul(key, acc, tmp, val); /* acc = tmp * a / R mod M */
-	memcpy(result, acc, key->len * sizeof(result[0]));
-
-	/* Make sure result < mod; result is at most 1x mod too large. */
-	if (greater_equal_modulus(key, result))
-		subtract_modulus(key, result);
-
-	/* Convert to bigendian byte array */
-	for (i = key->len - 1, ptr = inout; (int)i >= 0; i--, ptr++)
-		put_unaligned_be32(result[i], ptr);
-	return 0;
-}
-
-static int rsa_verify_key(const struct rsa_public_key *key, const uint8_t *sig,
-=======
 static int rsa_verify_key(struct key_prop *prop, const uint8_t *sig,
->>>>>>> f33cdaa4
 			  const uint32_t sig_len, const uint8_t *hash,
 			  struct checksum_algo *algo)
 {
@@ -349,49 +219,4 @@
 	}
 
 	return ret;
-}
-#endif
-
-/**
- * zynq_pow_mod() - in-place public exponentiation
- *
- * @keyptr:	RSA key
- * @inout:	Big-endian word array containing value and result
- */
-int zynq_pow_mod(uint32_t *keyptr, uint32_t *inout)
-{
-	uint32_t *result, *ptr;
-	uint i;
-	struct rsa_public_key *key;
-
-	key = (struct rsa_public_key *)keyptr;
-
-	/* Sanity check for stack size - key->len is in 32-bit words */
-	if (key->len > RSA_MAX_KEY_BITS / 32) {
-		debug("RSA key words %u exceeds maximum %d\n", key->len,
-		      RSA_MAX_KEY_BITS / 32);
-		return -EINVAL;
-	}
-
-	uint32_t val[key->len], acc[key->len], tmp[key->len];
-	result = tmp;  /* Re-use location. */
-
-	for (i = 0, ptr = inout; i < key->len; i++, ptr++)
-		val[i] = *(ptr);
-
-	montgomery_mul(key, acc, val, key->rr);  /* axx = a * RR / R mod M */
-	for (i = 0; i < 16; i += 2) {
-		montgomery_mul(key, tmp, acc, acc); /* tmp = acc^2 / R mod M */
-		montgomery_mul(key, acc, tmp, tmp); /* acc = tmp^2 / R mod M */
-	}
-	montgomery_mul(key, result, acc, val);  /* result = XX * a / R mod M */
-
-	/* Make sure result < mod; result is at most 1x mod too large. */
-	if (greater_equal_modulus(key, result))
-		subtract_modulus(key, result);
-
-	for (i = 0, ptr = inout; i < key->len; i++, ptr++)
-		*ptr = result[i];
-
-	return 0;
 }