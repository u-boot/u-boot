--- conflicted
+++ resolved
@@ -508,11 +508,7 @@
 	struct eth_device_priv *priv = dev->uclass_priv;
 	struct eth_pdata *pdata = dev->platdata;
 	unsigned char env_enetaddr[ARP_HLEN];
-<<<<<<< HEAD
-	const char *source = "DT";
-=======
 	char *source = "DT";
->>>>>>> e93ed120
 
 #if defined(CONFIG_NEEDS_MANUAL_RELOC)
 	struct eth_ops *ops = eth_get_ops(dev);
@@ -567,11 +563,6 @@
 		memcpy(pdata->enetaddr, env_enetaddr, ARP_HLEN);
 	} else if (is_valid_ethaddr(pdata->enetaddr)) {
 		eth_env_set_enetaddr_by_index("eth", dev->seq, pdata->enetaddr);
-<<<<<<< HEAD
-		printf("\nWarning: %s using MAC address from %s\n",
-		       dev->name, source);
-=======
->>>>>>> e93ed120
 	} else if (is_zero_ethaddr(pdata->enetaddr) ||
 		   !is_valid_ethaddr(pdata->enetaddr)) {
 #ifdef CONFIG_NET_RANDOM_ETHADDR
