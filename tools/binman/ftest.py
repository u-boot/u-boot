# SPDX-License-Identifier: GPL-2.0+
# Copyright (c) 2016 Google, Inc
# Written by Simon Glass <sjg@chromium.org>
#
# To run a single test, change to this directory, and:
#
#    python -m unittest func_test.TestFunctional.testHelp

import collections
import gzip
import hashlib
from optparse import OptionParser
import os
import re
import shutil
import struct
import sys
import tempfile
import unittest
import unittest.mock
import urllib.error

from binman import bintool
from binman import cbfs_util
from binman import cmdline
from binman import comp_util
from binman import control
from binman import elf
from binman import elf_test
from binman import fip_util
from binman import fmap_util
from binman import state
from dtoc import fdt
from dtoc import fdt_util
from binman.etype import fdtmap
from binman.etype import image_header
from binman.image import Image
from patman import command
from patman import test_util
from patman import tools
from patman import tout

# Contents of test files, corresponding to different entry types
U_BOOT_DATA           = b'1234'
U_BOOT_IMG_DATA       = b'img'
U_BOOT_SPL_DATA       = b'56780123456789abcdefghi'
U_BOOT_TPL_DATA       = b'tpl9876543210fedcbazyw'
BLOB_DATA             = b'89'
ME_DATA               = b'0abcd'
VGA_DATA              = b'vga'
U_BOOT_DTB_DATA       = b'udtb'
U_BOOT_SPL_DTB_DATA   = b'spldtb'
U_BOOT_TPL_DTB_DATA   = b'tpldtb'
X86_START16_DATA      = b'start16'
X86_START16_SPL_DATA  = b'start16spl'
X86_START16_TPL_DATA  = b'start16tpl'
X86_RESET16_DATA      = b'reset16'
X86_RESET16_SPL_DATA  = b'reset16spl'
X86_RESET16_TPL_DATA  = b'reset16tpl'
PPC_MPC85XX_BR_DATA   = b'ppcmpc85xxbr'
U_BOOT_NODTB_DATA     = b'nodtb with microcode pointer somewhere in here'
U_BOOT_SPL_NODTB_DATA = b'splnodtb with microcode pointer somewhere in here'
U_BOOT_TPL_NODTB_DATA = b'tplnodtb with microcode pointer somewhere in here'
U_BOOT_EXP_DATA       = U_BOOT_NODTB_DATA + U_BOOT_DTB_DATA
U_BOOT_SPL_EXP_DATA   = U_BOOT_SPL_NODTB_DATA + U_BOOT_SPL_DTB_DATA
U_BOOT_TPL_EXP_DATA   = U_BOOT_TPL_NODTB_DATA + U_BOOT_TPL_DTB_DATA
FSP_DATA              = b'fsp'
CMC_DATA              = b'cmc'
VBT_DATA              = b'vbt'
MRC_DATA              = b'mrc'
TEXT_DATA             = 'text'
TEXT_DATA2            = 'text2'
TEXT_DATA3            = 'text3'
CROS_EC_RW_DATA       = b'ecrw'
GBB_DATA              = b'gbbd'
BMPBLK_DATA           = b'bmp'
VBLOCK_DATA           = b'vblk'
FILES_DATA            = (b"sorry I'm late\nOh, don't bother apologising, I'm " +
                         b"sorry you're alive\n")
COMPRESS_DATA         = b'compress xxxxxxxxxxxxxxxxxxxxxx data'
COMPRESS_DATA_BIG     = COMPRESS_DATA * 2
REFCODE_DATA          = b'refcode'
FSP_M_DATA            = b'fsp_m'
FSP_S_DATA            = b'fsp_s'
FSP_T_DATA            = b'fsp_t'
ATF_BL31_DATA         = b'bl31'
TEE_OS_DATA           = b'this is some tee OS data'
<<<<<<< HEAD
TI_DM_DATA            = b'tidmtidm'
=======
>>>>>>> 0c60b657
ATF_BL2U_DATA         = b'bl2u'
OPENSBI_DATA          = b'opensbi'
SYSFW_DATA            = b'sysfw'
SCP_DATA              = b'scp'
TEST_FDT1_DATA        = b'fdt1'
TEST_FDT2_DATA        = b'test-fdt2'
ENV_DATA              = b'var1=1\nvar2="2"'

# Subdirectory of the input dir to use to put test FDTs
TEST_FDT_SUBDIR       = 'fdts'

# The expected size for the device tree in some tests
EXTRACT_DTB_SIZE = 0x3c9

# Properties expected to be in the device tree when update_dtb is used
BASE_DTB_PROPS = ['offset', 'size', 'image-pos']

# Extra properties expected to be in the device tree when allow-repack is used
REPACK_DTB_PROPS = ['orig-offset', 'orig-size']


class TestFunctional(unittest.TestCase):
    """Functional tests for binman

    Most of these use a sample .dts file to build an image and then check
    that it looks correct. The sample files are in the test/ subdirectory
    and are numbered.

    For each entry type a very small test file is created using fixed
    string contents. This makes it easy to test that things look right, and
    debug problems.

    In some cases a 'real' file must be used - these are also supplied in
    the test/ diurectory.
    """
    @classmethod
    def setUpClass(cls):
        global entry
        from binman import entry

        # Handle the case where argv[0] is 'python'
        cls._binman_dir = os.path.dirname(os.path.realpath(sys.argv[0]))
        cls._binman_pathname = os.path.join(cls._binman_dir, 'binman')

        # Create a temporary directory for input files
        cls._indir = tempfile.mkdtemp(prefix='binmant.')

        # Create some test files
        TestFunctional._MakeInputFile('u-boot.bin', U_BOOT_DATA)
        TestFunctional._MakeInputFile('u-boot.img', U_BOOT_IMG_DATA)
        TestFunctional._MakeInputFile('spl/u-boot-spl.bin', U_BOOT_SPL_DATA)
        TestFunctional._MakeInputFile('tpl/u-boot-tpl.bin', U_BOOT_TPL_DATA)
        TestFunctional._MakeInputFile('blobfile', BLOB_DATA)
        TestFunctional._MakeInputFile('me.bin', ME_DATA)
        TestFunctional._MakeInputFile('vga.bin', VGA_DATA)
        cls._ResetDtbs()

        TestFunctional._MakeInputFile('u-boot-br.bin', PPC_MPC85XX_BR_DATA)

        TestFunctional._MakeInputFile('u-boot-x86-start16.bin', X86_START16_DATA)
        TestFunctional._MakeInputFile('spl/u-boot-x86-start16-spl.bin',
                                      X86_START16_SPL_DATA)
        TestFunctional._MakeInputFile('tpl/u-boot-x86-start16-tpl.bin',
                                      X86_START16_TPL_DATA)

        TestFunctional._MakeInputFile('u-boot-x86-reset16.bin',
                                      X86_RESET16_DATA)
        TestFunctional._MakeInputFile('spl/u-boot-x86-reset16-spl.bin',
                                      X86_RESET16_SPL_DATA)
        TestFunctional._MakeInputFile('tpl/u-boot-x86-reset16-tpl.bin',
                                      X86_RESET16_TPL_DATA)

        TestFunctional._MakeInputFile('u-boot-nodtb.bin', U_BOOT_NODTB_DATA)
        TestFunctional._MakeInputFile('spl/u-boot-spl-nodtb.bin',
                                      U_BOOT_SPL_NODTB_DATA)
        TestFunctional._MakeInputFile('tpl/u-boot-tpl-nodtb.bin',
                                      U_BOOT_TPL_NODTB_DATA)
        TestFunctional._MakeInputFile('fsp.bin', FSP_DATA)
        TestFunctional._MakeInputFile('cmc.bin', CMC_DATA)
        TestFunctional._MakeInputFile('vbt.bin', VBT_DATA)
        TestFunctional._MakeInputFile('mrc.bin', MRC_DATA)
        TestFunctional._MakeInputFile('ecrw.bin', CROS_EC_RW_DATA)
        TestFunctional._MakeInputDir('devkeys')
        TestFunctional._MakeInputFile('bmpblk.bin', BMPBLK_DATA)
        TestFunctional._MakeInputFile('refcode.bin', REFCODE_DATA)
        TestFunctional._MakeInputFile('fsp_m.bin', FSP_M_DATA)
        TestFunctional._MakeInputFile('fsp_s.bin', FSP_S_DATA)
        TestFunctional._MakeInputFile('fsp_t.bin', FSP_T_DATA)

        cls._elf_testdir = os.path.join(cls._indir, 'elftest')
        elf_test.BuildElfTestFiles(cls._elf_testdir)

        # ELF file with a '_dt_ucode_base_size' symbol
        TestFunctional._MakeInputFile('u-boot',
            tools.read_file(cls.ElfTestFile('u_boot_ucode_ptr')))

        # Intel flash descriptor file
        cls._SetupDescriptor()

        shutil.copytree(cls.TestFile('files'),
                        os.path.join(cls._indir, 'files'))

        TestFunctional._MakeInputFile('compress', COMPRESS_DATA)
        TestFunctional._MakeInputFile('compress_big', COMPRESS_DATA_BIG)
        TestFunctional._MakeInputFile('bl31.bin', ATF_BL31_DATA)
        TestFunctional._MakeInputFile('tee-pager.bin', TEE_OS_DATA)
<<<<<<< HEAD
        TestFunctional._MakeInputFile('dm.bin', TI_DM_DATA)
=======
>>>>>>> 0c60b657
        TestFunctional._MakeInputFile('bl2u.bin', ATF_BL2U_DATA)
        TestFunctional._MakeInputFile('fw_dynamic.bin', OPENSBI_DATA)
        TestFunctional._MakeInputFile('sysfw.bin', SYSFW_DATA)
        TestFunctional._MakeInputFile('scp.bin', SCP_DATA)

        # Add a few .dtb files for testing
        TestFunctional._MakeInputFile('%s/test-fdt1.dtb' % TEST_FDT_SUBDIR,
                                      TEST_FDT1_DATA)
        TestFunctional._MakeInputFile('%s/test-fdt2.dtb' % TEST_FDT_SUBDIR,
                                      TEST_FDT2_DATA)

        TestFunctional._MakeInputFile('env.txt', ENV_DATA)

        cls.have_lz4 = comp_util.HAVE_LZ4

    @classmethod
    def tearDownClass(cls):
        """Remove the temporary input directory and its contents"""
        if cls.preserve_indir:
            print('Preserving input dir: %s' % cls._indir)
        else:
            if cls._indir:
                shutil.rmtree(cls._indir)
        cls._indir = None

    @classmethod
    def setup_test_args(cls, preserve_indir=False, preserve_outdirs=False,
                        toolpath=None, verbosity=None):
        """Accept arguments controlling test execution

        Args:
            preserve_indir: Preserve the shared input directory used by all
                tests in this class.
            preserve_outdir: Preserve the output directories used by tests. Each
                test has its own, so this is normally only useful when running a
                single test.
            toolpath: ist of paths to use for tools
        """
        cls.preserve_indir = preserve_indir
        cls.preserve_outdirs = preserve_outdirs
        cls.toolpath = toolpath
        cls.verbosity = verbosity

    def _CheckLz4(self):
        if not self.have_lz4:
            self.skipTest('lz4 --no-frame-crc not available')

    def _CleanupOutputDir(self):
        """Remove the temporary output directory"""
        if self.preserve_outdirs:
            print('Preserving output dir: %s' % tools.outdir)
        else:
            tools._finalise_for_test()

    def setUp(self):
        # Enable this to turn on debugging output
        # tout.init(tout.DEBUG)
        command.test_result = None

    def tearDown(self):
        """Remove the temporary output directory"""
        self._CleanupOutputDir()

    def _SetupImageInTmpdir(self):
        """Set up the output image in a new temporary directory

        This is used when an image has been generated in the output directory,
        but we want to run binman again. This will create a new output
        directory and fail to delete the original one.

        This creates a new temporary directory, copies the image to it (with a
        new name) and removes the old output directory.

        Returns:
            Tuple:
                Temporary directory to use
                New image filename
        """
        image_fname = tools.get_output_filename('image.bin')
        tmpdir = tempfile.mkdtemp(prefix='binman.')
        updated_fname = os.path.join(tmpdir, 'image-updated.bin')
        tools.write_file(updated_fname, tools.read_file(image_fname))
        self._CleanupOutputDir()
        return tmpdir, updated_fname

    @classmethod
    def _ResetDtbs(cls):
        TestFunctional._MakeInputFile('u-boot.dtb', U_BOOT_DTB_DATA)
        TestFunctional._MakeInputFile('spl/u-boot-spl.dtb', U_BOOT_SPL_DTB_DATA)
        TestFunctional._MakeInputFile('tpl/u-boot-tpl.dtb', U_BOOT_TPL_DTB_DATA)

    def _RunBinman(self, *args, **kwargs):
        """Run binman using the command line

        Args:
            Arguments to pass, as a list of strings
            kwargs: Arguments to pass to Command.RunPipe()
        """
        result = command.run_pipe([[self._binman_pathname] + list(args)],
                capture=True, capture_stderr=True, raise_on_error=False)
        if result.return_code and kwargs.get('raise_on_error', True):
            raise Exception("Error running '%s': %s" % (' '.join(args),
                            result.stdout + result.stderr))
        return result

    def _DoBinman(self, *argv):
        """Run binman using directly (in the same process)

        Args:
            Arguments to pass, as a list of strings
        Returns:
            Return value (0 for success)
        """
        argv = list(argv)
        args = cmdline.ParseArgs(argv)
        args.pager = 'binman-invalid-pager'
        args.build_dir = self._indir

        # For testing, you can force an increase in verbosity here
        # args.verbosity = tout.DEBUG
        return control.Binman(args)

    def _DoTestFile(self, fname, debug=False, map=False, update_dtb=False,
                    entry_args=None, images=None, use_real_dtb=False,
                    use_expanded=False, verbosity=None, allow_missing=False,
                    allow_fake_blobs=False, extra_indirs=None, threads=None,
                    test_section_timeout=False, update_fdt_in_elf=None,
                    force_missing_bintools=''):
        """Run binman with a given test file

        Args:
            fname: Device-tree source filename to use (e.g. 005_simple.dts)
            debug: True to enable debugging output
            map: True to output map files for the images
            update_dtb: Update the offset and size of each entry in the device
                tree before packing it into the image
            entry_args: Dict of entry args to supply to binman
                key: arg name
                value: value of that arg
            images: List of image names to build
            use_real_dtb: True to use the test file as the contents of
                the u-boot-dtb entry. Normally this is not needed and the
                test contents (the U_BOOT_DTB_DATA string) can be used.
                But in some test we need the real contents.
            use_expanded: True to use expanded entries where available, e.g.
                'u-boot-expanded' instead of 'u-boot'
            verbosity: Verbosity level to use (0-3, None=don't set it)
            allow_missing: Set the '--allow-missing' flag so that missing
                external binaries just produce a warning instead of an error
            allow_fake_blobs: Set the '--fake-ext-blobs' flag
            extra_indirs: Extra input directories to add using -I
            threads: Number of threads to use (None for default, 0 for
                single-threaded)
            test_section_timeout: True to force the first time to timeout, as
                used in testThreadTimeout()
            update_fdt_in_elf: Value to pass with --update-fdt-in-elf=xxx
            force_missing_tools (str): comma-separated list of bintools to
                regard as missing

        Returns:
            int return code, 0 on success
        """
        args = []
        if debug:
            args.append('-D')
        if verbosity is not None:
            args.append('-v%d' % verbosity)
        elif self.verbosity:
            args.append('-v%d' % self.verbosity)
        if self.toolpath:
            for path in self.toolpath:
                args += ['--toolpath', path]
        if threads is not None:
            args.append('-T%d' % threads)
        if test_section_timeout:
            args.append('--test-section-timeout')
        args += ['build', '-p', '-I', self._indir, '-d', self.TestFile(fname)]
        if map:
            args.append('-m')
        if update_dtb:
            args.append('-u')
        if not use_real_dtb:
            args.append('--fake-dtb')
        if not use_expanded:
            args.append('--no-expanded')
        if entry_args:
            for arg, value in entry_args.items():
                args.append('-a%s=%s' % (arg, value))
        if allow_missing:
            args.append('-M')
        if allow_fake_blobs:
            args.append('--fake-ext-blobs')
        if force_missing_bintools:
            args += ['--force-missing-bintools', force_missing_bintools]
        if update_fdt_in_elf:
            args += ['--update-fdt-in-elf', update_fdt_in_elf]
        if images:
            for image in images:
                args += ['-i', image]
        if extra_indirs:
            for indir in extra_indirs:
                args += ['-I', indir]
        return self._DoBinman(*args)

    def _SetupDtb(self, fname, outfile='u-boot.dtb'):
        """Set up a new test device-tree file

        The given file is compiled and set up as the device tree to be used
        for ths test.

        Args:
            fname: Filename of .dts file to read
            outfile: Output filename for compiled device-tree binary

        Returns:
            Contents of device-tree binary
        """
        tmpdir = tempfile.mkdtemp(prefix='binmant.')
        dtb = fdt_util.EnsureCompiled(self.TestFile(fname), tmpdir)
        with open(dtb, 'rb') as fd:
            data = fd.read()
            TestFunctional._MakeInputFile(outfile, data)
        shutil.rmtree(tmpdir)
        return data

    def _GetDtbContentsForSplTpl(self, dtb_data, name):
        """Create a version of the main DTB for SPL or SPL

        For testing we don't actually have different versions of the DTB. With
        U-Boot we normally run fdtgrep to remove unwanted nodes, but for tests
        we don't normally have any unwanted nodes.

        We still want the DTBs for SPL and TPL to be different though, since
        otherwise it is confusing to know which one we are looking at. So add
        an 'spl' or 'tpl' property to the top-level node.

        Args:
            dtb_data: dtb data to modify (this should be a value devicetree)
            name: Name of a new property to add

        Returns:
            New dtb data with the property added
        """
        dtb = fdt.Fdt.FromData(dtb_data)
        dtb.Scan()
        dtb.GetNode('/binman').AddZeroProp(name)
        dtb.Sync(auto_resize=True)
        dtb.Pack()
        return dtb.GetContents()

    def _DoReadFileDtb(self, fname, use_real_dtb=False, use_expanded=False,
                       map=False, update_dtb=False, entry_args=None,
                       reset_dtbs=True, extra_indirs=None, threads=None):
        """Run binman and return the resulting image

        This runs binman with a given test file and then reads the resulting
        output file. It is a shortcut function since most tests need to do
        these steps.

        Raises an assertion failure if binman returns a non-zero exit code.

        Args:
            fname: Device-tree source filename to use (e.g. 005_simple.dts)
            use_real_dtb: True to use the test file as the contents of
                the u-boot-dtb entry. Normally this is not needed and the
                test contents (the U_BOOT_DTB_DATA string) can be used.
                But in some test we need the real contents.
            use_expanded: True to use expanded entries where available, e.g.
                'u-boot-expanded' instead of 'u-boot'
            map: True to output map files for the images
            update_dtb: Update the offset and size of each entry in the device
                tree before packing it into the image
            entry_args: Dict of entry args to supply to binman
                key: arg name
                value: value of that arg
            reset_dtbs: With use_real_dtb the test dtb is overwritten by this
                function. If reset_dtbs is True, then the original test dtb
                is written back before this function finishes
            extra_indirs: Extra input directories to add using -I
            threads: Number of threads to use (None for default, 0 for
                single-threaded)

        Returns:
            Tuple:
                Resulting image contents
                Device tree contents
                Map data showing contents of image (or None if none)
                Output device tree binary filename ('u-boot.dtb' path)
        """
        dtb_data = None
        # Use the compiled test file as the u-boot-dtb input
        if use_real_dtb:
            dtb_data = self._SetupDtb(fname)

            # For testing purposes, make a copy of the DT for SPL and TPL. Add
            # a node indicating which it is, so aid verification.
            for name in ['spl', 'tpl']:
                dtb_fname = '%s/u-boot-%s.dtb' % (name, name)
                outfile = os.path.join(self._indir, dtb_fname)
                TestFunctional._MakeInputFile(dtb_fname,
                        self._GetDtbContentsForSplTpl(dtb_data, name))

        try:
            retcode = self._DoTestFile(fname, map=map, update_dtb=update_dtb,
                    entry_args=entry_args, use_real_dtb=use_real_dtb,
                    use_expanded=use_expanded, extra_indirs=extra_indirs,
                    threads=threads)
            self.assertEqual(0, retcode)
            out_dtb_fname = tools.get_output_filename('u-boot.dtb.out')

            # Find the (only) image, read it and return its contents
            image = control.images['image']
            image_fname = tools.get_output_filename('image.bin')
            self.assertTrue(os.path.exists(image_fname))
            if map:
                map_fname = tools.get_output_filename('image.map')
                with open(map_fname) as fd:
                    map_data = fd.read()
            else:
                map_data = None
            with open(image_fname, 'rb') as fd:
                return fd.read(), dtb_data, map_data, out_dtb_fname
        finally:
            # Put the test file back
            if reset_dtbs and use_real_dtb:
                self._ResetDtbs()

    def _DoReadFileRealDtb(self, fname):
        """Run binman with a real .dtb file and return the resulting data

        Args:
            fname: DT source filename to use (e.g. 082_fdt_update_all.dts)

        Returns:
            Resulting image contents
        """
        return self._DoReadFileDtb(fname, use_real_dtb=True, update_dtb=True)[0]

    def _DoReadFile(self, fname, use_real_dtb=False):
        """Helper function which discards the device-tree binary

        Args:
            fname: Device-tree source filename to use (e.g. 005_simple.dts)
            use_real_dtb: True to use the test file as the contents of
                the u-boot-dtb entry. Normally this is not needed and the
                test contents (the U_BOOT_DTB_DATA string) can be used.
                But in some test we need the real contents.

        Returns:
            Resulting image contents
        """
        return self._DoReadFileDtb(fname, use_real_dtb)[0]

    @classmethod
    def _MakeInputFile(cls, fname, contents):
        """Create a new test input file, creating directories as needed

        Args:
            fname: Filename to create
            contents: File contents to write in to the file
        Returns:
            Full pathname of file created
        """
        pathname = os.path.join(cls._indir, fname)
        dirname = os.path.dirname(pathname)
        if dirname and not os.path.exists(dirname):
            os.makedirs(dirname)
        with open(pathname, 'wb') as fd:
            fd.write(contents)
        return pathname

    @classmethod
    def _MakeInputDir(cls, dirname):
        """Create a new test input directory, creating directories as needed

        Args:
            dirname: Directory name to create

        Returns:
            Full pathname of directory created
        """
        pathname = os.path.join(cls._indir, dirname)
        if not os.path.exists(pathname):
            os.makedirs(pathname)
        return pathname

    @classmethod
    def _SetupSplElf(cls, src_fname='bss_data'):
        """Set up an ELF file with a '_dt_ucode_base_size' symbol

        Args:
            Filename of ELF file to use as SPL
        """
        TestFunctional._MakeInputFile('spl/u-boot-spl',
            tools.read_file(cls.ElfTestFile(src_fname)))

    @classmethod
    def _SetupTplElf(cls, src_fname='bss_data'):
        """Set up an ELF file with a '_dt_ucode_base_size' symbol

        Args:
            Filename of ELF file to use as TPL
        """
        TestFunctional._MakeInputFile('tpl/u-boot-tpl',
            tools.read_file(cls.ElfTestFile(src_fname)))

    @classmethod
    def _SetupDescriptor(cls):
        with open(cls.TestFile('descriptor.bin'), 'rb') as fd:
            TestFunctional._MakeInputFile('descriptor.bin', fd.read())

    @classmethod
    def TestFile(cls, fname):
        return os.path.join(cls._binman_dir, 'test', fname)

    @classmethod
    def ElfTestFile(cls, fname):
        return os.path.join(cls._elf_testdir, fname)

    def AssertInList(self, grep_list, target):
        """Assert that at least one of a list of things is in a target

        Args:
            grep_list: List of strings to check
            target: Target string
        """
        for grep in grep_list:
            if grep in target:
                return
        self.fail("Error: '%s' not found in '%s'" % (grep_list, target))

    def CheckNoGaps(self, entries):
        """Check that all entries fit together without gaps

        Args:
            entries: List of entries to check
        """
        offset = 0
        for entry in entries.values():
            self.assertEqual(offset, entry.offset)
            offset += entry.size

    def GetFdtLen(self, dtb):
        """Get the totalsize field from a device-tree binary

        Args:
            dtb: Device-tree binary contents

        Returns:
            Total size of device-tree binary, from the header
        """
        return struct.unpack('>L', dtb[4:8])[0]

    def _GetPropTree(self, dtb, prop_names, prefix='/binman/'):
        def AddNode(node, path):
            if node.name != '/':
                path += '/' + node.name
            for prop in node.props.values():
                if prop.name in prop_names:
                    prop_path = path + ':' + prop.name
                    tree[prop_path[len(prefix):]] = fdt_util.fdt32_to_cpu(
                        prop.value)
            for subnode in node.subnodes:
                AddNode(subnode, path)

        tree = {}
        AddNode(dtb.GetRoot(), '')
        return tree

    def testRun(self):
        """Test a basic run with valid args"""
        result = self._RunBinman('-h')

    def testFullHelp(self):
        """Test that the full help is displayed with -H"""
        result = self._RunBinman('-H')
        help_file = os.path.join(self._binman_dir, 'README.rst')
        # Remove possible extraneous strings
        extra = '::::::::::::::\n' + help_file + '\n::::::::::::::\n'
        gothelp = result.stdout.replace(extra, '')
        self.assertEqual(len(gothelp), os.path.getsize(help_file))
        self.assertEqual(0, len(result.stderr))
        self.assertEqual(0, result.return_code)

    def testFullHelpInternal(self):
        """Test that the full help is displayed with -H"""
        try:
            command.test_result = command.CommandResult()
            result = self._DoBinman('-H')
            help_file = os.path.join(self._binman_dir, 'README.rst')
        finally:
            command.test_result = None

    def testHelp(self):
        """Test that the basic help is displayed with -h"""
        result = self._RunBinman('-h')
        self.assertTrue(len(result.stdout) > 200)
        self.assertEqual(0, len(result.stderr))
        self.assertEqual(0, result.return_code)

    def testBoard(self):
        """Test that we can run it with a specific board"""
        self._SetupDtb('005_simple.dts', 'sandbox/u-boot.dtb')
        TestFunctional._MakeInputFile('sandbox/u-boot.bin', U_BOOT_DATA)
        result = self._DoBinman('build', '-n', '-b', 'sandbox')
        self.assertEqual(0, result)

    def testNeedBoard(self):
        """Test that we get an error when no board ius supplied"""
        with self.assertRaises(ValueError) as e:
            result = self._DoBinman('build')
        self.assertIn("Must provide a board to process (use -b <board>)",
                str(e.exception))

    def testMissingDt(self):
        """Test that an invalid device-tree file generates an error"""
        with self.assertRaises(Exception) as e:
            self._RunBinman('build', '-d', 'missing_file')
        # We get one error from libfdt, and a different one from fdtget.
        self.AssertInList(["Couldn't open blob from 'missing_file'",
                           'No such file or directory'], str(e.exception))

    def testBrokenDt(self):
        """Test that an invalid device-tree source file generates an error

        Since this is a source file it should be compiled and the error
        will come from the device-tree compiler (dtc).
        """
        with self.assertRaises(Exception) as e:
            self._RunBinman('build', '-d', self.TestFile('001_invalid.dts'))
        self.assertIn("FATAL ERROR: Unable to parse input tree",
                str(e.exception))

    def testMissingNode(self):
        """Test that a device tree without a 'binman' node generates an error"""
        with self.assertRaises(Exception) as e:
            self._DoBinman('build', '-d', self.TestFile('002_missing_node.dts'))
        self.assertIn("does not have a 'binman' node", str(e.exception))

    def testEmpty(self):
        """Test that an empty binman node works OK (i.e. does nothing)"""
        result = self._RunBinman('build', '-d', self.TestFile('003_empty.dts'))
        self.assertEqual(0, len(result.stderr))
        self.assertEqual(0, result.return_code)

    def testInvalidEntry(self):
        """Test that an invalid entry is flagged"""
        with self.assertRaises(Exception) as e:
            result = self._RunBinman('build', '-d',
                                     self.TestFile('004_invalid_entry.dts'))
        self.assertIn("Unknown entry type 'not-a-valid-type' in node "
                "'/binman/not-a-valid-type'", str(e.exception))

    def testSimple(self):
        """Test a simple binman with a single file"""
        data = self._DoReadFile('005_simple.dts')
        self.assertEqual(U_BOOT_DATA, data)

    def testSimpleDebug(self):
        """Test a simple binman run with debugging enabled"""
        self._DoTestFile('005_simple.dts', debug=True)

    def testDual(self):
        """Test that we can handle creating two images

        This also tests image padding.
        """
        retcode = self._DoTestFile('006_dual_image.dts')
        self.assertEqual(0, retcode)

        image = control.images['image1']
        self.assertEqual(len(U_BOOT_DATA), image.size)
        fname = tools.get_output_filename('image1.bin')
        self.assertTrue(os.path.exists(fname))
        with open(fname, 'rb') as fd:
            data = fd.read()
            self.assertEqual(U_BOOT_DATA, data)

        image = control.images['image2']
        self.assertEqual(3 + len(U_BOOT_DATA) + 5, image.size)
        fname = tools.get_output_filename('image2.bin')
        self.assertTrue(os.path.exists(fname))
        with open(fname, 'rb') as fd:
            data = fd.read()
            self.assertEqual(U_BOOT_DATA, data[3:7])
            self.assertEqual(tools.get_bytes(0, 3), data[:3])
            self.assertEqual(tools.get_bytes(0, 5), data[7:])

    def testBadAlign(self):
        """Test that an invalid alignment value is detected"""
        with self.assertRaises(ValueError) as e:
            self._DoTestFile('007_bad_align.dts')
        self.assertIn("Node '/binman/u-boot': Alignment 23 must be a power "
                      "of two", str(e.exception))

    def testPackSimple(self):
        """Test that packing works as expected"""
        retcode = self._DoTestFile('008_pack.dts')
        self.assertEqual(0, retcode)
        self.assertIn('image', control.images)
        image = control.images['image']
        entries = image.GetEntries()
        self.assertEqual(5, len(entries))

        # First u-boot
        self.assertIn('u-boot', entries)
        entry = entries['u-boot']
        self.assertEqual(0, entry.offset)
        self.assertEqual(len(U_BOOT_DATA), entry.size)

        # Second u-boot, aligned to 16-byte boundary
        self.assertIn('u-boot-align', entries)
        entry = entries['u-boot-align']
        self.assertEqual(16, entry.offset)
        self.assertEqual(len(U_BOOT_DATA), entry.size)

        # Third u-boot, size 23 bytes
        self.assertIn('u-boot-size', entries)
        entry = entries['u-boot-size']
        self.assertEqual(20, entry.offset)
        self.assertEqual(len(U_BOOT_DATA), entry.contents_size)
        self.assertEqual(23, entry.size)

        # Fourth u-boot, placed immediate after the above
        self.assertIn('u-boot-next', entries)
        entry = entries['u-boot-next']
        self.assertEqual(43, entry.offset)
        self.assertEqual(len(U_BOOT_DATA), entry.size)

        # Fifth u-boot, placed at a fixed offset
        self.assertIn('u-boot-fixed', entries)
        entry = entries['u-boot-fixed']
        self.assertEqual(61, entry.offset)
        self.assertEqual(len(U_BOOT_DATA), entry.size)

        self.assertEqual(65, image.size)

    def testPackExtra(self):
        """Test that extra packing feature works as expected"""
        data, _, _, out_dtb_fname = self._DoReadFileDtb('009_pack_extra.dts',
                                                        update_dtb=True)

        self.assertIn('image', control.images)
        image = control.images['image']
        entries = image.GetEntries()
        self.assertEqual(5, len(entries))

        # First u-boot with padding before and after
        self.assertIn('u-boot', entries)
        entry = entries['u-boot']
        self.assertEqual(0, entry.offset)
        self.assertEqual(3, entry.pad_before)
        self.assertEqual(3 + 5 + len(U_BOOT_DATA), entry.size)
        self.assertEqual(U_BOOT_DATA, entry.data)
        self.assertEqual(tools.get_bytes(0, 3) + U_BOOT_DATA +
                         tools.get_bytes(0, 5), data[:entry.size])
        pos = entry.size

        # Second u-boot has an aligned size, but it has no effect
        self.assertIn('u-boot-align-size-nop', entries)
        entry = entries['u-boot-align-size-nop']
        self.assertEqual(pos, entry.offset)
        self.assertEqual(len(U_BOOT_DATA), entry.size)
        self.assertEqual(U_BOOT_DATA, entry.data)
        self.assertEqual(U_BOOT_DATA, data[pos:pos + entry.size])
        pos += entry.size

        # Third u-boot has an aligned size too
        self.assertIn('u-boot-align-size', entries)
        entry = entries['u-boot-align-size']
        self.assertEqual(pos, entry.offset)
        self.assertEqual(32, entry.size)
        self.assertEqual(U_BOOT_DATA, entry.data)
        self.assertEqual(U_BOOT_DATA + tools.get_bytes(0, 32 - len(U_BOOT_DATA)),
                         data[pos:pos + entry.size])
        pos += entry.size

        # Fourth u-boot has an aligned end
        self.assertIn('u-boot-align-end', entries)
        entry = entries['u-boot-align-end']
        self.assertEqual(48, entry.offset)
        self.assertEqual(16, entry.size)
        self.assertEqual(U_BOOT_DATA, entry.data[:len(U_BOOT_DATA)])
        self.assertEqual(U_BOOT_DATA + tools.get_bytes(0, 16 - len(U_BOOT_DATA)),
                         data[pos:pos + entry.size])
        pos += entry.size

        # Fifth u-boot immediately afterwards
        self.assertIn('u-boot-align-both', entries)
        entry = entries['u-boot-align-both']
        self.assertEqual(64, entry.offset)
        self.assertEqual(64, entry.size)
        self.assertEqual(U_BOOT_DATA, entry.data[:len(U_BOOT_DATA)])
        self.assertEqual(U_BOOT_DATA + tools.get_bytes(0, 64 - len(U_BOOT_DATA)),
                         data[pos:pos + entry.size])

        self.CheckNoGaps(entries)
        self.assertEqual(128, image.size)

        dtb = fdt.Fdt(out_dtb_fname)
        dtb.Scan()
        props = self._GetPropTree(dtb, ['size', 'offset', 'image-pos'])
        expected = {
            'image-pos': 0,
            'offset': 0,
            'size': 128,

            'u-boot:image-pos': 0,
            'u-boot:offset': 0,
            'u-boot:size': 3 + 5 + len(U_BOOT_DATA),

            'u-boot-align-size-nop:image-pos': 12,
            'u-boot-align-size-nop:offset': 12,
            'u-boot-align-size-nop:size': 4,

            'u-boot-align-size:image-pos': 16,
            'u-boot-align-size:offset': 16,
            'u-boot-align-size:size': 32,

            'u-boot-align-end:image-pos': 48,
            'u-boot-align-end:offset': 48,
            'u-boot-align-end:size': 16,

            'u-boot-align-both:image-pos': 64,
            'u-boot-align-both:offset': 64,
            'u-boot-align-both:size': 64,
            }
        self.assertEqual(expected, props)

    def testPackAlignPowerOf2(self):
        """Test that invalid entry alignment is detected"""
        with self.assertRaises(ValueError) as e:
            self._DoTestFile('010_pack_align_power2.dts')
        self.assertIn("Node '/binman/u-boot': Alignment 5 must be a power "
                      "of two", str(e.exception))

    def testPackAlignSizePowerOf2(self):
        """Test that invalid entry size alignment is detected"""
        with self.assertRaises(ValueError) as e:
            self._DoTestFile('011_pack_align_size_power2.dts')
        self.assertIn("Node '/binman/u-boot': Alignment size 55 must be a "
                      "power of two", str(e.exception))

    def testPackInvalidAlign(self):
        """Test detection of an offset that does not match its alignment"""
        with self.assertRaises(ValueError) as e:
            self._DoTestFile('012_pack_inv_align.dts')
        self.assertIn("Node '/binman/u-boot': Offset 0x5 (5) does not match "
                      "align 0x4 (4)", str(e.exception))

    def testPackInvalidSizeAlign(self):
        """Test that invalid entry size alignment is detected"""
        with self.assertRaises(ValueError) as e:
            self._DoTestFile('013_pack_inv_size_align.dts')
        self.assertIn("Node '/binman/u-boot': Size 0x5 (5) does not match "
                      "align-size 0x4 (4)", str(e.exception))

    def testPackOverlap(self):
        """Test that overlapping regions are detected"""
        with self.assertRaises(ValueError) as e:
            self._DoTestFile('014_pack_overlap.dts')
        self.assertIn("Node '/binman/u-boot-align': Offset 0x3 (3) overlaps "
                      "with previous entry '/binman/u-boot' ending at 0x4 (4)",
                      str(e.exception))

    def testPackEntryOverflow(self):
        """Test that entries that overflow their size are detected"""
        with self.assertRaises(ValueError) as e:
            self._DoTestFile('015_pack_overflow.dts')
        self.assertIn("Node '/binman/u-boot': Entry contents size is 0x4 (4) "
                      "but entry size is 0x3 (3)", str(e.exception))

    def testPackImageOverflow(self):
        """Test that entries which overflow the image size are detected"""
        with self.assertRaises(ValueError) as e:
            self._DoTestFile('016_pack_image_overflow.dts')
        self.assertIn("Section '/binman': contents size 0x4 (4) exceeds section "
                      "size 0x3 (3)", str(e.exception))

    def testPackImageSize(self):
        """Test that the image size can be set"""
        retcode = self._DoTestFile('017_pack_image_size.dts')
        self.assertEqual(0, retcode)
        self.assertIn('image', control.images)
        image = control.images['image']
        self.assertEqual(7, image.size)

    def testPackImageSizeAlign(self):
        """Test that image size alignemnt works as expected"""
        retcode = self._DoTestFile('018_pack_image_align.dts')
        self.assertEqual(0, retcode)
        self.assertIn('image', control.images)
        image = control.images['image']
        self.assertEqual(16, image.size)

    def testPackInvalidImageAlign(self):
        """Test that invalid image alignment is detected"""
        with self.assertRaises(ValueError) as e:
            self._DoTestFile('019_pack_inv_image_align.dts')
        self.assertIn("Section '/binman': Size 0x7 (7) does not match "
                      "align-size 0x8 (8)", str(e.exception))

    def testPackAlignPowerOf2(self):
        """Test that invalid image alignment is detected"""
        with self.assertRaises(ValueError) as e:
            self._DoTestFile('020_pack_inv_image_align_power2.dts')
        self.assertIn("Image '/binman': Alignment size 131 must be a power of "
                      "two", str(e.exception))

    def testImagePadByte(self):
        """Test that the image pad byte can be specified"""
        self._SetupSplElf()
        data = self._DoReadFile('021_image_pad.dts')
        self.assertEqual(U_BOOT_SPL_DATA + tools.get_bytes(0xff, 1) +
                         U_BOOT_DATA, data)

    def testImageName(self):
        """Test that image files can be named"""
        retcode = self._DoTestFile('022_image_name.dts')
        self.assertEqual(0, retcode)
        image = control.images['image1']
        fname = tools.get_output_filename('test-name')
        self.assertTrue(os.path.exists(fname))

        image = control.images['image2']
        fname = tools.get_output_filename('test-name.xx')
        self.assertTrue(os.path.exists(fname))

    def testBlobFilename(self):
        """Test that generic blobs can be provided by filename"""
        data = self._DoReadFile('023_blob.dts')
        self.assertEqual(BLOB_DATA, data)

    def testPackSorted(self):
        """Test that entries can be sorted"""
        self._SetupSplElf()
        data = self._DoReadFile('024_sorted.dts')
        self.assertEqual(tools.get_bytes(0, 1) + U_BOOT_SPL_DATA +
                         tools.get_bytes(0, 2) + U_BOOT_DATA, data)

    def testPackZeroOffset(self):
        """Test that an entry at offset 0 is not given a new offset"""
        with self.assertRaises(ValueError) as e:
            self._DoTestFile('025_pack_zero_size.dts')
        self.assertIn("Node '/binman/u-boot-spl': Offset 0x0 (0) overlaps "
                      "with previous entry '/binman/u-boot' ending at 0x4 (4)",
                      str(e.exception))

    def testPackUbootDtb(self):
        """Test that a device tree can be added to U-Boot"""
        data = self._DoReadFile('026_pack_u_boot_dtb.dts')
        self.assertEqual(U_BOOT_NODTB_DATA + U_BOOT_DTB_DATA, data)

    def testPackX86RomNoSize(self):
        """Test that the end-at-4gb property requires a size property"""
        with self.assertRaises(ValueError) as e:
            self._DoTestFile('027_pack_4gb_no_size.dts')
        self.assertIn("Image '/binman': Section size must be provided when "
                      "using end-at-4gb", str(e.exception))

    def test4gbAndSkipAtStartTogether(self):
        """Test that the end-at-4gb and skip-at-size property can't be used
        together"""
        with self.assertRaises(ValueError) as e:
            self._DoTestFile('098_4gb_and_skip_at_start_together.dts')
        self.assertIn("Image '/binman': Provide either 'end-at-4gb' or "
                      "'skip-at-start'", str(e.exception))

    def testPackX86RomOutside(self):
        """Test that the end-at-4gb property checks for offset boundaries"""
        with self.assertRaises(ValueError) as e:
            self._DoTestFile('028_pack_4gb_outside.dts')
        self.assertIn("Node '/binman/u-boot': Offset 0x0 (0) size 0x4 (4) "
                      "is outside the section '/binman' starting at "
                      '0xffffffe0 (4294967264) of size 0x20 (32)',
                      str(e.exception))

    def testPackX86Rom(self):
        """Test that a basic x86 ROM can be created"""
        self._SetupSplElf()
        data = self._DoReadFile('029_x86_rom.dts')
        self.assertEqual(U_BOOT_DATA + tools.get_bytes(0, 3) + U_BOOT_SPL_DATA +
                         tools.get_bytes(0, 2), data)

    def testPackX86RomMeNoDesc(self):
        """Test that an invalid Intel descriptor entry is detected"""
        try:
            TestFunctional._MakeInputFile('descriptor-empty.bin', b'')
            with self.assertRaises(ValueError) as e:
                self._DoTestFile('163_x86_rom_me_empty.dts')
            self.assertIn("Node '/binman/intel-descriptor': Cannot find Intel Flash Descriptor (FD) signature",
                          str(e.exception))
        finally:
            self._SetupDescriptor()

    def testPackX86RomBadDesc(self):
        """Test that the Intel requires a descriptor entry"""
        with self.assertRaises(ValueError) as e:
            self._DoTestFile('030_x86_rom_me_no_desc.dts')
        self.assertIn("Node '/binman/intel-me': No offset set with "
                      "offset-unset: should another entry provide this correct "
                      "offset?", str(e.exception))

    def testPackX86RomMe(self):
        """Test that an x86 ROM with an ME region can be created"""
        data = self._DoReadFile('031_x86_rom_me.dts')
        expected_desc = tools.read_file(self.TestFile('descriptor.bin'))
        if data[:0x1000] != expected_desc:
            self.fail('Expected descriptor binary at start of image')
        self.assertEqual(ME_DATA, data[0x1000:0x1000 + len(ME_DATA)])

    def testPackVga(self):
        """Test that an image with a VGA binary can be created"""
        data = self._DoReadFile('032_intel_vga.dts')
        self.assertEqual(VGA_DATA, data[:len(VGA_DATA)])

    def testPackStart16(self):
        """Test that an image with an x86 start16 region can be created"""
        data = self._DoReadFile('033_x86_start16.dts')
        self.assertEqual(X86_START16_DATA, data[:len(X86_START16_DATA)])

    def testPackPowerpcMpc85xxBootpgResetvec(self):
        """Test that an image with powerpc-mpc85xx-bootpg-resetvec can be
        created"""
        data = self._DoReadFile('150_powerpc_mpc85xx_bootpg_resetvec.dts')
        self.assertEqual(PPC_MPC85XX_BR_DATA, data[:len(PPC_MPC85XX_BR_DATA)])

    def _RunMicrocodeTest(self, dts_fname, nodtb_data, ucode_second=False):
        """Handle running a test for insertion of microcode

        Args:
            dts_fname: Name of test .dts file
            nodtb_data: Data that we expect in the first section
            ucode_second: True if the microsecond entry is second instead of
                third

        Returns:
            Tuple:
                Contents of first region (U-Boot or SPL)
                Offset and size components of microcode pointer, as inserted
                    in the above (two 4-byte words)
        """
        data = self._DoReadFile(dts_fname, True)

        # Now check the device tree has no microcode
        if ucode_second:
            ucode_content = data[len(nodtb_data):]
            ucode_pos = len(nodtb_data)
            dtb_with_ucode = ucode_content[16:]
            fdt_len = self.GetFdtLen(dtb_with_ucode)
        else:
            dtb_with_ucode = data[len(nodtb_data):]
            fdt_len = self.GetFdtLen(dtb_with_ucode)
            ucode_content = dtb_with_ucode[fdt_len:]
            ucode_pos = len(nodtb_data) + fdt_len
        fname = tools.get_output_filename('test.dtb')
        with open(fname, 'wb') as fd:
            fd.write(dtb_with_ucode)
        dtb = fdt.FdtScan(fname)
        ucode = dtb.GetNode('/microcode')
        self.assertTrue(ucode)
        for node in ucode.subnodes:
            self.assertFalse(node.props.get('data'))

        # Check that the microcode appears immediately after the Fdt
        # This matches the concatenation of the data properties in
        # the /microcode/update@xxx nodes in 34_x86_ucode.dts.
        ucode_data = struct.pack('>4L', 0x12345678, 0x12345679, 0xabcd0000,
                                 0x78235609)
        self.assertEqual(ucode_data, ucode_content[:len(ucode_data)])

        # Check that the microcode pointer was inserted. It should match the
        # expected offset and size
        pos_and_size = struct.pack('<2L', 0xfffffe00 + ucode_pos,
                                   len(ucode_data))
        u_boot = data[:len(nodtb_data)]
        return u_boot, pos_and_size

    def testPackUbootMicrocode(self):
        """Test that x86 microcode can be handled correctly

        We expect to see the following in the image, in order:
            u-boot-nodtb.bin with a microcode pointer inserted at the correct
                place
            u-boot.dtb with the microcode removed
            the microcode
        """
        first, pos_and_size = self._RunMicrocodeTest('034_x86_ucode.dts',
                                                     U_BOOT_NODTB_DATA)
        self.assertEqual(b'nodtb with microcode' + pos_and_size +
                         b' somewhere in here', first)

    def _RunPackUbootSingleMicrocode(self):
        """Test that x86 microcode can be handled correctly

        We expect to see the following in the image, in order:
            u-boot-nodtb.bin with a microcode pointer inserted at the correct
                place
            u-boot.dtb with the microcode
            an empty microcode region
        """
        # We need the libfdt library to run this test since only that allows
        # finding the offset of a property. This is required by
        # Entry_u_boot_dtb_with_ucode.ObtainContents().
        data = self._DoReadFile('035_x86_single_ucode.dts', True)

        second = data[len(U_BOOT_NODTB_DATA):]

        fdt_len = self.GetFdtLen(second)
        third = second[fdt_len:]
        second = second[:fdt_len]

        ucode_data = struct.pack('>2L', 0x12345678, 0x12345679)
        self.assertIn(ucode_data, second)
        ucode_pos = second.find(ucode_data) + len(U_BOOT_NODTB_DATA)

        # Check that the microcode pointer was inserted. It should match the
        # expected offset and size
        pos_and_size = struct.pack('<2L', 0xfffffe00 + ucode_pos,
                                   len(ucode_data))
        first = data[:len(U_BOOT_NODTB_DATA)]
        self.assertEqual(b'nodtb with microcode' + pos_and_size +
                         b' somewhere in here', first)

    def testPackUbootSingleMicrocode(self):
        """Test that x86 microcode can be handled correctly with fdt_normal.
        """
        self._RunPackUbootSingleMicrocode()

    def testUBootImg(self):
        """Test that u-boot.img can be put in a file"""
        data = self._DoReadFile('036_u_boot_img.dts')
        self.assertEqual(U_BOOT_IMG_DATA, data)

    def testNoMicrocode(self):
        """Test that a missing microcode region is detected"""
        with self.assertRaises(ValueError) as e:
            self._DoReadFile('037_x86_no_ucode.dts', True)
        self.assertIn("Node '/binman/u-boot-dtb-with-ucode': No /microcode "
                      "node found in ", str(e.exception))

    def testMicrocodeWithoutNode(self):
        """Test that a missing u-boot-dtb-with-ucode node is detected"""
        with self.assertRaises(ValueError) as e:
            self._DoReadFile('038_x86_ucode_missing_node.dts', True)
        self.assertIn("Node '/binman/u-boot-with-ucode-ptr': Cannot find "
                "microcode region u-boot-dtb-with-ucode", str(e.exception))

    def testMicrocodeWithoutNode2(self):
        """Test that a missing u-boot-ucode node is detected"""
        with self.assertRaises(ValueError) as e:
            self._DoReadFile('039_x86_ucode_missing_node2.dts', True)
        self.assertIn("Node '/binman/u-boot-with-ucode-ptr': Cannot find "
            "microcode region u-boot-ucode", str(e.exception))

    def testMicrocodeWithoutPtrInElf(self):
        """Test that a U-Boot binary without the microcode symbol is detected"""
        # ELF file without a '_dt_ucode_base_size' symbol
        try:
            TestFunctional._MakeInputFile('u-boot',
                tools.read_file(self.ElfTestFile('u_boot_no_ucode_ptr')))

            with self.assertRaises(ValueError) as e:
                self._RunPackUbootSingleMicrocode()
            self.assertIn("Node '/binman/u-boot-with-ucode-ptr': Cannot locate "
                    "_dt_ucode_base_size symbol in u-boot", str(e.exception))

        finally:
            # Put the original file back
            TestFunctional._MakeInputFile('u-boot',
                tools.read_file(self.ElfTestFile('u_boot_ucode_ptr')))

    def testMicrocodeNotInImage(self):
        """Test that microcode must be placed within the image"""
        with self.assertRaises(ValueError) as e:
            self._DoReadFile('040_x86_ucode_not_in_image.dts', True)
        self.assertIn("Node '/binman/u-boot-with-ucode-ptr': Microcode "
                "pointer _dt_ucode_base_size at fffffe14 is outside the "
                "section ranging from 00000000 to 0000002e", str(e.exception))

    def testWithoutMicrocode(self):
        """Test that we can cope with an image without microcode (e.g. qemu)"""
        TestFunctional._MakeInputFile('u-boot',
            tools.read_file(self.ElfTestFile('u_boot_no_ucode_ptr')))
        data, dtb, _, _ = self._DoReadFileDtb('044_x86_optional_ucode.dts', True)

        # Now check the device tree has no microcode
        self.assertEqual(U_BOOT_NODTB_DATA, data[:len(U_BOOT_NODTB_DATA)])
        second = data[len(U_BOOT_NODTB_DATA):]

        fdt_len = self.GetFdtLen(second)
        self.assertEqual(dtb, second[:fdt_len])

        used_len = len(U_BOOT_NODTB_DATA) + fdt_len
        third = data[used_len:]
        self.assertEqual(tools.get_bytes(0, 0x200 - used_len), third)

    def testUnknownPosSize(self):
        """Test that microcode must be placed within the image"""
        with self.assertRaises(ValueError) as e:
            self._DoReadFile('041_unknown_pos_size.dts', True)
        self.assertIn("Section '/binman': Unable to set offset/size for unknown "
                "entry 'invalid-entry'", str(e.exception))

    def testPackFsp(self):
        """Test that an image with a FSP binary can be created"""
        data = self._DoReadFile('042_intel_fsp.dts')
        self.assertEqual(FSP_DATA, data[:len(FSP_DATA)])

    def testPackCmc(self):
        """Test that an image with a CMC binary can be created"""
        data = self._DoReadFile('043_intel_cmc.dts')
        self.assertEqual(CMC_DATA, data[:len(CMC_DATA)])

    def testPackVbt(self):
        """Test that an image with a VBT binary can be created"""
        data = self._DoReadFile('046_intel_vbt.dts')
        self.assertEqual(VBT_DATA, data[:len(VBT_DATA)])

    def testSplBssPad(self):
        """Test that we can pad SPL's BSS with zeros"""
        # ELF file with a '__bss_size' symbol
        self._SetupSplElf()
        data = self._DoReadFile('047_spl_bss_pad.dts')
        self.assertEqual(U_BOOT_SPL_DATA + tools.get_bytes(0, 10) + U_BOOT_DATA,
                         data)

    def testSplBssPadMissing(self):
        """Test that a missing symbol is detected"""
        self._SetupSplElf('u_boot_ucode_ptr')
        with self.assertRaises(ValueError) as e:
            self._DoReadFile('047_spl_bss_pad.dts')
        self.assertIn('Expected __bss_size symbol in spl/u-boot-spl',
                      str(e.exception))

    def testPackStart16Spl(self):
        """Test that an image with an x86 start16 SPL region can be created"""
        data = self._DoReadFile('048_x86_start16_spl.dts')
        self.assertEqual(X86_START16_SPL_DATA, data[:len(X86_START16_SPL_DATA)])

    def _PackUbootSplMicrocode(self, dts, ucode_second=False):
        """Helper function for microcode tests

        We expect to see the following in the image, in order:
            u-boot-spl-nodtb.bin with a microcode pointer inserted at the
                correct place
            u-boot.dtb with the microcode removed
            the microcode

        Args:
            dts: Device tree file to use for test
            ucode_second: True if the microsecond entry is second instead of
                third
        """
        self._SetupSplElf('u_boot_ucode_ptr')
        first, pos_and_size = self._RunMicrocodeTest(dts, U_BOOT_SPL_NODTB_DATA,
                                                     ucode_second=ucode_second)
        self.assertEqual(b'splnodtb with microc' + pos_and_size +
                         b'ter somewhere in here', first)

    def testPackUbootSplMicrocode(self):
        """Test that x86 microcode can be handled correctly in SPL"""
        self._PackUbootSplMicrocode('049_x86_ucode_spl.dts')

    def testPackUbootSplMicrocodeReorder(self):
        """Test that order doesn't matter for microcode entries

        This is the same as testPackUbootSplMicrocode but when we process the
        u-boot-ucode entry we have not yet seen the u-boot-dtb-with-ucode
        entry, so we reply on binman to try later.
        """
        self._PackUbootSplMicrocode('058_x86_ucode_spl_needs_retry.dts',
                                    ucode_second=True)

    def testPackMrc(self):
        """Test that an image with an MRC binary can be created"""
        data = self._DoReadFile('050_intel_mrc.dts')
        self.assertEqual(MRC_DATA, data[:len(MRC_DATA)])

    def testSplDtb(self):
        """Test that an image with spl/u-boot-spl.dtb can be created"""
        data = self._DoReadFile('051_u_boot_spl_dtb.dts')
        self.assertEqual(U_BOOT_SPL_DTB_DATA, data[:len(U_BOOT_SPL_DTB_DATA)])

    def testSplNoDtb(self):
        """Test that an image with spl/u-boot-spl-nodtb.bin can be created"""
        self._SetupSplElf()
        data = self._DoReadFile('052_u_boot_spl_nodtb.dts')
        self.assertEqual(U_BOOT_SPL_NODTB_DATA, data[:len(U_BOOT_SPL_NODTB_DATA)])

    def checkSymbols(self, dts, base_data, u_boot_offset, entry_args=None,
                     use_expanded=False):
        """Check the image contains the expected symbol values

        Args:
            dts: Device tree file to use for test
            base_data: Data before and after 'u-boot' section
            u_boot_offset: Offset of 'u-boot' section in image
            entry_args: Dict of entry args to supply to binman
                key: arg name
                value: value of that arg
            use_expanded: True to use expanded entries where available, e.g.
                'u-boot-expanded' instead of 'u-boot'
        """
        elf_fname = self.ElfTestFile('u_boot_binman_syms')
        syms = elf.GetSymbols(elf_fname, ['binman', 'image'])
        addr = elf.GetSymbolAddress(elf_fname, '__image_copy_start')
        self.assertEqual(syms['_binman_u_boot_spl_any_prop_offset'].address,
                         addr)

        self._SetupSplElf('u_boot_binman_syms')
        data = self._DoReadFileDtb(dts, entry_args=entry_args,
                                   use_expanded=use_expanded)[0]
        # The image should contain the symbols from u_boot_binman_syms.c
        # Note that image_pos is adjusted by the base address of the image,
        # which is 0x10 in our test image
        sym_values = struct.pack('<LQLL', 0x00,
                                 u_boot_offset + len(U_BOOT_DATA),
                                 0x10 + u_boot_offset, 0x04)
        expected = (sym_values + base_data[20:] +
                    tools.get_bytes(0xff, 1) + U_BOOT_DATA + sym_values +
                    base_data[20:])
        self.assertEqual(expected, data)

    def testSymbols(self):
        """Test binman can assign symbols embedded in U-Boot"""
        self.checkSymbols('053_symbols.dts', U_BOOT_SPL_DATA, 0x18)

    def testSymbolsNoDtb(self):
        """Test binman can assign symbols embedded in U-Boot SPL"""
        self.checkSymbols('196_symbols_nodtb.dts',
                          U_BOOT_SPL_NODTB_DATA + U_BOOT_SPL_DTB_DATA,
                          0x38)

    def testPackUnitAddress(self):
        """Test that we support multiple binaries with the same name"""
        data = self._DoReadFile('054_unit_address.dts')
        self.assertEqual(U_BOOT_DATA + U_BOOT_DATA, data)

    def testSections(self):
        """Basic test of sections"""
        data = self._DoReadFile('055_sections.dts')
        expected = (U_BOOT_DATA + tools.get_bytes(ord('!'), 12) +
                    U_BOOT_DATA + tools.get_bytes(ord('a'), 12) +
                    U_BOOT_DATA + tools.get_bytes(ord('&'), 4))
        self.assertEqual(expected, data)

    def testMap(self):
        """Tests outputting a map of the images"""
        _, _, map_data, _ = self._DoReadFileDtb('055_sections.dts', map=True)
        self.assertEqual('''ImagePos    Offset      Size  Name
00000000  00000000  00000028  main-section
00000000   00000000  00000010  section@0
00000000    00000000  00000004  u-boot
00000010   00000010  00000010  section@1
00000010    00000000  00000004  u-boot
00000020   00000020  00000004  section@2
00000020    00000000  00000004  u-boot
''', map_data)

    def testNamePrefix(self):
        """Tests that name prefixes are used"""
        _, _, map_data, _ = self._DoReadFileDtb('056_name_prefix.dts', map=True)
        self.assertEqual('''ImagePos    Offset      Size  Name
00000000  00000000  00000028  main-section
00000000   00000000  00000010  section@0
00000000    00000000  00000004  ro-u-boot
00000010   00000010  00000010  section@1
00000010    00000000  00000004  rw-u-boot
''', map_data)

    def testUnknownContents(self):
        """Test that obtaining the contents works as expected"""
        with self.assertRaises(ValueError) as e:
            self._DoReadFile('057_unknown_contents.dts', True)
        self.assertIn("Image '/binman': Internal error: Could not complete "
                "processing of contents: remaining ["
                "<binman.etype._testing.Entry__testing ", str(e.exception))

    def testBadChangeSize(self):
        """Test that trying to change the size of an entry fails"""
        try:
            state.SetAllowEntryExpansion(False)
            with self.assertRaises(ValueError) as e:
                self._DoReadFile('059_change_size.dts', True)
            self.assertIn("Node '/binman/_testing': Cannot update entry size from 2 to 3",
                          str(e.exception))
        finally:
            state.SetAllowEntryExpansion(True)

    def testUpdateFdt(self):
        """Test that we can update the device tree with offset/size info"""
        _, _, _, out_dtb_fname = self._DoReadFileDtb('060_fdt_update.dts',
                                                     update_dtb=True)
        dtb = fdt.Fdt(out_dtb_fname)
        dtb.Scan()
        props = self._GetPropTree(dtb, BASE_DTB_PROPS + REPACK_DTB_PROPS)
        self.assertEqual({
            'image-pos': 0,
            'offset': 0,
            '_testing:offset': 32,
            '_testing:size': 2,
            '_testing:image-pos': 32,
            'section@0/u-boot:offset': 0,
            'section@0/u-boot:size': len(U_BOOT_DATA),
            'section@0/u-boot:image-pos': 0,
            'section@0:offset': 0,
            'section@0:size': 16,
            'section@0:image-pos': 0,

            'section@1/u-boot:offset': 0,
            'section@1/u-boot:size': len(U_BOOT_DATA),
            'section@1/u-boot:image-pos': 16,
            'section@1:offset': 16,
            'section@1:size': 16,
            'section@1:image-pos': 16,
            'size': 40
        }, props)

    def testUpdateFdtBad(self):
        """Test that we detect when ProcessFdt never completes"""
        with self.assertRaises(ValueError) as e:
            self._DoReadFileDtb('061_fdt_update_bad.dts', update_dtb=True)
        self.assertIn('Could not complete processing of Fdt: remaining '
                      '[<binman.etype._testing.Entry__testing',
                        str(e.exception))

    def testEntryArgs(self):
        """Test passing arguments to entries from the command line"""
        entry_args = {
            'test-str-arg': 'test1',
            'test-int-arg': '456',
        }
        self._DoReadFileDtb('062_entry_args.dts', entry_args=entry_args)
        self.assertIn('image', control.images)
        entry = control.images['image'].GetEntries()['_testing']
        self.assertEqual('test0', entry.test_str_fdt)
        self.assertEqual('test1', entry.test_str_arg)
        self.assertEqual(123, entry.test_int_fdt)
        self.assertEqual(456, entry.test_int_arg)

    def testEntryArgsMissing(self):
        """Test missing arguments and properties"""
        entry_args = {
            'test-int-arg': '456',
        }
        self._DoReadFileDtb('063_entry_args_missing.dts', entry_args=entry_args)
        entry = control.images['image'].GetEntries()['_testing']
        self.assertEqual('test0', entry.test_str_fdt)
        self.assertEqual(None, entry.test_str_arg)
        self.assertEqual(None, entry.test_int_fdt)
        self.assertEqual(456, entry.test_int_arg)

    def testEntryArgsRequired(self):
        """Test missing arguments and properties"""
        entry_args = {
            'test-int-arg': '456',
        }
        with self.assertRaises(ValueError) as e:
            self._DoReadFileDtb('064_entry_args_required.dts')
        self.assertIn("Node '/binman/_testing': "
            'Missing required properties/entry args: test-str-arg, '
            'test-int-fdt, test-int-arg',
            str(e.exception))

    def testEntryArgsInvalidFormat(self):
        """Test that an invalid entry-argument format is detected"""
        args = ['build', '-d', self.TestFile('064_entry_args_required.dts'),
                '-ano-value']
        with self.assertRaises(ValueError) as e:
            self._DoBinman(*args)
        self.assertIn("Invalid entry arguemnt 'no-value'", str(e.exception))

    def testEntryArgsInvalidInteger(self):
        """Test that an invalid entry-argument integer is detected"""
        entry_args = {
            'test-int-arg': 'abc',
        }
        with self.assertRaises(ValueError) as e:
            self._DoReadFileDtb('062_entry_args.dts', entry_args=entry_args)
        self.assertIn("Node '/binman/_testing': Cannot convert entry arg "
                      "'test-int-arg' (value 'abc') to integer",
            str(e.exception))

    def testEntryArgsInvalidDatatype(self):
        """Test that an invalid entry-argument datatype is detected

        This test could be written in entry_test.py except that it needs
        access to control.entry_args, which seems more than that module should
        be able to see.
        """
        entry_args = {
            'test-bad-datatype-arg': '12',
        }
        with self.assertRaises(ValueError) as e:
            self._DoReadFileDtb('065_entry_args_unknown_datatype.dts',
                                entry_args=entry_args)
        self.assertIn('GetArg() internal error: Unknown data type ',
                      str(e.exception))

    def testText(self):
        """Test for a text entry type"""
        entry_args = {
            'test-id': TEXT_DATA,
            'test-id2': TEXT_DATA2,
            'test-id3': TEXT_DATA3,
        }
        data, _, _, _ = self._DoReadFileDtb('066_text.dts',
                                            entry_args=entry_args)
        expected = (tools.to_bytes(TEXT_DATA) +
                    tools.get_bytes(0, 8 - len(TEXT_DATA)) +
                    tools.to_bytes(TEXT_DATA2) + tools.to_bytes(TEXT_DATA3) +
                    b'some text' + b'more text')
        self.assertEqual(expected, data)

    def testEntryDocs(self):
        """Test for creation of entry documentation"""
        with test_util.capture_sys_output() as (stdout, stderr):
            control.WriteEntryDocs(control.GetEntryModules())
        self.assertTrue(len(stdout.getvalue()) > 0)

    def testEntryDocsMissing(self):
        """Test handling of missing entry documentation"""
        with self.assertRaises(ValueError) as e:
            with test_util.capture_sys_output() as (stdout, stderr):
                control.WriteEntryDocs(control.GetEntryModules(), 'u_boot')
        self.assertIn('Documentation is missing for modules: u_boot',
                      str(e.exception))

    def testFmap(self):
        """Basic test of generation of a flashrom fmap"""
        data = self._DoReadFile('067_fmap.dts')
        fhdr, fentries = fmap_util.DecodeFmap(data[32:])
        expected = (U_BOOT_DATA + tools.get_bytes(ord('!'), 12) +
                    U_BOOT_DATA + tools.get_bytes(ord('a'), 12))
        self.assertEqual(expected, data[:32])
        self.assertEqual(b'__FMAP__', fhdr.signature)
        self.assertEqual(1, fhdr.ver_major)
        self.assertEqual(0, fhdr.ver_minor)
        self.assertEqual(0, fhdr.base)
        expect_size = fmap_util.FMAP_HEADER_LEN + fmap_util.FMAP_AREA_LEN * 5
        self.assertEqual(16 + 16 + expect_size, fhdr.image_size)
        self.assertEqual(b'FMAP', fhdr.name)
        self.assertEqual(5, fhdr.nareas)
        fiter = iter(fentries)

        fentry = next(fiter)
        self.assertEqual(b'SECTION0', fentry.name)
        self.assertEqual(0, fentry.offset)
        self.assertEqual(16, fentry.size)
        self.assertEqual(0, fentry.flags)

        fentry = next(fiter)
        self.assertEqual(b'RO_U_BOOT', fentry.name)
        self.assertEqual(0, fentry.offset)
        self.assertEqual(4, fentry.size)
        self.assertEqual(0, fentry.flags)

        fentry = next(fiter)
        self.assertEqual(b'SECTION1', fentry.name)
        self.assertEqual(16, fentry.offset)
        self.assertEqual(16, fentry.size)
        self.assertEqual(0, fentry.flags)

        fentry = next(fiter)
        self.assertEqual(b'RW_U_BOOT', fentry.name)
        self.assertEqual(16, fentry.offset)
        self.assertEqual(4, fentry.size)
        self.assertEqual(0, fentry.flags)

        fentry = next(fiter)
        self.assertEqual(b'FMAP', fentry.name)
        self.assertEqual(32, fentry.offset)
        self.assertEqual(expect_size, fentry.size)
        self.assertEqual(0, fentry.flags)

    def testBlobNamedByArg(self):
        """Test we can add a blob with the filename coming from an entry arg"""
        entry_args = {
            'cros-ec-rw-path': 'ecrw.bin',
        }
        self._DoReadFileDtb('068_blob_named_by_arg.dts', entry_args=entry_args)

    def testFill(self):
        """Test for an fill entry type"""
        data = self._DoReadFile('069_fill.dts')
        expected = tools.get_bytes(0xff, 8) + tools.get_bytes(0, 8)
        self.assertEqual(expected, data)

    def testFillNoSize(self):
        """Test for an fill entry type with no size"""
        with self.assertRaises(ValueError) as e:
            self._DoReadFile('070_fill_no_size.dts')
        self.assertIn("'fill' entry must have a size property",
                      str(e.exception))

    def _HandleGbbCommand(self, pipe_list):
        """Fake calls to the futility utility"""
        if pipe_list[0][0] == 'futility':
            fname = pipe_list[0][-1]
            # Append our GBB data to the file, which will happen every time the
            # futility command is called.
            with open(fname, 'ab') as fd:
                fd.write(GBB_DATA)
            return command.CommandResult()

    def testGbb(self):
        """Test for the Chromium OS Google Binary Block"""
        command.test_result = self._HandleGbbCommand
        entry_args = {
            'keydir': 'devkeys',
            'bmpblk': 'bmpblk.bin',
        }
        data, _, _, _ = self._DoReadFileDtb('071_gbb.dts', entry_args=entry_args)

        # Since futility
        expected = (GBB_DATA + GBB_DATA + tools.get_bytes(0, 8) +
                    tools.get_bytes(0, 0x2180 - 16))
        self.assertEqual(expected, data)

    def testGbbTooSmall(self):
        """Test for the Chromium OS Google Binary Block being large enough"""
        with self.assertRaises(ValueError) as e:
            self._DoReadFileDtb('072_gbb_too_small.dts')
        self.assertIn("Node '/binman/gbb': GBB is too small",
                      str(e.exception))

    def testGbbNoSize(self):
        """Test for the Chromium OS Google Binary Block having a size"""
        with self.assertRaises(ValueError) as e:
            self._DoReadFileDtb('073_gbb_no_size.dts')
        self.assertIn("Node '/binman/gbb': GBB must have a fixed size",
                      str(e.exception))

    def testGbbMissing(self):
        """Test that binman still produces an image if futility is missing"""
        entry_args = {
            'keydir': 'devkeys',
        }
        with test_util.capture_sys_output() as (_, stderr):
            self._DoTestFile('071_gbb.dts', force_missing_bintools='futility',
                             entry_args=entry_args)
        err = stderr.getvalue()
        self.assertRegex(err,
                         "Image 'main-section'.*missing bintools.*: futility")

    def _HandleVblockCommand(self, pipe_list):
        """Fake calls to the futility utility

        The expected pipe is:

           [('futility', 'vbutil_firmware', '--vblock',
             'vblock.vblock', '--keyblock', 'devkeys/firmware.keyblock',
             '--signprivate', 'devkeys/firmware_data_key.vbprivk',
             '--version', '1', '--fv', 'input.vblock', '--kernelkey',
             'devkeys/kernel_subkey.vbpubk', '--flags', '1')]

        This writes to the output file (here, 'vblock.vblock'). If
        self._hash_data is False, it writes VBLOCK_DATA, else it writes a hash
        of the input data (here, 'input.vblock').
        """
        if pipe_list[0][0] == 'futility':
            fname = pipe_list[0][3]
            with open(fname, 'wb') as fd:
                if self._hash_data:
                    infile = pipe_list[0][11]
                    m = hashlib.sha256()
                    data = tools.read_file(infile)
                    m.update(data)
                    fd.write(m.digest())
                else:
                    fd.write(VBLOCK_DATA)

            return command.CommandResult()

    def testVblock(self):
        """Test for the Chromium OS Verified Boot Block"""
        self._hash_data = False
        command.test_result = self._HandleVblockCommand
        entry_args = {
            'keydir': 'devkeys',
        }
        data, _, _, _ = self._DoReadFileDtb('074_vblock.dts',
                                            entry_args=entry_args)
        expected = U_BOOT_DATA + VBLOCK_DATA + U_BOOT_DTB_DATA
        self.assertEqual(expected, data)

    def testVblockNoContent(self):
        """Test we detect a vblock which has no content to sign"""
        with self.assertRaises(ValueError) as e:
            self._DoReadFile('075_vblock_no_content.dts')
        self.assertIn("Node '/binman/vblock': Collection must have a 'content' "
                      'property', str(e.exception))

    def testVblockBadPhandle(self):
        """Test that we detect a vblock with an invalid phandle in contents"""
        with self.assertRaises(ValueError) as e:
            self._DoReadFile('076_vblock_bad_phandle.dts')
        self.assertIn("Node '/binman/vblock': Cannot find node for phandle "
                      '1000', str(e.exception))

    def testVblockBadEntry(self):
        """Test that we detect an entry that points to a non-entry"""
        with self.assertRaises(ValueError) as e:
            self._DoReadFile('077_vblock_bad_entry.dts')
        self.assertIn("Node '/binman/vblock': Cannot find entry for node "
                      "'other'", str(e.exception))

    def testVblockContent(self):
        """Test that the vblock signs the right data"""
        self._hash_data = True
        command.test_result = self._HandleVblockCommand
        entry_args = {
            'keydir': 'devkeys',
        }
        data = self._DoReadFileDtb(
            '189_vblock_content.dts', use_real_dtb=True, update_dtb=True,
            entry_args=entry_args)[0]
        hashlen = 32  # SHA256 hash is 32 bytes
        self.assertEqual(U_BOOT_DATA, data[:len(U_BOOT_DATA)])
        hashval = data[-hashlen:]
        dtb = data[len(U_BOOT_DATA):-hashlen]

        expected_data = U_BOOT_DATA + dtb

        # The hashval should be a hash of the dtb
        m = hashlib.sha256()
        m.update(expected_data)
        expected_hashval = m.digest()
        self.assertEqual(expected_hashval, hashval)

    def testVblockMissing(self):
        """Test that binman still produces an image if futility is missing"""
        entry_args = {
            'keydir': 'devkeys',
        }
        with test_util.capture_sys_output() as (_, stderr):
            self._DoTestFile('074_vblock.dts',
                             force_missing_bintools='futility',
                             entry_args=entry_args)
        err = stderr.getvalue()
        self.assertRegex(err,
                         "Image 'main-section'.*missing bintools.*: futility")

    def testTpl(self):
        """Test that an image with TPL and its device tree can be created"""
        # ELF file with a '__bss_size' symbol
        self._SetupTplElf()
        data = self._DoReadFile('078_u_boot_tpl.dts')
        self.assertEqual(U_BOOT_TPL_DATA + U_BOOT_TPL_DTB_DATA, data)

    def testUsesPos(self):
        """Test that the 'pos' property cannot be used anymore"""
        with self.assertRaises(ValueError) as e:
           data = self._DoReadFile('079_uses_pos.dts')
        self.assertIn("Node '/binman/u-boot': Please use 'offset' instead of "
                      "'pos'", str(e.exception))

    def testFillZero(self):
        """Test for an fill entry type with a size of 0"""
        data = self._DoReadFile('080_fill_empty.dts')
        self.assertEqual(tools.get_bytes(0, 16), data)

    def testTextMissing(self):
        """Test for a text entry type where there is no text"""
        with self.assertRaises(ValueError) as e:
            self._DoReadFileDtb('066_text.dts',)
        self.assertIn("Node '/binman/text': No value provided for text label "
                      "'test-id'", str(e.exception))

    def testPackStart16Tpl(self):
        """Test that an image with an x86 start16 TPL region can be created"""
        data = self._DoReadFile('081_x86_start16_tpl.dts')
        self.assertEqual(X86_START16_TPL_DATA, data[:len(X86_START16_TPL_DATA)])

    def testSelectImage(self):
        """Test that we can select which images to build"""
        expected = 'Skipping images: image1'

        # We should only get the expected message in verbose mode
        for verbosity in (0, 2):
            with test_util.capture_sys_output() as (stdout, stderr):
                retcode = self._DoTestFile('006_dual_image.dts',
                                           verbosity=verbosity,
                                           images=['image2'])
            self.assertEqual(0, retcode)
            if verbosity:
                self.assertIn(expected, stdout.getvalue())
            else:
                self.assertNotIn(expected, stdout.getvalue())

            self.assertFalse(os.path.exists(tools.get_output_filename('image1.bin')))
            self.assertTrue(os.path.exists(tools.get_output_filename('image2.bin')))
            self._CleanupOutputDir()

    def testUpdateFdtAll(self):
        """Test that all device trees are updated with offset/size info"""
        data = self._DoReadFileRealDtb('082_fdt_update_all.dts')

        base_expected = {
            'section:image-pos': 0,
            'u-boot-tpl-dtb:size': 513,
            'u-boot-spl-dtb:size': 513,
            'u-boot-spl-dtb:offset': 493,
            'image-pos': 0,
            'section/u-boot-dtb:image-pos': 0,
            'u-boot-spl-dtb:image-pos': 493,
            'section/u-boot-dtb:size': 493,
            'u-boot-tpl-dtb:image-pos': 1006,
            'section/u-boot-dtb:offset': 0,
            'section:size': 493,
            'offset': 0,
            'section:offset': 0,
            'u-boot-tpl-dtb:offset': 1006,
            'size': 1519
        }

        # We expect three device-tree files in the output, one after the other.
        # Read them in sequence. We look for an 'spl' property in the SPL tree,
        # and 'tpl' in the TPL tree, to make sure they are distinct from the
        # main U-Boot tree. All three should have the same postions and offset.
        start = 0
        for item in ['', 'spl', 'tpl']:
            dtb = fdt.Fdt.FromData(data[start:])
            dtb.Scan()
            props = self._GetPropTree(dtb, BASE_DTB_PROPS + REPACK_DTB_PROPS +
                                      ['spl', 'tpl'])
            expected = dict(base_expected)
            if item:
                expected[item] = 0
            self.assertEqual(expected, props)
            start += dtb._fdt_obj.totalsize()

    def testUpdateFdtOutput(self):
        """Test that output DTB files are updated"""
        try:
            data, dtb_data, _, _ = self._DoReadFileDtb('082_fdt_update_all.dts',
                    use_real_dtb=True, update_dtb=True, reset_dtbs=False)

            # Unfortunately, compiling a source file always results in a file
            # called source.dtb (see fdt_util.EnsureCompiled()). The test
            # source file (e.g. test/075_fdt_update_all.dts) thus does not enter
            # binman as a file called u-boot.dtb. To fix this, copy the file
            # over to the expected place.
            start = 0
            for fname in ['u-boot.dtb.out', 'spl/u-boot-spl.dtb.out',
                          'tpl/u-boot-tpl.dtb.out']:
                dtb = fdt.Fdt.FromData(data[start:])
                size = dtb._fdt_obj.totalsize()
                pathname = tools.get_output_filename(os.path.split(fname)[1])
                outdata = tools.read_file(pathname)
                name = os.path.split(fname)[0]

                if name:
                    orig_indata = self._GetDtbContentsForSplTpl(dtb_data, name)
                else:
                    orig_indata = dtb_data
                self.assertNotEqual(outdata, orig_indata,
                        "Expected output file '%s' be updated" % pathname)
                self.assertEqual(outdata, data[start:start + size],
                        "Expected output file '%s' to match output image" %
                        pathname)
                start += size
        finally:
            self._ResetDtbs()

    def _decompress(self, data):
        return comp_util.decompress(data, 'lz4')

    def testCompress(self):
        """Test compression of blobs"""
        self._CheckLz4()
        data, _, _, out_dtb_fname = self._DoReadFileDtb('083_compress.dts',
                                            use_real_dtb=True, update_dtb=True)
        dtb = fdt.Fdt(out_dtb_fname)
        dtb.Scan()
        props = self._GetPropTree(dtb, ['size', 'uncomp-size'])
        orig = self._decompress(data)
        self.assertEquals(COMPRESS_DATA, orig)

        # Do a sanity check on various fields
        image = control.images['image']
        entries = image.GetEntries()
        self.assertEqual(1, len(entries))

        entry = entries['blob']
        self.assertEqual(COMPRESS_DATA, entry.uncomp_data)
        self.assertEqual(len(COMPRESS_DATA), entry.uncomp_size)
        orig = self._decompress(entry.data)
        self.assertEqual(orig, entry.uncomp_data)

        self.assertEqual(image.data, entry.data)

        expected = {
            'blob:uncomp-size': len(COMPRESS_DATA),
            'blob:size': len(data),
            'size': len(data),
            }
        self.assertEqual(expected, props)

    def testFiles(self):
        """Test bringing in multiple files"""
        data = self._DoReadFile('084_files.dts')
        self.assertEqual(FILES_DATA, data)

    def testFilesCompress(self):
        """Test bringing in multiple files and compressing them"""
        self._CheckLz4()
        data = self._DoReadFile('085_files_compress.dts')

        image = control.images['image']
        entries = image.GetEntries()
        files = entries['files']
        entries = files._entries

        orig = b''
        for i in range(1, 3):
            key = '%d.dat' % i
            start = entries[key].image_pos
            len = entries[key].size
            chunk = data[start:start + len]
            orig += self._decompress(chunk)

        self.assertEqual(FILES_DATA, orig)

    def testFilesMissing(self):
        """Test missing files"""
        with self.assertRaises(ValueError) as e:
            data = self._DoReadFile('086_files_none.dts')
        self.assertIn("Node '/binman/files': Pattern \'files/*.none\' matched "
                      'no files', str(e.exception))

    def testFilesNoPattern(self):
        """Test missing files"""
        with self.assertRaises(ValueError) as e:
            data = self._DoReadFile('087_files_no_pattern.dts')
        self.assertIn("Node '/binman/files': Missing 'pattern' property",
                      str(e.exception))

    def testExpandSize(self):
        """Test an expanding entry"""
        data, _, map_data, _ = self._DoReadFileDtb('088_expand_size.dts',
                                                   map=True)
        expect = (tools.get_bytes(ord('a'), 8) + U_BOOT_DATA +
                  MRC_DATA + tools.get_bytes(ord('b'), 1) + U_BOOT_DATA +
                  tools.get_bytes(ord('c'), 8) + U_BOOT_DATA +
                  tools.get_bytes(ord('d'), 8))
        self.assertEqual(expect, data)
        self.assertEqual('''ImagePos    Offset      Size  Name
00000000  00000000  00000028  main-section
00000000   00000000  00000008  fill
00000008   00000008  00000004  u-boot
0000000c   0000000c  00000004  section
0000000c    00000000  00000003  intel-mrc
00000010   00000010  00000004  u-boot2
00000014   00000014  0000000c  section2
00000014    00000000  00000008  fill
0000001c    00000008  00000004  u-boot
00000020   00000020  00000008  fill2
''', map_data)

    def testExpandSizeBad(self):
        """Test an expanding entry which fails to provide contents"""
        with test_util.capture_sys_output() as (stdout, stderr):
            with self.assertRaises(ValueError) as e:
                self._DoReadFileDtb('089_expand_size_bad.dts', map=True)
        self.assertIn("Node '/binman/_testing': Cannot obtain contents when "
                      'expanding entry', str(e.exception))

    def testHash(self):
        """Test hashing of the contents of an entry"""
        _, _, _, out_dtb_fname = self._DoReadFileDtb('090_hash.dts',
                use_real_dtb=True, update_dtb=True)
        dtb = fdt.Fdt(out_dtb_fname)
        dtb.Scan()
        hash_node = dtb.GetNode('/binman/u-boot/hash').props['value']
        m = hashlib.sha256()
        m.update(U_BOOT_DATA)
        self.assertEqual(m.digest(), b''.join(hash_node.value))

    def testHashNoAlgo(self):
        with self.assertRaises(ValueError) as e:
            self._DoReadFileDtb('091_hash_no_algo.dts', update_dtb=True)
        self.assertIn("Node \'/binman/u-boot\': Missing \'algo\' property for "
                      'hash node', str(e.exception))

    def testHashBadAlgo(self):
        with self.assertRaises(ValueError) as e:
            self._DoReadFileDtb('092_hash_bad_algo.dts', update_dtb=True)
        self.assertIn("Node '/binman/u-boot': Unknown hash algorithm 'invalid'",
                      str(e.exception))

    def testHashSection(self):
        """Test hashing of the contents of an entry"""
        _, _, _, out_dtb_fname = self._DoReadFileDtb('099_hash_section.dts',
                use_real_dtb=True, update_dtb=True)
        dtb = fdt.Fdt(out_dtb_fname)
        dtb.Scan()
        hash_node = dtb.GetNode('/binman/section/hash').props['value']
        m = hashlib.sha256()
        m.update(U_BOOT_DATA)
        m.update(tools.get_bytes(ord('a'), 16))
        self.assertEqual(m.digest(), b''.join(hash_node.value))

    def testPackUBootTplMicrocode(self):
        """Test that x86 microcode can be handled correctly in TPL

        We expect to see the following in the image, in order:
            u-boot-tpl-nodtb.bin with a microcode pointer inserted at the correct
                place
            u-boot-tpl.dtb with the microcode removed
            the microcode
        """
        self._SetupTplElf('u_boot_ucode_ptr')
        first, pos_and_size = self._RunMicrocodeTest('093_x86_tpl_ucode.dts',
                                                     U_BOOT_TPL_NODTB_DATA)
        self.assertEqual(b'tplnodtb with microc' + pos_and_size +
                         b'ter somewhere in here', first)

    def testFmapX86(self):
        """Basic test of generation of a flashrom fmap"""
        data = self._DoReadFile('094_fmap_x86.dts')
        fhdr, fentries = fmap_util.DecodeFmap(data[32:])
        expected = U_BOOT_DATA + MRC_DATA + tools.get_bytes(ord('a'), 32 - 7)
        self.assertEqual(expected, data[:32])
        fhdr, fentries = fmap_util.DecodeFmap(data[32:])

        self.assertEqual(0x100, fhdr.image_size)

        self.assertEqual(0, fentries[0].offset)
        self.assertEqual(4, fentries[0].size)
        self.assertEqual(b'U_BOOT', fentries[0].name)

        self.assertEqual(4, fentries[1].offset)
        self.assertEqual(3, fentries[1].size)
        self.assertEqual(b'INTEL_MRC', fentries[1].name)

        self.assertEqual(32, fentries[2].offset)
        self.assertEqual(fmap_util.FMAP_HEADER_LEN +
                         fmap_util.FMAP_AREA_LEN * 3, fentries[2].size)
        self.assertEqual(b'FMAP', fentries[2].name)

    def testFmapX86Section(self):
        """Basic test of generation of a flashrom fmap"""
        data = self._DoReadFile('095_fmap_x86_section.dts')
        expected = U_BOOT_DATA + MRC_DATA + tools.get_bytes(ord('b'), 32 - 7)
        self.assertEqual(expected, data[:32])
        fhdr, fentries = fmap_util.DecodeFmap(data[36:])

        self.assertEqual(0x180, fhdr.image_size)
        expect_size = fmap_util.FMAP_HEADER_LEN + fmap_util.FMAP_AREA_LEN * 4
        fiter = iter(fentries)

        fentry = next(fiter)
        self.assertEqual(b'U_BOOT', fentry.name)
        self.assertEqual(0, fentry.offset)
        self.assertEqual(4, fentry.size)

        fentry = next(fiter)
        self.assertEqual(b'SECTION', fentry.name)
        self.assertEqual(4, fentry.offset)
        self.assertEqual(0x20 + expect_size, fentry.size)

        fentry = next(fiter)
        self.assertEqual(b'INTEL_MRC', fentry.name)
        self.assertEqual(4, fentry.offset)
        self.assertEqual(3, fentry.size)

        fentry = next(fiter)
        self.assertEqual(b'FMAP', fentry.name)
        self.assertEqual(36, fentry.offset)
        self.assertEqual(expect_size, fentry.size)

    def testElf(self):
        """Basic test of ELF entries"""
        self._SetupSplElf()
        self._SetupTplElf()
        with open(self.ElfTestFile('bss_data'), 'rb') as fd:
            TestFunctional._MakeInputFile('-boot', fd.read())
        data = self._DoReadFile('096_elf.dts')

    def testElfStrip(self):
        """Basic test of ELF entries"""
        self._SetupSplElf()
        with open(self.ElfTestFile('bss_data'), 'rb') as fd:
            TestFunctional._MakeInputFile('-boot', fd.read())
        data = self._DoReadFile('097_elf_strip.dts')

    def testPackOverlapMap(self):
        """Test that overlapping regions are detected"""
        with test_util.capture_sys_output() as (stdout, stderr):
            with self.assertRaises(ValueError) as e:
                self._DoTestFile('014_pack_overlap.dts', map=True)
        map_fname = tools.get_output_filename('image.map')
        self.assertEqual("Wrote map file '%s' to show errors\n" % map_fname,
                         stdout.getvalue())

        # We should not get an inmage, but there should be a map file
        self.assertFalse(os.path.exists(tools.get_output_filename('image.bin')))
        self.assertTrue(os.path.exists(map_fname))
        map_data = tools.read_file(map_fname, binary=False)
        self.assertEqual('''ImagePos    Offset      Size  Name
<none>    00000000  00000008  main-section
<none>     00000000  00000004  u-boot
<none>     00000003  00000004  u-boot-align
''', map_data)

    def testPackRefCode(self):
        """Test that an image with an Intel Reference code binary works"""
        data = self._DoReadFile('100_intel_refcode.dts')
        self.assertEqual(REFCODE_DATA, data[:len(REFCODE_DATA)])

    def testSectionOffset(self):
        """Tests use of a section with an offset"""
        data, _, map_data, _ = self._DoReadFileDtb('101_sections_offset.dts',
                                                   map=True)
        self.assertEqual('''ImagePos    Offset      Size  Name
00000000  00000000  00000038  main-section
00000004   00000004  00000010  section@0
00000004    00000000  00000004  u-boot
00000018   00000018  00000010  section@1
00000018    00000000  00000004  u-boot
0000002c   0000002c  00000004  section@2
0000002c    00000000  00000004  u-boot
''', map_data)
        self.assertEqual(data,
                         tools.get_bytes(0x26, 4) + U_BOOT_DATA +
                             tools.get_bytes(0x21, 12) +
                         tools.get_bytes(0x26, 4) + U_BOOT_DATA +
                             tools.get_bytes(0x61, 12) +
                         tools.get_bytes(0x26, 4) + U_BOOT_DATA +
                             tools.get_bytes(0x26, 8))

    def testCbfsRaw(self):
        """Test base handling of a Coreboot Filesystem (CBFS)

        The exact contents of the CBFS is verified by similar tests in
        cbfs_util_test.py. The tests here merely check that the files added to
        the CBFS can be found in the final image.
        """
        data = self._DoReadFile('102_cbfs_raw.dts')
        size = 0xb0

        cbfs = cbfs_util.CbfsReader(data)
        self.assertEqual(size, cbfs.rom_size)

        self.assertIn('u-boot-dtb', cbfs.files)
        cfile = cbfs.files['u-boot-dtb']
        self.assertEqual(U_BOOT_DTB_DATA, cfile.data)

    def testCbfsArch(self):
        """Test on non-x86 architecture"""
        data = self._DoReadFile('103_cbfs_raw_ppc.dts')
        size = 0x100

        cbfs = cbfs_util.CbfsReader(data)
        self.assertEqual(size, cbfs.rom_size)

        self.assertIn('u-boot-dtb', cbfs.files)
        cfile = cbfs.files['u-boot-dtb']
        self.assertEqual(U_BOOT_DTB_DATA, cfile.data)

    def testCbfsStage(self):
        """Tests handling of a Coreboot Filesystem (CBFS)"""
        if not elf.ELF_TOOLS:
            self.skipTest('Python elftools not available')
        elf_fname = os.path.join(self._indir, 'cbfs-stage.elf')
        elf.MakeElf(elf_fname, U_BOOT_DATA, U_BOOT_DTB_DATA)
        size = 0xb0

        data = self._DoReadFile('104_cbfs_stage.dts')
        cbfs = cbfs_util.CbfsReader(data)
        self.assertEqual(size, cbfs.rom_size)

        self.assertIn('u-boot', cbfs.files)
        cfile = cbfs.files['u-boot']
        self.assertEqual(U_BOOT_DATA + U_BOOT_DTB_DATA, cfile.data)

    def testCbfsRawCompress(self):
        """Test handling of compressing raw files"""
        self._CheckLz4()
        data = self._DoReadFile('105_cbfs_raw_compress.dts')
        size = 0x140

        cbfs = cbfs_util.CbfsReader(data)
        self.assertIn('u-boot', cbfs.files)
        cfile = cbfs.files['u-boot']
        self.assertEqual(COMPRESS_DATA, cfile.data)

    def testCbfsBadArch(self):
        """Test handling of a bad architecture"""
        with self.assertRaises(ValueError) as e:
            self._DoReadFile('106_cbfs_bad_arch.dts')
        self.assertIn("Invalid architecture 'bad-arch'", str(e.exception))

    def testCbfsNoSize(self):
        """Test handling of a missing size property"""
        with self.assertRaises(ValueError) as e:
            self._DoReadFile('107_cbfs_no_size.dts')
        self.assertIn('entry must have a size property', str(e.exception))

    def testCbfsNoContents(self):
        """Test handling of a CBFS entry which does not provide contentsy"""
        with self.assertRaises(ValueError) as e:
            self._DoReadFile('108_cbfs_no_contents.dts')
        self.assertIn('Could not complete processing of contents',
                      str(e.exception))

    def testCbfsBadCompress(self):
        """Test handling of a bad architecture"""
        with self.assertRaises(ValueError) as e:
            self._DoReadFile('109_cbfs_bad_compress.dts')
        self.assertIn("Invalid compression in 'u-boot': 'invalid-algo'",
                      str(e.exception))

    def testCbfsNamedEntries(self):
        """Test handling of named entries"""
        data = self._DoReadFile('110_cbfs_name.dts')

        cbfs = cbfs_util.CbfsReader(data)
        self.assertIn('FRED', cbfs.files)
        cfile1 = cbfs.files['FRED']
        self.assertEqual(U_BOOT_DATA, cfile1.data)

        self.assertIn('hello', cbfs.files)
        cfile2 = cbfs.files['hello']
        self.assertEqual(U_BOOT_DTB_DATA, cfile2.data)

    def _SetupIfwi(self, fname):
        """Set up to run an IFWI test

        Args:
            fname: Filename of input file to provide (fitimage.bin or ifwi.bin)
        """
        self._SetupSplElf()
        self._SetupTplElf()

        # Intel Integrated Firmware Image (IFWI) file
        with gzip.open(self.TestFile('%s.gz' % fname), 'rb') as fd:
            data = fd.read()
        TestFunctional._MakeInputFile(fname,data)

    def _CheckIfwi(self, data):
        """Check that an image with an IFWI contains the correct output

        Args:
            data: Conents of output file
        """
        expected_desc = tools.read_file(self.TestFile('descriptor.bin'))
        if data[:0x1000] != expected_desc:
            self.fail('Expected descriptor binary at start of image')

        # We expect to find the TPL wil in subpart IBBP entry IBBL
        image_fname = tools.get_output_filename('image.bin')
        tpl_fname = tools.get_output_filename('tpl.out')
        ifwitool = bintool.Bintool.create('ifwitool')
        ifwitool.extract(image_fname, 'IBBP', 'IBBL', tpl_fname)

        tpl_data = tools.read_file(tpl_fname)
        self.assertEqual(U_BOOT_TPL_DATA, tpl_data[:len(U_BOOT_TPL_DATA)])

    def testPackX86RomIfwi(self):
        """Test that an x86 ROM with Integrated Firmware Image can be created"""
        self._SetupIfwi('fitimage.bin')
        data = self._DoReadFile('111_x86_rom_ifwi.dts')
        self._CheckIfwi(data)

    def testPackX86RomIfwiNoDesc(self):
        """Test that an x86 ROM with IFWI can be created from an ifwi.bin file"""
        self._SetupIfwi('ifwi.bin')
        data = self._DoReadFile('112_x86_rom_ifwi_nodesc.dts')
        self._CheckIfwi(data)

    def testPackX86RomIfwiNoData(self):
        """Test that an x86 ROM with IFWI handles missing data"""
        self._SetupIfwi('ifwi.bin')
        with self.assertRaises(ValueError) as e:
            data = self._DoReadFile('113_x86_rom_ifwi_nodata.dts')
        self.assertIn('Could not complete processing of contents',
                      str(e.exception))

    def testIfwiMissing(self):
        """Test that binman still produces an image if ifwitool is missing"""
        self._SetupIfwi('fitimage.bin')
        with test_util.capture_sys_output() as (_, stderr):
            self._DoTestFile('111_x86_rom_ifwi.dts',
                             force_missing_bintools='ifwitool')
        err = stderr.getvalue()
        self.assertRegex(err,
                         "Image 'main-section'.*missing bintools.*: ifwitool")

    def testCbfsOffset(self):
        """Test a CBFS with files at particular offsets

        Like all CFBS tests, this is just checking the logic that calls
        cbfs_util. See cbfs_util_test for fully tests (e.g. test_cbfs_offset()).
        """
        data = self._DoReadFile('114_cbfs_offset.dts')
        size = 0x200

        cbfs = cbfs_util.CbfsReader(data)
        self.assertEqual(size, cbfs.rom_size)

        self.assertIn('u-boot', cbfs.files)
        cfile = cbfs.files['u-boot']
        self.assertEqual(U_BOOT_DATA, cfile.data)
        self.assertEqual(0x40, cfile.cbfs_offset)

        self.assertIn('u-boot-dtb', cbfs.files)
        cfile2 = cbfs.files['u-boot-dtb']
        self.assertEqual(U_BOOT_DTB_DATA, cfile2.data)
        self.assertEqual(0x140, cfile2.cbfs_offset)

    def testFdtmap(self):
        """Test an FDT map can be inserted in the image"""
        data = self.data = self._DoReadFileRealDtb('115_fdtmap.dts')
        fdtmap_data = data[len(U_BOOT_DATA):]
        magic = fdtmap_data[:8]
        self.assertEqual(b'_FDTMAP_', magic)
        self.assertEqual(tools.get_bytes(0, 8), fdtmap_data[8:16])

        fdt_data = fdtmap_data[16:]
        dtb = fdt.Fdt.FromData(fdt_data)
        dtb.Scan()
        props = self._GetPropTree(dtb, BASE_DTB_PROPS, prefix='/')
        self.assertEqual({
            'image-pos': 0,
            'offset': 0,
            'u-boot:offset': 0,
            'u-boot:size': len(U_BOOT_DATA),
            'u-boot:image-pos': 0,
            'fdtmap:image-pos': 4,
            'fdtmap:offset': 4,
            'fdtmap:size': len(fdtmap_data),
            'size': len(data),
        }, props)

    def testFdtmapNoMatch(self):
        """Check handling of an FDT map when the section cannot be found"""
        self.data = self._DoReadFileRealDtb('115_fdtmap.dts')

        # Mangle the section name, which should cause a mismatch between the
        # correct FDT path and the one expected by the section
        image = control.images['image']
        image._node.path += '-suffix'
        entries = image.GetEntries()
        fdtmap = entries['fdtmap']
        with self.assertRaises(ValueError) as e:
            fdtmap._GetFdtmap()
        self.assertIn("Cannot locate node for path '/binman-suffix'",
                      str(e.exception))

    def testFdtmapHeader(self):
        """Test an FDT map and image header can be inserted in the image"""
        data = self.data = self._DoReadFileRealDtb('116_fdtmap_hdr.dts')
        fdtmap_pos = len(U_BOOT_DATA)
        fdtmap_data = data[fdtmap_pos:]
        fdt_data = fdtmap_data[16:]
        dtb = fdt.Fdt.FromData(fdt_data)
        fdt_size = dtb.GetFdtObj().totalsize()
        hdr_data = data[-8:]
        self.assertEqual(b'BinM', hdr_data[:4])
        offset = struct.unpack('<I', hdr_data[4:])[0] & 0xffffffff
        self.assertEqual(fdtmap_pos - 0x400, offset - (1 << 32))

    def testFdtmapHeaderStart(self):
        """Test an image header can be inserted at the image start"""
        data = self.data = self._DoReadFileRealDtb('117_fdtmap_hdr_start.dts')
        fdtmap_pos = 0x100 + len(U_BOOT_DATA)
        hdr_data = data[:8]
        self.assertEqual(b'BinM', hdr_data[:4])
        offset = struct.unpack('<I', hdr_data[4:])[0]
        self.assertEqual(fdtmap_pos, offset)

    def testFdtmapHeaderPos(self):
        """Test an image header can be inserted at a chosen position"""
        data = self.data = self._DoReadFileRealDtb('118_fdtmap_hdr_pos.dts')
        fdtmap_pos = 0x100 + len(U_BOOT_DATA)
        hdr_data = data[0x80:0x88]
        self.assertEqual(b'BinM', hdr_data[:4])
        offset = struct.unpack('<I', hdr_data[4:])[0]
        self.assertEqual(fdtmap_pos, offset)

    def testHeaderMissingFdtmap(self):
        """Test an image header requires an fdtmap"""
        with self.assertRaises(ValueError) as e:
            self.data = self._DoReadFileRealDtb('119_fdtmap_hdr_missing.dts')
        self.assertIn("'image_header' section must have an 'fdtmap' sibling",
                      str(e.exception))

    def testHeaderNoLocation(self):
        """Test an image header with a no specified location is detected"""
        with self.assertRaises(ValueError) as e:
            self.data = self._DoReadFileRealDtb('120_hdr_no_location.dts')
        self.assertIn("Invalid location 'None', expected 'start' or 'end'",
                      str(e.exception))

    def testEntryExpand(self):
        """Test expanding an entry after it is packed"""
        data = self._DoReadFile('121_entry_expand.dts')
        self.assertEqual(b'aaa', data[:3])
        self.assertEqual(U_BOOT_DATA, data[3:3 + len(U_BOOT_DATA)])
        self.assertEqual(b'aaa', data[-3:])

    def testEntryExpandBad(self):
        """Test expanding an entry after it is packed, twice"""
        with self.assertRaises(ValueError) as e:
            self._DoReadFile('122_entry_expand_twice.dts')
        self.assertIn("Image '/binman': Entries changed size after packing",
                      str(e.exception))

    def testEntryExpandSection(self):
        """Test expanding an entry within a section after it is packed"""
        data = self._DoReadFile('123_entry_expand_section.dts')
        self.assertEqual(b'aaa', data[:3])
        self.assertEqual(U_BOOT_DATA, data[3:3 + len(U_BOOT_DATA)])
        self.assertEqual(b'aaa', data[-3:])

    def testCompressDtb(self):
        """Test that compress of device-tree files is supported"""
        self._CheckLz4()
        data = self.data = self._DoReadFileRealDtb('124_compress_dtb.dts')
        self.assertEqual(U_BOOT_DATA, data[:len(U_BOOT_DATA)])
        comp_data = data[len(U_BOOT_DATA):]
        orig = self._decompress(comp_data)
        dtb = fdt.Fdt.FromData(orig)
        dtb.Scan()
        props = self._GetPropTree(dtb, ['size', 'uncomp-size'])
        expected = {
            'u-boot:size': len(U_BOOT_DATA),
            'u-boot-dtb:uncomp-size': len(orig),
            'u-boot-dtb:size': len(comp_data),
            'size': len(data),
            }
        self.assertEqual(expected, props)

    def testCbfsUpdateFdt(self):
        """Test that we can update the device tree with CBFS offset/size info"""
        self._CheckLz4()
        data, _, _, out_dtb_fname = self._DoReadFileDtb('125_cbfs_update.dts',
                                                        update_dtb=True)
        dtb = fdt.Fdt(out_dtb_fname)
        dtb.Scan()
        props = self._GetPropTree(dtb, BASE_DTB_PROPS + ['uncomp-size'])
        del props['cbfs/u-boot:size']
        self.assertEqual({
            'offset': 0,
            'size': len(data),
            'image-pos': 0,
            'cbfs:offset': 0,
            'cbfs:size': len(data),
            'cbfs:image-pos': 0,
            'cbfs/u-boot:offset': 0x38,
            'cbfs/u-boot:uncomp-size': len(U_BOOT_DATA),
            'cbfs/u-boot:image-pos': 0x38,
            'cbfs/u-boot-dtb:offset': 0xb8,
            'cbfs/u-boot-dtb:size': len(U_BOOT_DATA),
            'cbfs/u-boot-dtb:image-pos': 0xb8,
            }, props)

    def testCbfsBadType(self):
        """Test an image header with a no specified location is detected"""
        with self.assertRaises(ValueError) as e:
            self._DoReadFile('126_cbfs_bad_type.dts')
        self.assertIn("Unknown cbfs-type 'badtype'", str(e.exception))

    def testList(self):
        """Test listing the files in an image"""
        self._CheckLz4()
        data = self._DoReadFile('127_list.dts')
        image = control.images['image']
        entries = image.BuildEntryList()
        self.assertEqual(7, len(entries))

        ent = entries[0]
        self.assertEqual(0, ent.indent)
        self.assertEqual('main-section', ent.name)
        self.assertEqual('section', ent.etype)
        self.assertEqual(len(data), ent.size)
        self.assertEqual(0, ent.image_pos)
        self.assertEqual(None, ent.uncomp_size)
        self.assertEqual(0, ent.offset)

        ent = entries[1]
        self.assertEqual(1, ent.indent)
        self.assertEqual('u-boot', ent.name)
        self.assertEqual('u-boot', ent.etype)
        self.assertEqual(len(U_BOOT_DATA), ent.size)
        self.assertEqual(0, ent.image_pos)
        self.assertEqual(None, ent.uncomp_size)
        self.assertEqual(0, ent.offset)

        ent = entries[2]
        self.assertEqual(1, ent.indent)
        self.assertEqual('section', ent.name)
        self.assertEqual('section', ent.etype)
        section_size = ent.size
        self.assertEqual(0x100, ent.image_pos)
        self.assertEqual(None, ent.uncomp_size)
        self.assertEqual(0x100, ent.offset)

        ent = entries[3]
        self.assertEqual(2, ent.indent)
        self.assertEqual('cbfs', ent.name)
        self.assertEqual('cbfs', ent.etype)
        self.assertEqual(0x400, ent.size)
        self.assertEqual(0x100, ent.image_pos)
        self.assertEqual(None, ent.uncomp_size)
        self.assertEqual(0, ent.offset)

        ent = entries[4]
        self.assertEqual(3, ent.indent)
        self.assertEqual('u-boot', ent.name)
        self.assertEqual('u-boot', ent.etype)
        self.assertEqual(len(U_BOOT_DATA), ent.size)
        self.assertEqual(0x138, ent.image_pos)
        self.assertEqual(None, ent.uncomp_size)
        self.assertEqual(0x38, ent.offset)

        ent = entries[5]
        self.assertEqual(3, ent.indent)
        self.assertEqual('u-boot-dtb', ent.name)
        self.assertEqual('text', ent.etype)
        self.assertGreater(len(COMPRESS_DATA), ent.size)
        self.assertEqual(0x178, ent.image_pos)
        self.assertEqual(len(COMPRESS_DATA), ent.uncomp_size)
        self.assertEqual(0x78, ent.offset)

        ent = entries[6]
        self.assertEqual(2, ent.indent)
        self.assertEqual('u-boot-dtb', ent.name)
        self.assertEqual('u-boot-dtb', ent.etype)
        self.assertEqual(0x500, ent.image_pos)
        self.assertEqual(len(U_BOOT_DTB_DATA), ent.uncomp_size)
        dtb_size = ent.size
        # Compressing this data expands it since headers are added
        self.assertGreater(dtb_size, len(U_BOOT_DTB_DATA))
        self.assertEqual(0x400, ent.offset)

        self.assertEqual(len(data), 0x100 + section_size)
        self.assertEqual(section_size, 0x400 + dtb_size)

    def testFindFdtmap(self):
        """Test locating an FDT map in an image"""
        self._CheckLz4()
        data = self.data = self._DoReadFileRealDtb('128_decode_image.dts')
        image = control.images['image']
        entries = image.GetEntries()
        entry = entries['fdtmap']
        self.assertEqual(entry.image_pos, fdtmap.LocateFdtmap(data))

    def testFindFdtmapMissing(self):
        """Test failing to locate an FDP map"""
        data = self._DoReadFile('005_simple.dts')
        self.assertEqual(None, fdtmap.LocateFdtmap(data))

    def testFindImageHeader(self):
        """Test locating a image header"""
        self._CheckLz4()
        data = self.data = self._DoReadFileRealDtb('128_decode_image.dts')
        image = control.images['image']
        entries = image.GetEntries()
        entry = entries['fdtmap']
        # The header should point to the FDT map
        self.assertEqual(entry.image_pos, image_header.LocateHeaderOffset(data))

    def testFindImageHeaderStart(self):
        """Test locating a image header located at the start of an image"""
        data = self.data = self._DoReadFileRealDtb('117_fdtmap_hdr_start.dts')
        image = control.images['image']
        entries = image.GetEntries()
        entry = entries['fdtmap']
        # The header should point to the FDT map
        self.assertEqual(entry.image_pos, image_header.LocateHeaderOffset(data))

    def testFindImageHeaderMissing(self):
        """Test failing to locate an image header"""
        data = self._DoReadFile('005_simple.dts')
        self.assertEqual(None, image_header.LocateHeaderOffset(data))

    def testReadImage(self):
        """Test reading an image and accessing its FDT map"""
        self._CheckLz4()
        data = self.data = self._DoReadFileRealDtb('128_decode_image.dts')
        image_fname = tools.get_output_filename('image.bin')
        orig_image = control.images['image']
        image = Image.FromFile(image_fname)
        self.assertEqual(orig_image.GetEntries().keys(),
                         image.GetEntries().keys())

        orig_entry = orig_image.GetEntries()['fdtmap']
        entry = image.GetEntries()['fdtmap']
        self.assertEquals(orig_entry.offset, entry.offset)
        self.assertEquals(orig_entry.size, entry.size)
        self.assertEquals(orig_entry.image_pos, entry.image_pos)

    def testReadImageNoHeader(self):
        """Test accessing an image's FDT map without an image header"""
        self._CheckLz4()
        data = self._DoReadFileRealDtb('129_decode_image_nohdr.dts')
        image_fname = tools.get_output_filename('image.bin')
        image = Image.FromFile(image_fname)
        self.assertTrue(isinstance(image, Image))
        self.assertEqual('image', image.image_name[-5:])

    def testReadImageFail(self):
        """Test failing to read an image image's FDT map"""
        self._DoReadFile('005_simple.dts')
        image_fname = tools.get_output_filename('image.bin')
        with self.assertRaises(ValueError) as e:
            image = Image.FromFile(image_fname)
        self.assertIn("Cannot find FDT map in image", str(e.exception))

    def testListCmd(self):
        """Test listing the files in an image using an Fdtmap"""
        self._CheckLz4()
        data = self._DoReadFileRealDtb('130_list_fdtmap.dts')

        # lz4 compression size differs depending on the version
        image = control.images['image']
        entries = image.GetEntries()
        section_size = entries['section'].size
        fdt_size = entries['section'].GetEntries()['u-boot-dtb'].size
        fdtmap_offset = entries['fdtmap'].offset

        try:
            tmpdir, updated_fname = self._SetupImageInTmpdir()
            with test_util.capture_sys_output() as (stdout, stderr):
                self._DoBinman('ls', '-i', updated_fname)
        finally:
            shutil.rmtree(tmpdir)
        lines = stdout.getvalue().splitlines()
        expected = [
'Name              Image-pos  Size  Entry-type    Offset  Uncomp-size',
'----------------------------------------------------------------------',
'main-section              0   c00  section            0',
'  u-boot                  0     4  u-boot             0',
'  section               100   %x  section          100' % section_size,
'    cbfs                100   400  cbfs               0',
'      u-boot            138     4  u-boot            38',
'      u-boot-dtb        180   105  u-boot-dtb        80          3c9',
'    u-boot-dtb          500   %x  u-boot-dtb       400          3c9' % fdt_size,
'  fdtmap                %x   3bd  fdtmap           %x' %
        (fdtmap_offset, fdtmap_offset),
'  image-header          bf8     8  image-header     bf8',
            ]
        self.assertEqual(expected, lines)

    def testListCmdFail(self):
        """Test failing to list an image"""
        self._DoReadFile('005_simple.dts')
        try:
            tmpdir, updated_fname = self._SetupImageInTmpdir()
            with self.assertRaises(ValueError) as e:
                self._DoBinman('ls', '-i', updated_fname)
        finally:
            shutil.rmtree(tmpdir)
        self.assertIn("Cannot find FDT map in image", str(e.exception))

    def _RunListCmd(self, paths, expected):
        """List out entries and check the result

        Args:
            paths: List of paths to pass to the list command
            expected: Expected list of filenames to be returned, in order
        """
        self._CheckLz4()
        self._DoReadFileRealDtb('130_list_fdtmap.dts')
        image_fname = tools.get_output_filename('image.bin')
        image = Image.FromFile(image_fname)
        lines = image.GetListEntries(paths)[1]
        files = [line[0].strip() for line in lines[1:]]
        self.assertEqual(expected, files)

    def testListCmdSection(self):
        """Test listing the files in a section"""
        self._RunListCmd(['section'],
            ['section', 'cbfs', 'u-boot', 'u-boot-dtb', 'u-boot-dtb'])

    def testListCmdFile(self):
        """Test listing a particular file"""
        self._RunListCmd(['*u-boot-dtb'], ['u-boot-dtb', 'u-boot-dtb'])

    def testListCmdWildcard(self):
        """Test listing a wildcarded file"""
        self._RunListCmd(['*boot*'],
            ['u-boot', 'u-boot', 'u-boot-dtb', 'u-boot-dtb'])

    def testListCmdWildcardMulti(self):
        """Test listing a wildcarded file"""
        self._RunListCmd(['*cb*', '*head*'],
            ['cbfs', 'u-boot', 'u-boot-dtb', 'image-header'])

    def testListCmdEmpty(self):
        """Test listing a wildcarded file"""
        self._RunListCmd(['nothing'], [])

    def testListCmdPath(self):
        """Test listing the files in a sub-entry of a section"""
        self._RunListCmd(['section/cbfs'], ['cbfs', 'u-boot', 'u-boot-dtb'])

    def _RunExtractCmd(self, entry_name, decomp=True):
        """Extract an entry from an image

        Args:
            entry_name: Entry name to extract
            decomp: True to decompress the data if compressed, False to leave
                it in its raw uncompressed format

        Returns:
            data from entry
        """
        self._CheckLz4()
        self._DoReadFileRealDtb('130_list_fdtmap.dts')
        image_fname = tools.get_output_filename('image.bin')
        return control.ReadEntry(image_fname, entry_name, decomp)

    def testExtractSimple(self):
        """Test extracting a single file"""
        data = self._RunExtractCmd('u-boot')
        self.assertEqual(U_BOOT_DATA, data)

    def testExtractSection(self):
        """Test extracting the files in a section"""
        data = self._RunExtractCmd('section')
        cbfs_data = data[:0x400]
        cbfs = cbfs_util.CbfsReader(cbfs_data)
        self.assertEqual(['u-boot', 'u-boot-dtb', ''], list(cbfs.files.keys()))
        dtb_data = data[0x400:]
        dtb = self._decompress(dtb_data)
        self.assertEqual(EXTRACT_DTB_SIZE, len(dtb))

    def testExtractCompressed(self):
        """Test extracting compressed data"""
        data = self._RunExtractCmd('section/u-boot-dtb')
        self.assertEqual(EXTRACT_DTB_SIZE, len(data))

    def testExtractRaw(self):
        """Test extracting compressed data without decompressing it"""
        data = self._RunExtractCmd('section/u-boot-dtb', decomp=False)
        dtb = self._decompress(data)
        self.assertEqual(EXTRACT_DTB_SIZE, len(dtb))

    def testExtractCbfs(self):
        """Test extracting CBFS data"""
        data = self._RunExtractCmd('section/cbfs/u-boot')
        self.assertEqual(U_BOOT_DATA, data)

    def testExtractCbfsCompressed(self):
        """Test extracting CBFS compressed data"""
        data = self._RunExtractCmd('section/cbfs/u-boot-dtb')
        self.assertEqual(EXTRACT_DTB_SIZE, len(data))

    def testExtractCbfsRaw(self):
        """Test extracting CBFS compressed data without decompressing it"""
        data = self._RunExtractCmd('section/cbfs/u-boot-dtb', decomp=False)
        dtb = comp_util.decompress(data, 'lzma', with_header=False)
        self.assertEqual(EXTRACT_DTB_SIZE, len(dtb))

    def testExtractBadEntry(self):
        """Test extracting a bad section path"""
        with self.assertRaises(ValueError) as e:
            self._RunExtractCmd('section/does-not-exist')
        self.assertIn("Entry 'does-not-exist' not found in '/section'",
                      str(e.exception))

    def testExtractMissingFile(self):
        """Test extracting file that does not exist"""
        with self.assertRaises(IOError) as e:
            control.ReadEntry('missing-file', 'name')

    def testExtractBadFile(self):
        """Test extracting an invalid file"""
        fname = os.path.join(self._indir, 'badfile')
        tools.write_file(fname, b'')
        with self.assertRaises(ValueError) as e:
            control.ReadEntry(fname, 'name')

    def testExtractCmd(self):
        """Test extracting a file fron an image on the command line"""
        self._CheckLz4()
        self._DoReadFileRealDtb('130_list_fdtmap.dts')
        fname = os.path.join(self._indir, 'output.extact')
        try:
            tmpdir, updated_fname = self._SetupImageInTmpdir()
            with test_util.capture_sys_output() as (stdout, stderr):
                self._DoBinman('extract', '-i', updated_fname, 'u-boot',
                               '-f', fname)
        finally:
            shutil.rmtree(tmpdir)
        data = tools.read_file(fname)
        self.assertEqual(U_BOOT_DATA, data)

    def testExtractOneEntry(self):
        """Test extracting a single entry fron an image """
        self._CheckLz4()
        self._DoReadFileRealDtb('130_list_fdtmap.dts')
        image_fname = tools.get_output_filename('image.bin')
        fname = os.path.join(self._indir, 'output.extact')
        control.ExtractEntries(image_fname, fname, None, ['u-boot'])
        data = tools.read_file(fname)
        self.assertEqual(U_BOOT_DATA, data)

    def _CheckExtractOutput(self, decomp):
        """Helper to test file output with and without decompression

        Args:
            decomp: True to decompress entry data, False to output it raw
        """
        def _CheckPresent(entry_path, expect_data, expect_size=None):
            """Check and remove expected file

            This checks the data/size of a file and removes the file both from
            the outfiles set and from the output directory. Once all files are
            processed, both the set and directory should be empty.

            Args:
                entry_path: Entry path
                expect_data: Data to expect in file, or None to skip check
                expect_size: Size of data to expect in file, or None to skip
            """
            path = os.path.join(outdir, entry_path)
            data = tools.read_file(path)
            os.remove(path)
            if expect_data:
                self.assertEqual(expect_data, data)
            elif expect_size:
                self.assertEqual(expect_size, len(data))
            outfiles.remove(path)

        def _CheckDirPresent(name):
            """Remove expected directory

            This gives an error if the directory does not exist as expected

            Args:
                name: Name of directory to remove
            """
            path = os.path.join(outdir, name)
            os.rmdir(path)

        self._DoReadFileRealDtb('130_list_fdtmap.dts')
        image_fname = tools.get_output_filename('image.bin')
        outdir = os.path.join(self._indir, 'extract')
        einfos = control.ExtractEntries(image_fname, None, outdir, [], decomp)

        # Create a set of all file that were output (should be 9)
        outfiles = set()
        for root, dirs, files in os.walk(outdir):
            outfiles |= set([os.path.join(root, fname) for fname in files])
        self.assertEqual(9, len(outfiles))
        self.assertEqual(9, len(einfos))

        image = control.images['image']
        entries = image.GetEntries()

        # Check the 9 files in various ways
        section = entries['section']
        section_entries = section.GetEntries()
        cbfs_entries = section_entries['cbfs'].GetEntries()
        _CheckPresent('u-boot', U_BOOT_DATA)
        _CheckPresent('section/cbfs/u-boot', U_BOOT_DATA)
        dtb_len = EXTRACT_DTB_SIZE
        if not decomp:
            dtb_len = cbfs_entries['u-boot-dtb'].size
        _CheckPresent('section/cbfs/u-boot-dtb', None, dtb_len)
        if not decomp:
            dtb_len = section_entries['u-boot-dtb'].size
        _CheckPresent('section/u-boot-dtb', None, dtb_len)

        fdtmap = entries['fdtmap']
        _CheckPresent('fdtmap', fdtmap.data)
        hdr = entries['image-header']
        _CheckPresent('image-header', hdr.data)

        _CheckPresent('section/root', section.data)
        cbfs = section_entries['cbfs']
        _CheckPresent('section/cbfs/root', cbfs.data)
        data = tools.read_file(image_fname)
        _CheckPresent('root', data)

        # There should be no files left. Remove all the directories to check.
        # If there are any files/dirs remaining, one of these checks will fail.
        self.assertEqual(0, len(outfiles))
        _CheckDirPresent('section/cbfs')
        _CheckDirPresent('section')
        _CheckDirPresent('')
        self.assertFalse(os.path.exists(outdir))

    def testExtractAllEntries(self):
        """Test extracting all entries"""
        self._CheckLz4()
        self._CheckExtractOutput(decomp=True)

    def testExtractAllEntriesRaw(self):
        """Test extracting all entries without decompressing them"""
        self._CheckLz4()
        self._CheckExtractOutput(decomp=False)

    def testExtractSelectedEntries(self):
        """Test extracting some entries"""
        self._CheckLz4()
        self._DoReadFileRealDtb('130_list_fdtmap.dts')
        image_fname = tools.get_output_filename('image.bin')
        outdir = os.path.join(self._indir, 'extract')
        einfos = control.ExtractEntries(image_fname, None, outdir,
                                        ['*cb*', '*head*'])

        # File output is tested by testExtractAllEntries(), so just check that
        # the expected entries are selected
        names = [einfo.name for einfo in einfos]
        self.assertEqual(names,
                         ['cbfs', 'u-boot', 'u-boot-dtb', 'image-header'])

    def testExtractNoEntryPaths(self):
        """Test extracting some entries"""
        self._CheckLz4()
        self._DoReadFileRealDtb('130_list_fdtmap.dts')
        image_fname = tools.get_output_filename('image.bin')
        with self.assertRaises(ValueError) as e:
            control.ExtractEntries(image_fname, 'fname', None, [])
        self.assertIn('Must specify an entry path to write with -f',
                      str(e.exception))

    def testExtractTooManyEntryPaths(self):
        """Test extracting some entries"""
        self._CheckLz4()
        self._DoReadFileRealDtb('130_list_fdtmap.dts')
        image_fname = tools.get_output_filename('image.bin')
        with self.assertRaises(ValueError) as e:
            control.ExtractEntries(image_fname, 'fname', None, ['a', 'b'])
        self.assertIn('Must specify exactly one entry path to write with -f',
                      str(e.exception))

    def testPackAlignSection(self):
        """Test that sections can have alignment"""
        self._DoReadFile('131_pack_align_section.dts')

        self.assertIn('image', control.images)
        image = control.images['image']
        entries = image.GetEntries()
        self.assertEqual(3, len(entries))

        # First u-boot
        self.assertIn('u-boot', entries)
        entry = entries['u-boot']
        self.assertEqual(0, entry.offset)
        self.assertEqual(0, entry.image_pos)
        self.assertEqual(len(U_BOOT_DATA), entry.contents_size)
        self.assertEqual(len(U_BOOT_DATA), entry.size)

        # Section0
        self.assertIn('section0', entries)
        section0 = entries['section0']
        self.assertEqual(0x10, section0.offset)
        self.assertEqual(0x10, section0.image_pos)
        self.assertEqual(len(U_BOOT_DATA), section0.size)

        # Second u-boot
        section_entries = section0.GetEntries()
        self.assertIn('u-boot', section_entries)
        entry = section_entries['u-boot']
        self.assertEqual(0, entry.offset)
        self.assertEqual(0x10, entry.image_pos)
        self.assertEqual(len(U_BOOT_DATA), entry.contents_size)
        self.assertEqual(len(U_BOOT_DATA), entry.size)

        # Section1
        self.assertIn('section1', entries)
        section1 = entries['section1']
        self.assertEqual(0x14, section1.offset)
        self.assertEqual(0x14, section1.image_pos)
        self.assertEqual(0x20, section1.size)

        # Second u-boot
        section_entries = section1.GetEntries()
        self.assertIn('u-boot', section_entries)
        entry = section_entries['u-boot']
        self.assertEqual(0, entry.offset)
        self.assertEqual(0x14, entry.image_pos)
        self.assertEqual(len(U_BOOT_DATA), entry.contents_size)
        self.assertEqual(len(U_BOOT_DATA), entry.size)

        # Section2
        self.assertIn('section2', section_entries)
        section2 = section_entries['section2']
        self.assertEqual(0x4, section2.offset)
        self.assertEqual(0x18, section2.image_pos)
        self.assertEqual(4, section2.size)

        # Third u-boot
        section_entries = section2.GetEntries()
        self.assertIn('u-boot', section_entries)
        entry = section_entries['u-boot']
        self.assertEqual(0, entry.offset)
        self.assertEqual(0x18, entry.image_pos)
        self.assertEqual(len(U_BOOT_DATA), entry.contents_size)
        self.assertEqual(len(U_BOOT_DATA), entry.size)

    def _RunReplaceCmd(self, entry_name, data, decomp=True, allow_resize=True,
                       dts='132_replace.dts'):
        """Replace an entry in an image

        This writes the entry data to update it, then opens the updated file and
        returns the value that it now finds there.

        Args:
            entry_name: Entry name to replace
            data: Data to replace it with
            decomp: True to compress the data if needed, False if data is
                already compressed so should be used as is
            allow_resize: True to allow entries to change size, False to raise
                an exception

        Returns:
            Tuple:
                data from entry
                data from fdtmap (excluding header)
                Image object that was modified
        """
        dtb_data = self._DoReadFileDtb(dts, use_real_dtb=True,
                                       update_dtb=True)[1]

        self.assertIn('image', control.images)
        image = control.images['image']
        entries = image.GetEntries()
        orig_dtb_data = entries['u-boot-dtb'].data
        orig_fdtmap_data = entries['fdtmap'].data

        image_fname = tools.get_output_filename('image.bin')
        updated_fname = tools.get_output_filename('image-updated.bin')
        tools.write_file(updated_fname, tools.read_file(image_fname))
        image = control.WriteEntry(updated_fname, entry_name, data, decomp,
                                   allow_resize)
        data = control.ReadEntry(updated_fname, entry_name, decomp)

        # The DT data should not change unless resized:
        if not allow_resize:
            new_dtb_data = entries['u-boot-dtb'].data
            self.assertEqual(new_dtb_data, orig_dtb_data)
            new_fdtmap_data = entries['fdtmap'].data
            self.assertEqual(new_fdtmap_data, orig_fdtmap_data)

        return data, orig_fdtmap_data[fdtmap.FDTMAP_HDR_LEN:], image

    def testReplaceSimple(self):
        """Test replacing a single file"""
        expected = b'x' * len(U_BOOT_DATA)
        data, expected_fdtmap, _ = self._RunReplaceCmd('u-boot', expected,
                                                    allow_resize=False)
        self.assertEqual(expected, data)

        # Test that the state looks right. There should be an FDT for the fdtmap
        # that we jsut read back in, and it should match what we find in the
        # 'control' tables. Checking for an FDT that does not exist should
        # return None.
        path, fdtmap = state.GetFdtContents('fdtmap')
        self.assertIsNotNone(path)
        self.assertEqual(expected_fdtmap, fdtmap)

        dtb = state.GetFdtForEtype('fdtmap')
        self.assertEqual(dtb.GetContents(), fdtmap)

        missing_path, missing_fdtmap = state.GetFdtContents('missing')
        self.assertIsNone(missing_path)
        self.assertIsNone(missing_fdtmap)

        missing_dtb = state.GetFdtForEtype('missing')
        self.assertIsNone(missing_dtb)

        self.assertEqual('/binman', state.fdt_path_prefix)

    def testReplaceResizeFail(self):
        """Test replacing a file by something larger"""
        expected = U_BOOT_DATA + b'x'
        with self.assertRaises(ValueError) as e:
            self._RunReplaceCmd('u-boot', expected, allow_resize=False,
                                dts='139_replace_repack.dts')
        self.assertIn("Node '/u-boot': Entry data size does not match, but resize is disabled",
                      str(e.exception))

    def testReplaceMulti(self):
        """Test replacing entry data where multiple images are generated"""
        data = self._DoReadFileDtb('133_replace_multi.dts', use_real_dtb=True,
                                   update_dtb=True)[0]
        expected = b'x' * len(U_BOOT_DATA)
        updated_fname = tools.get_output_filename('image-updated.bin')
        tools.write_file(updated_fname, data)
        entry_name = 'u-boot'
        control.WriteEntry(updated_fname, entry_name, expected,
                           allow_resize=False)
        data = control.ReadEntry(updated_fname, entry_name)
        self.assertEqual(expected, data)

        # Check the state looks right.
        self.assertEqual('/binman/image', state.fdt_path_prefix)

        # Now check we can write the first image
        image_fname = tools.get_output_filename('first-image.bin')
        updated_fname = tools.get_output_filename('first-updated.bin')
        tools.write_file(updated_fname, tools.read_file(image_fname))
        entry_name = 'u-boot'
        control.WriteEntry(updated_fname, entry_name, expected,
                           allow_resize=False)
        data = control.ReadEntry(updated_fname, entry_name)
        self.assertEqual(expected, data)

        # Check the state looks right.
        self.assertEqual('/binman/first-image', state.fdt_path_prefix)

    def testUpdateFdtAllRepack(self):
        """Test that all device trees are updated with offset/size info"""
        data = self._DoReadFileRealDtb('134_fdt_update_all_repack.dts')
        SECTION_SIZE = 0x300
        DTB_SIZE = 602
        FDTMAP_SIZE = 608
        base_expected = {
            'offset': 0,
            'size': SECTION_SIZE + DTB_SIZE * 2 + FDTMAP_SIZE,
            'image-pos': 0,
            'section:offset': 0,
            'section:size': SECTION_SIZE,
            'section:image-pos': 0,
            'section/u-boot-dtb:offset': 4,
            'section/u-boot-dtb:size': 636,
            'section/u-boot-dtb:image-pos': 4,
            'u-boot-spl-dtb:offset': SECTION_SIZE,
            'u-boot-spl-dtb:size': DTB_SIZE,
            'u-boot-spl-dtb:image-pos': SECTION_SIZE,
            'u-boot-tpl-dtb:offset': SECTION_SIZE + DTB_SIZE,
            'u-boot-tpl-dtb:image-pos': SECTION_SIZE + DTB_SIZE,
            'u-boot-tpl-dtb:size': DTB_SIZE,
            'fdtmap:offset': SECTION_SIZE + DTB_SIZE * 2,
            'fdtmap:size': FDTMAP_SIZE,
            'fdtmap:image-pos': SECTION_SIZE + DTB_SIZE * 2,
        }
        main_expected = {
            'section:orig-size': SECTION_SIZE,
            'section/u-boot-dtb:orig-offset': 4,
        }

        # We expect three device-tree files in the output, with the first one
        # within a fixed-size section.
        # Read them in sequence. We look for an 'spl' property in the SPL tree,
        # and 'tpl' in the TPL tree, to make sure they are distinct from the
        # main U-Boot tree. All three should have the same positions and offset
        # except that the main tree should include the main_expected properties
        start = 4
        for item in ['', 'spl', 'tpl', None]:
            if item is None:
                start += 16  # Move past fdtmap header
            dtb = fdt.Fdt.FromData(data[start:])
            dtb.Scan()
            props = self._GetPropTree(dtb,
                BASE_DTB_PROPS + REPACK_DTB_PROPS + ['spl', 'tpl'],
                prefix='/' if item is None else '/binman/')
            expected = dict(base_expected)
            if item:
                expected[item] = 0
            else:
                # Main DTB and fdtdec should include the 'orig-' properties
                expected.update(main_expected)
            # Helpful for debugging:
            #for prop in sorted(props):
                #print('prop %s %s %s' % (prop, props[prop], expected[prop]))
            self.assertEqual(expected, props)
            if item == '':
                start = SECTION_SIZE
            else:
                start += dtb._fdt_obj.totalsize()

    def testFdtmapHeaderMiddle(self):
        """Test an FDT map in the middle of an image when it should be at end"""
        with self.assertRaises(ValueError) as e:
            self._DoReadFileRealDtb('135_fdtmap_hdr_middle.dts')
        self.assertIn("Invalid sibling order 'middle' for image-header: Must be at 'end' to match location",
                      str(e.exception))

    def testFdtmapHeaderStartBad(self):
        """Test an FDT map in middle of an image when it should be at start"""
        with self.assertRaises(ValueError) as e:
            self._DoReadFileRealDtb('136_fdtmap_hdr_startbad.dts')
        self.assertIn("Invalid sibling order 'end' for image-header: Must be at 'start' to match location",
                      str(e.exception))

    def testFdtmapHeaderEndBad(self):
        """Test an FDT map at the start of an image when it should be at end"""
        with self.assertRaises(ValueError) as e:
            self._DoReadFileRealDtb('137_fdtmap_hdr_endbad.dts')
        self.assertIn("Invalid sibling order 'start' for image-header: Must be at 'end' to match location",
                      str(e.exception))

    def testFdtmapHeaderNoSize(self):
        """Test an image header at the end of an image with undefined size"""
        self._DoReadFileRealDtb('138_fdtmap_hdr_nosize.dts')

    def testReplaceResize(self):
        """Test replacing a single file in an entry with a larger file"""
        expected = U_BOOT_DATA + b'x'
        data, _, image = self._RunReplaceCmd('u-boot', expected,
                                             dts='139_replace_repack.dts')
        self.assertEqual(expected, data)

        entries = image.GetEntries()
        dtb_data = entries['u-boot-dtb'].data
        dtb = fdt.Fdt.FromData(dtb_data)
        dtb.Scan()

        # The u-boot section should now be larger in the dtb
        node = dtb.GetNode('/binman/u-boot')
        self.assertEqual(len(expected), fdt_util.GetInt(node, 'size'))

        # Same for the fdtmap
        fdata = entries['fdtmap'].data
        fdtb = fdt.Fdt.FromData(fdata[fdtmap.FDTMAP_HDR_LEN:])
        fdtb.Scan()
        fnode = fdtb.GetNode('/u-boot')
        self.assertEqual(len(expected), fdt_util.GetInt(fnode, 'size'))

    def testReplaceResizeNoRepack(self):
        """Test replacing an entry with a larger file when not allowed"""
        expected = U_BOOT_DATA + b'x'
        with self.assertRaises(ValueError) as e:
            self._RunReplaceCmd('u-boot', expected)
        self.assertIn('Entry data size does not match, but allow-repack is not present for this image',
                      str(e.exception))

    def testEntryShrink(self):
        """Test contracting an entry after it is packed"""
        try:
            state.SetAllowEntryContraction(True)
            data = self._DoReadFileDtb('140_entry_shrink.dts',
                                       update_dtb=True)[0]
        finally:
            state.SetAllowEntryContraction(False)
        self.assertEqual(b'a', data[:1])
        self.assertEqual(U_BOOT_DATA, data[1:1 + len(U_BOOT_DATA)])
        self.assertEqual(b'a', data[-1:])

    def testEntryShrinkFail(self):
        """Test not being allowed to contract an entry after it is packed"""
        data = self._DoReadFileDtb('140_entry_shrink.dts', update_dtb=True)[0]

        # In this case there is a spare byte at the end of the data. The size of
        # the contents is only 1 byte but we still have the size before it
        # shrunk.
        self.assertEqual(b'a\0', data[:2])
        self.assertEqual(U_BOOT_DATA, data[2:2 + len(U_BOOT_DATA)])
        self.assertEqual(b'a\0', data[-2:])

    def testDescriptorOffset(self):
        """Test that the Intel descriptor is always placed at at the start"""
        data = self._DoReadFileDtb('141_descriptor_offset.dts')
        image = control.images['image']
        entries = image.GetEntries()
        desc = entries['intel-descriptor']
        self.assertEqual(0xff800000, desc.offset);
        self.assertEqual(0xff800000, desc.image_pos);

    def testReplaceCbfs(self):
        """Test replacing a single file in CBFS without changing the size"""
        self._CheckLz4()
        expected = b'x' * len(U_BOOT_DATA)
        data = self._DoReadFileRealDtb('142_replace_cbfs.dts')
        updated_fname = tools.get_output_filename('image-updated.bin')
        tools.write_file(updated_fname, data)
        entry_name = 'section/cbfs/u-boot'
        control.WriteEntry(updated_fname, entry_name, expected,
                           allow_resize=True)
        data = control.ReadEntry(updated_fname, entry_name)
        self.assertEqual(expected, data)

    def testReplaceResizeCbfs(self):
        """Test replacing a single file in CBFS with one of a different size"""
        self._CheckLz4()
        expected = U_BOOT_DATA + b'x'
        data = self._DoReadFileRealDtb('142_replace_cbfs.dts')
        updated_fname = tools.get_output_filename('image-updated.bin')
        tools.write_file(updated_fname, data)
        entry_name = 'section/cbfs/u-boot'
        control.WriteEntry(updated_fname, entry_name, expected,
                           allow_resize=True)
        data = control.ReadEntry(updated_fname, entry_name)
        self.assertEqual(expected, data)

    def _SetupForReplace(self):
        """Set up some files to use to replace entries

        This generates an image, copies it to a new file, extracts all the files
        in it and updates some of them

        Returns:
            List
                Image filename
                Output directory
                Expected values for updated entries, each a string
        """
        data = self._DoReadFileRealDtb('143_replace_all.dts')

        updated_fname = tools.get_output_filename('image-updated.bin')
        tools.write_file(updated_fname, data)

        outdir = os.path.join(self._indir, 'extract')
        einfos = control.ExtractEntries(updated_fname, None, outdir, [])

        expected1 = b'x' + U_BOOT_DATA + b'y'
        u_boot_fname1 = os.path.join(outdir, 'u-boot')
        tools.write_file(u_boot_fname1, expected1)

        expected2 = b'a' + U_BOOT_DATA + b'b'
        u_boot_fname2 = os.path.join(outdir, 'u-boot2')
        tools.write_file(u_boot_fname2, expected2)

        expected_text = b'not the same text'
        text_fname = os.path.join(outdir, 'text')
        tools.write_file(text_fname, expected_text)

        dtb_fname = os.path.join(outdir, 'u-boot-dtb')
        dtb = fdt.FdtScan(dtb_fname)
        node = dtb.GetNode('/binman/text')
        node.AddString('my-property', 'the value')
        dtb.Sync(auto_resize=True)
        dtb.Flush()

        return updated_fname, outdir, expected1, expected2, expected_text

    def _CheckReplaceMultiple(self, entry_paths):
        """Handle replacing the contents of multiple entries

        Args:
            entry_paths: List of entry paths to replace

        Returns:
            List
                Dict of entries in the image:
                    key: Entry name
                    Value: Entry object
            Expected values for updated entries, each a string
        """
        updated_fname, outdir, expected1, expected2, expected_text = (
            self._SetupForReplace())
        control.ReplaceEntries(updated_fname, None, outdir, entry_paths)

        image = Image.FromFile(updated_fname)
        image.LoadData()
        return image.GetEntries(), expected1, expected2, expected_text

    def testReplaceAll(self):
        """Test replacing the contents of all entries"""
        entries, expected1, expected2, expected_text = (
            self._CheckReplaceMultiple([]))
        data = entries['u-boot'].data
        self.assertEqual(expected1, data)

        data = entries['u-boot2'].data
        self.assertEqual(expected2, data)

        data = entries['text'].data
        self.assertEqual(expected_text, data)

        # Check that the device tree is updated
        data = entries['u-boot-dtb'].data
        dtb = fdt.Fdt.FromData(data)
        dtb.Scan()
        node = dtb.GetNode('/binman/text')
        self.assertEqual('the value', node.props['my-property'].value)

    def testReplaceSome(self):
        """Test replacing the contents of a few entries"""
        entries, expected1, expected2, expected_text = (
            self._CheckReplaceMultiple(['u-boot2', 'text']))

        # This one should not change
        data = entries['u-boot'].data
        self.assertEqual(U_BOOT_DATA, data)

        data = entries['u-boot2'].data
        self.assertEqual(expected2, data)

        data = entries['text'].data
        self.assertEqual(expected_text, data)

    def testReplaceCmd(self):
        """Test replacing a file fron an image on the command line"""
        self._DoReadFileRealDtb('143_replace_all.dts')

        try:
            tmpdir, updated_fname = self._SetupImageInTmpdir()

            fname = os.path.join(tmpdir, 'update-u-boot.bin')
            expected = b'x' * len(U_BOOT_DATA)
            tools.write_file(fname, expected)

            self._DoBinman('replace', '-i', updated_fname, 'u-boot', '-f', fname)
            data = tools.read_file(updated_fname)
            self.assertEqual(expected, data[:len(expected)])
            map_fname = os.path.join(tmpdir, 'image-updated.map')
            self.assertFalse(os.path.exists(map_fname))
        finally:
            shutil.rmtree(tmpdir)

    def testReplaceCmdSome(self):
        """Test replacing some files fron an image on the command line"""
        updated_fname, outdir, expected1, expected2, expected_text = (
            self._SetupForReplace())

        self._DoBinman('replace', '-i', updated_fname, '-I', outdir,
                       'u-boot2', 'text')

        tools.prepare_output_dir(None)
        image = Image.FromFile(updated_fname)
        image.LoadData()
        entries = image.GetEntries()

        # This one should not change
        data = entries['u-boot'].data
        self.assertEqual(U_BOOT_DATA, data)

        data = entries['u-boot2'].data
        self.assertEqual(expected2, data)

        data = entries['text'].data
        self.assertEqual(expected_text, data)

    def testReplaceMissing(self):
        """Test replacing entries where the file is missing"""
        updated_fname, outdir, expected1, expected2, expected_text = (
            self._SetupForReplace())

        # Remove one of the files, to generate a warning
        u_boot_fname1 = os.path.join(outdir, 'u-boot')
        os.remove(u_boot_fname1)

        with test_util.capture_sys_output() as (stdout, stderr):
            control.ReplaceEntries(updated_fname, None, outdir, [])
        self.assertIn("Skipping entry '/u-boot' from missing file",
                      stderr.getvalue())

    def testReplaceCmdMap(self):
        """Test replacing a file fron an image on the command line"""
        self._DoReadFileRealDtb('143_replace_all.dts')

        try:
            tmpdir, updated_fname = self._SetupImageInTmpdir()

            fname = os.path.join(self._indir, 'update-u-boot.bin')
            expected = b'x' * len(U_BOOT_DATA)
            tools.write_file(fname, expected)

            self._DoBinman('replace', '-i', updated_fname, 'u-boot',
                           '-f', fname, '-m')
            map_fname = os.path.join(tmpdir, 'image-updated.map')
            self.assertTrue(os.path.exists(map_fname))
        finally:
            shutil.rmtree(tmpdir)

    def testReplaceNoEntryPaths(self):
        """Test replacing an entry without an entry path"""
        self._DoReadFileRealDtb('143_replace_all.dts')
        image_fname = tools.get_output_filename('image.bin')
        with self.assertRaises(ValueError) as e:
            control.ReplaceEntries(image_fname, 'fname', None, [])
        self.assertIn('Must specify an entry path to read with -f',
                      str(e.exception))

    def testReplaceTooManyEntryPaths(self):
        """Test extracting some entries"""
        self._DoReadFileRealDtb('143_replace_all.dts')
        image_fname = tools.get_output_filename('image.bin')
        with self.assertRaises(ValueError) as e:
            control.ReplaceEntries(image_fname, 'fname', None, ['a', 'b'])
        self.assertIn('Must specify exactly one entry path to write with -f',
                      str(e.exception))

    def testPackReset16(self):
        """Test that an image with an x86 reset16 region can be created"""
        data = self._DoReadFile('144_x86_reset16.dts')
        self.assertEqual(X86_RESET16_DATA, data[:len(X86_RESET16_DATA)])

    def testPackReset16Spl(self):
        """Test that an image with an x86 reset16-spl region can be created"""
        data = self._DoReadFile('145_x86_reset16_spl.dts')
        self.assertEqual(X86_RESET16_SPL_DATA, data[:len(X86_RESET16_SPL_DATA)])

    def testPackReset16Tpl(self):
        """Test that an image with an x86 reset16-tpl region can be created"""
        data = self._DoReadFile('146_x86_reset16_tpl.dts')
        self.assertEqual(X86_RESET16_TPL_DATA, data[:len(X86_RESET16_TPL_DATA)])

    def testPackIntelFit(self):
        """Test that an image with an Intel FIT and pointer can be created"""
        data = self._DoReadFile('147_intel_fit.dts')
        self.assertEqual(U_BOOT_DATA, data[:len(U_BOOT_DATA)])
        fit = data[16:32];
        self.assertEqual(b'_FIT_   \x01\x00\x00\x00\x00\x01\x80}' , fit)
        ptr = struct.unpack('<i', data[0x40:0x44])[0]

        image = control.images['image']
        entries = image.GetEntries()
        expected_ptr = entries['intel-fit'].image_pos - (1 << 32)
        self.assertEqual(expected_ptr, ptr)

    def testPackIntelFitMissing(self):
        """Test detection of a FIT pointer with not FIT region"""
        with self.assertRaises(ValueError) as e:
            self._DoReadFile('148_intel_fit_missing.dts')
        self.assertIn("'intel-fit-ptr' section must have an 'intel-fit' sibling",
                      str(e.exception))

    def _CheckSymbolsTplSection(self, dts, expected_vals):
        data = self._DoReadFile(dts)
        sym_values = struct.pack('<LQLL', *expected_vals)
        upto1 = 4 + len(U_BOOT_SPL_DATA)
        expected1 = tools.get_bytes(0xff, 4) + sym_values + U_BOOT_SPL_DATA[20:]
        self.assertEqual(expected1, data[:upto1])

        upto2 = upto1 + 1 + len(U_BOOT_SPL_DATA)
        expected2 = tools.get_bytes(0xff, 1) + sym_values + U_BOOT_SPL_DATA[20:]
        self.assertEqual(expected2, data[upto1:upto2])

        upto3 = 0x34 + len(U_BOOT_DATA)
        expected3 = tools.get_bytes(0xff, 1) + U_BOOT_DATA
        self.assertEqual(expected3, data[upto2:upto3])

        expected4 = sym_values + U_BOOT_TPL_DATA[20:]
        self.assertEqual(expected4, data[upto3:upto3 + len(U_BOOT_TPL_DATA)])

    def testSymbolsTplSection(self):
        """Test binman can assign symbols embedded in U-Boot TPL in a section"""
        self._SetupSplElf('u_boot_binman_syms')
        self._SetupTplElf('u_boot_binman_syms')
        self._CheckSymbolsTplSection('149_symbols_tpl.dts',
                                     [0x04, 0x1c, 0x10 + 0x34, 0x04])

    def testSymbolsTplSectionX86(self):
        """Test binman can assign symbols in a section with end-at-4gb"""
        self._SetupSplElf('u_boot_binman_syms_x86')
        self._SetupTplElf('u_boot_binman_syms_x86')
        self._CheckSymbolsTplSection('155_symbols_tpl_x86.dts',
                                     [0xffffff04, 0xffffff1c, 0xffffff34,
                                      0x04])

    def testPackX86RomIfwiSectiom(self):
        """Test that a section can be placed in an IFWI region"""
        self._SetupIfwi('fitimage.bin')
        data = self._DoReadFile('151_x86_rom_ifwi_section.dts')
        self._CheckIfwi(data)

    def testPackFspM(self):
        """Test that an image with a FSP memory-init binary can be created"""
        data = self._DoReadFile('152_intel_fsp_m.dts')
        self.assertEqual(FSP_M_DATA, data[:len(FSP_M_DATA)])

    def testPackFspS(self):
        """Test that an image with a FSP silicon-init binary can be created"""
        data = self._DoReadFile('153_intel_fsp_s.dts')
        self.assertEqual(FSP_S_DATA, data[:len(FSP_S_DATA)])

    def testPackFspT(self):
        """Test that an image with a FSP temp-ram-init binary can be created"""
        data = self._DoReadFile('154_intel_fsp_t.dts')
        self.assertEqual(FSP_T_DATA, data[:len(FSP_T_DATA)])

    def testMkimage(self):
        """Test using mkimage to build an image"""
        data = self._DoReadFile('156_mkimage.dts')

        # Just check that the data appears in the file somewhere
        self.assertIn(U_BOOT_SPL_DATA, data)

    def testMkimageMissing(self):
        """Test that binman still produces an image if mkimage is missing"""
        with test_util.capture_sys_output() as (_, stderr):
            self._DoTestFile('156_mkimage.dts',
                             force_missing_bintools='mkimage')
        err = stderr.getvalue()
        self.assertRegex(err,
                         "Image 'main-section'.*missing bintools.*: mkimage")

    def testExtblob(self):
        """Test an image with an external blob"""
        data = self._DoReadFile('157_blob_ext.dts')
        self.assertEqual(REFCODE_DATA, data)

    def testExtblobMissing(self):
        """Test an image with a missing external blob"""
        with self.assertRaises(ValueError) as e:
            self._DoReadFile('158_blob_ext_missing.dts')
        self.assertIn("Filename 'missing-file' not found in input path",
                      str(e.exception))

    def testExtblobMissingOk(self):
        """Test an image with an missing external blob that is allowed"""
        with test_util.capture_sys_output() as (stdout, stderr):
            self._DoTestFile('158_blob_ext_missing.dts', allow_missing=True)
        err = stderr.getvalue()
        self.assertRegex(err, "Image 'main-section'.*missing.*: blob-ext")

    def testExtblobMissingOkSect(self):
        """Test an image with an missing external blob that is allowed"""
        with test_util.capture_sys_output() as (stdout, stderr):
            self._DoTestFile('159_blob_ext_missing_sect.dts',
                             allow_missing=True)
        err = stderr.getvalue()
        self.assertRegex(err, "Image 'main-section'.*missing.*: "
                         "blob-ext blob-ext2")

    def testPackX86RomMeMissingDesc(self):
        """Test that an missing Intel descriptor entry is allowed"""
        with test_util.capture_sys_output() as (stdout, stderr):
            self._DoTestFile('164_x86_rom_me_missing.dts', allow_missing=True)
        err = stderr.getvalue()
        self.assertRegex(err,
                         "Image 'main-section'.*missing.*: intel-descriptor")

    def testPackX86RomMissingIfwi(self):
        """Test that an x86 ROM with Integrated Firmware Image can be created"""
        self._SetupIfwi('fitimage.bin')
        pathname = os.path.join(self._indir, 'fitimage.bin')
        os.remove(pathname)
        with test_util.capture_sys_output() as (stdout, stderr):
            self._DoTestFile('111_x86_rom_ifwi.dts', allow_missing=True)
        err = stderr.getvalue()
        self.assertRegex(err, "Image 'main-section'.*missing.*: intel-ifwi")

    def testPackOverlap(self):
        """Test that zero-size overlapping regions are ignored"""
        self._DoTestFile('160_pack_overlap_zero.dts')

    def _CheckSimpleFitData(self, fit_data, kernel_data, fdt1_data):
        # The data should be inside the FIT
        dtb = fdt.Fdt.FromData(fit_data)
        dtb.Scan()
        fnode = dtb.GetNode('/images/kernel')
        self.assertIn('data', fnode.props)

        fname = os.path.join(self._indir, 'fit_data.fit')
        tools.write_file(fname, fit_data)
        out = tools.run('dumpimage', '-l', fname)

        # Check a few features to make sure the plumbing works. We don't need
        # to test the operation of mkimage or dumpimage here. First convert the
        # output into a dict where the keys are the fields printed by dumpimage
        # and the values are a list of values for each field
        lines = out.splitlines()

        # Converts "Compression:  gzip compressed" into two groups:
        # 'Compression' and 'gzip compressed'
        re_line = re.compile(r'^ *([^:]*)(?:: *(.*))?$')
        vals = collections.defaultdict(list)
        for line in lines:
            mat = re_line.match(line)
            vals[mat.group(1)].append(mat.group(2))

        self.assertEquals('FIT description: test-desc', lines[0])
        self.assertIn('Created:', lines[1])
        self.assertIn('Image 0 (kernel)', vals)
        self.assertIn('Hash value', vals)
        data_sizes = vals.get('Data Size')
        self.assertIsNotNone(data_sizes)
        self.assertEqual(2, len(data_sizes))
        # Format is "4 Bytes = 0.00 KiB = 0.00 MiB" so take the first word
        self.assertEqual(len(kernel_data), int(data_sizes[0].split()[0]))
        self.assertEqual(len(fdt1_data), int(data_sizes[1].split()[0]))

    def testSimpleFit(self):
        """Test an image with a FIT inside"""
        data = self._DoReadFile('161_fit.dts')
        self.assertEqual(U_BOOT_DATA, data[:len(U_BOOT_DATA)])
        self.assertEqual(U_BOOT_NODTB_DATA, data[-len(U_BOOT_NODTB_DATA):])
        fit_data = data[len(U_BOOT_DATA):-len(U_BOOT_NODTB_DATA)]

        self._CheckSimpleFitData(fit_data, U_BOOT_DATA, U_BOOT_SPL_DTB_DATA)

    def testSimpleFitExpandsSubentries(self):
        """Test that FIT images expand their subentries"""
        data = self._DoReadFileDtb('161_fit.dts', use_expanded=True)[0]
        self.assertEqual(U_BOOT_EXP_DATA, data[:len(U_BOOT_EXP_DATA)])
        self.assertEqual(U_BOOT_NODTB_DATA, data[-len(U_BOOT_NODTB_DATA):])
        fit_data = data[len(U_BOOT_EXP_DATA):-len(U_BOOT_NODTB_DATA)]

        self._CheckSimpleFitData(fit_data, U_BOOT_EXP_DATA, U_BOOT_SPL_DTB_DATA)

    def testSimpleFitImagePos(self):
        """Test that we have correct image-pos for FIT subentries"""
        data, _, _, out_dtb_fname = self._DoReadFileDtb('161_fit.dts',
                                                        update_dtb=True)
        dtb = fdt.Fdt(out_dtb_fname)
        dtb.Scan()
        props = self._GetPropTree(dtb, BASE_DTB_PROPS + REPACK_DTB_PROPS)

        self.assertEqual({
            'image-pos': 0,
            'offset': 0,
            'size': 1890,

            'u-boot:image-pos': 0,
            'u-boot:offset': 0,
            'u-boot:size': 4,

            'fit:image-pos': 4,
            'fit:offset': 4,
            'fit:size': 1840,

            'fit/images/kernel:image-pos': 160,
            'fit/images/kernel:offset': 156,
            'fit/images/kernel:size': 4,

            'fit/images/kernel/u-boot:image-pos': 160,
            'fit/images/kernel/u-boot:offset': 0,
            'fit/images/kernel/u-boot:size': 4,

            'fit/images/fdt-1:image-pos': 456,
            'fit/images/fdt-1:offset': 452,
            'fit/images/fdt-1:size': 6,

            'fit/images/fdt-1/u-boot-spl-dtb:image-pos': 456,
            'fit/images/fdt-1/u-boot-spl-dtb:offset': 0,
            'fit/images/fdt-1/u-boot-spl-dtb:size': 6,

            'u-boot-nodtb:image-pos': 1844,
            'u-boot-nodtb:offset': 1844,
            'u-boot-nodtb:size': 46,
        }, props)

        # Actually check the data is where we think it is
        for node, expected in [
            ("u-boot", U_BOOT_DATA),
            ("fit/images/kernel", U_BOOT_DATA),
            ("fit/images/kernel/u-boot", U_BOOT_DATA),
            ("fit/images/fdt-1", U_BOOT_SPL_DTB_DATA),
            ("fit/images/fdt-1/u-boot-spl-dtb", U_BOOT_SPL_DTB_DATA),
            ("u-boot-nodtb", U_BOOT_NODTB_DATA),
        ]:
            image_pos = props[f"{node}:image-pos"]
            size = props[f"{node}:size"]
            self.assertEqual(len(expected), size)
            self.assertEqual(expected, data[image_pos:image_pos+size])

    def testFitExternal(self):
        """Test an image with an FIT with external images"""
        data = self._DoReadFile('162_fit_external.dts')
        fit_data = data[len(U_BOOT_DATA):-2]  # _testing is 2 bytes

        # Size of the external-data region as set up by mkimage
        external_data_size = len(U_BOOT_DATA) + 2
        expected_size = (len(U_BOOT_DATA) + 0x400 +
                         tools.align(external_data_size, 4) +
                         len(U_BOOT_NODTB_DATA))

        # The data should be outside the FIT
        dtb = fdt.Fdt.FromData(fit_data)
        dtb.Scan()
        fnode = dtb.GetNode('/images/kernel')
        self.assertNotIn('data', fnode.props)
        self.assertEqual(len(U_BOOT_DATA),
                         fdt_util.fdt32_to_cpu(fnode.props['data-size'].value))
        fit_pos = 0x400;
        self.assertEqual(
            fit_pos,
            fdt_util.fdt32_to_cpu(fnode.props['data-position'].value))

        self.assertEquals(expected_size, len(data))
        actual_pos = len(U_BOOT_DATA) + fit_pos
        self.assertEqual(U_BOOT_DATA + b'aa',
                         data[actual_pos:actual_pos + external_data_size])

    def testFitExternalImagePos(self):
        """Test that we have correct image-pos for external FIT subentries"""
        data, _, _, out_dtb_fname = self._DoReadFileDtb('162_fit_external.dts',
                                                        update_dtb=True)
        dtb = fdt.Fdt(out_dtb_fname)
        dtb.Scan()
        props = self._GetPropTree(dtb, BASE_DTB_PROPS + REPACK_DTB_PROPS)

        self.assertEqual({
            'image-pos': 0,
            'offset': 0,
            'size': 1082,

            'u-boot:image-pos': 0,
            'u-boot:offset': 0,
            'u-boot:size': 4,

            'fit:size': 1032,
            'fit:offset': 4,
            'fit:image-pos': 4,

            'fit/images/kernel:size': 4,
            'fit/images/kernel:offset': 1024,
            'fit/images/kernel:image-pos': 1028,

            'fit/images/kernel/u-boot:size': 4,
            'fit/images/kernel/u-boot:offset': 0,
            'fit/images/kernel/u-boot:image-pos': 1028,

            'fit/images/fdt-1:size': 2,
            'fit/images/fdt-1:offset': 1028,
            'fit/images/fdt-1:image-pos': 1032,

            'fit/images/fdt-1/_testing:size': 2,
            'fit/images/fdt-1/_testing:offset': 0,
            'fit/images/fdt-1/_testing:image-pos': 1032,

            'u-boot-nodtb:image-pos': 1036,
            'u-boot-nodtb:offset': 1036,
            'u-boot-nodtb:size': 46,
         }, props)

        # Actually check the data is where we think it is
        for node, expected in [
            ("u-boot", U_BOOT_DATA),
            ("fit/images/kernel", U_BOOT_DATA),
            ("fit/images/kernel/u-boot", U_BOOT_DATA),
            ("fit/images/fdt-1", b'aa'),
            ("fit/images/fdt-1/_testing", b'aa'),
            ("u-boot-nodtb", U_BOOT_NODTB_DATA),
        ]:
            image_pos = props[f"{node}:image-pos"]
            size = props[f"{node}:size"]
            self.assertEqual(len(expected), size)
            self.assertEqual(expected, data[image_pos:image_pos+size])

    def testFitMissing(self):
        """Test that binman still produces a FIT image if mkimage is missing"""
        with test_util.capture_sys_output() as (_, stderr):
            self._DoTestFile('162_fit_external.dts',
                             force_missing_bintools='mkimage')
        err = stderr.getvalue()
        self.assertRegex(err,
                         "Image 'main-section'.*missing bintools.*: mkimage")

    def testSectionIgnoreHashSignature(self):
        """Test that sections ignore hash, signature nodes for its data"""
        data = self._DoReadFile('165_section_ignore_hash_signature.dts')
        expected = (U_BOOT_DATA + U_BOOT_DATA)
        self.assertEqual(expected, data)

    def testPadInSections(self):
        """Test pad-before, pad-after for entries in sections"""
        data, _, _, out_dtb_fname = self._DoReadFileDtb(
            '166_pad_in_sections.dts', update_dtb=True)
        expected = (U_BOOT_DATA + tools.get_bytes(ord('!'), 12) +
                    U_BOOT_DATA + tools.get_bytes(ord('!'), 6) +
                    U_BOOT_DATA)
        self.assertEqual(expected, data)

        dtb = fdt.Fdt(out_dtb_fname)
        dtb.Scan()
        props = self._GetPropTree(dtb, ['size', 'image-pos', 'offset'])
        expected = {
            'image-pos': 0,
            'offset': 0,
            'size': 12 + 6 + 3 * len(U_BOOT_DATA),

            'section:image-pos': 0,
            'section:offset': 0,
            'section:size': 12 + 6 + 3 * len(U_BOOT_DATA),

            'section/before:image-pos': 0,
            'section/before:offset': 0,
            'section/before:size': len(U_BOOT_DATA),

            'section/u-boot:image-pos': 4,
            'section/u-boot:offset': 4,
            'section/u-boot:size': 12 + len(U_BOOT_DATA) + 6,

            'section/after:image-pos': 26,
            'section/after:offset': 26,
            'section/after:size': len(U_BOOT_DATA),
            }
        self.assertEqual(expected, props)

    def testFitImageSubentryAlignment(self):
        """Test relative alignability of FIT image subentries"""
        self._SetupSplElf()
        entry_args = {
            'test-id': TEXT_DATA,
        }
        data, _, _, _ = self._DoReadFileDtb('167_fit_image_subentry_alignment.dts',
                                            entry_args=entry_args)
        dtb = fdt.Fdt.FromData(data)
        dtb.Scan()

        node = dtb.GetNode('/images/kernel')
        data = dtb.GetProps(node)["data"].bytes
        align_pad = 0x10 - (len(U_BOOT_SPL_DATA) % 0x10)
        expected = (tools.get_bytes(0, 0x20) + U_BOOT_SPL_DATA +
                    tools.get_bytes(0, align_pad) + U_BOOT_DATA)
        self.assertEqual(expected, data)

        node = dtb.GetNode('/images/fdt-1')
        data = dtb.GetProps(node)["data"].bytes
        expected = (U_BOOT_SPL_DTB_DATA + tools.get_bytes(0, 20) +
                    tools.to_bytes(TEXT_DATA) + tools.get_bytes(0, 30) +
                    U_BOOT_DTB_DATA)
        self.assertEqual(expected, data)

    def testFitExtblobMissingOk(self):
        """Test a FIT with a missing external blob that is allowed"""
        with test_util.capture_sys_output() as (stdout, stderr):
            self._DoTestFile('168_fit_missing_blob.dts',
                             allow_missing=True)
        err = stderr.getvalue()
        self.assertRegex(err, "Image 'main-section'.*missing.*: atf-bl31")

    def testBlobNamedByArgMissing(self):
        """Test handling of a missing entry arg"""
        with self.assertRaises(ValueError) as e:
            self._DoReadFile('068_blob_named_by_arg.dts')
        self.assertIn("Missing required properties/entry args: cros-ec-rw-path",
                      str(e.exception))

    def testPackBl31(self):
        """Test that an image with an ATF BL31 binary can be created"""
        data = self._DoReadFile('169_atf_bl31.dts')
        self.assertEqual(ATF_BL31_DATA, data[:len(ATF_BL31_DATA)])

    def testPackScp(self):
        """Test that an image with an SCP binary can be created"""
        data = self._DoReadFile('172_scp.dts')
        self.assertEqual(SCP_DATA, data[:len(SCP_DATA)])

    def testFitFdt(self):
        """Test an image with an FIT with multiple FDT images"""
        def _CheckFdt(seq, expected_data):
            """Check the FDT nodes

            Args:
                seq: Sequence number to check (0 or 1)
                expected_data: Expected contents of 'data' property
            """
            name = 'fdt-%d' % seq
            fnode = dtb.GetNode('/images/%s' % name)
            self.assertIsNotNone(fnode)
            self.assertEqual({'description','type', 'compression', 'data'},
                             set(fnode.props.keys()))
            self.assertEqual(expected_data, fnode.props['data'].bytes)
            self.assertEqual('fdt-test-fdt%d.dtb' % seq,
                             fnode.props['description'].value)

        def _CheckConfig(seq, expected_data):
            """Check the configuration nodes

            Args:
                seq: Sequence number to check (0 or 1)
                expected_data: Expected contents of 'data' property
            """
            cnode = dtb.GetNode('/configurations')
            self.assertIn('default', cnode.props)
            self.assertEqual('config-2', cnode.props['default'].value)

            name = 'config-%d' % seq
            fnode = dtb.GetNode('/configurations/%s' % name)
            self.assertIsNotNone(fnode)
            self.assertEqual({'description','firmware', 'loadables', 'fdt'},
                             set(fnode.props.keys()))
            self.assertEqual('conf-test-fdt%d.dtb' % seq,
                             fnode.props['description'].value)
            self.assertEqual('fdt-%d' % seq, fnode.props['fdt'].value)

        entry_args = {
            'of-list': 'test-fdt1 test-fdt2',
            'default-dt': 'test-fdt2',
        }
        data = self._DoReadFileDtb(
            '170_fit_fdt.dts',
            entry_args=entry_args,
            extra_indirs=[os.path.join(self._indir, TEST_FDT_SUBDIR)])[0]
        self.assertEqual(U_BOOT_NODTB_DATA, data[-len(U_BOOT_NODTB_DATA):])
        fit_data = data[len(U_BOOT_DATA):-len(U_BOOT_NODTB_DATA)]

        dtb = fdt.Fdt.FromData(fit_data)
        dtb.Scan()
        fnode = dtb.GetNode('/images/kernel')
        self.assertIn('data', fnode.props)

        # Check all the properties in fdt-1 and fdt-2
        _CheckFdt(1, TEST_FDT1_DATA)
        _CheckFdt(2, TEST_FDT2_DATA)

        # Check configurations
        _CheckConfig(1, TEST_FDT1_DATA)
        _CheckConfig(2, TEST_FDT2_DATA)

    def testFitFdtMissingList(self):
        """Test handling of a missing 'of-list' entry arg"""
        with self.assertRaises(ValueError) as e:
            self._DoReadFile('170_fit_fdt.dts')
        self.assertIn("Generator node requires 'of-list' entry argument",
                      str(e.exception))

    def testFitFdtEmptyList(self):
        """Test handling of an empty 'of-list' entry arg"""
        entry_args = {
            'of-list': '',
        }
        data = self._DoReadFileDtb('170_fit_fdt.dts', entry_args=entry_args)[0]

    def testFitFdtMissingProp(self):
        """Test handling of a missing 'fit,fdt-list' property"""
        with self.assertRaises(ValueError) as e:
            self._DoReadFile('171_fit_fdt_missing_prop.dts')
        self.assertIn("Generator node requires 'fit,fdt-list' property",
                      str(e.exception))

    def testFitFdtEmptyList(self):
        """Test handling of an empty 'of-list' entry arg"""
        entry_args = {
            'of-list': '',
        }
        data = self._DoReadFileDtb('170_fit_fdt.dts', entry_args=entry_args)[0]

    def testFitFdtMissing(self):
        """Test handling of a missing 'default-dt' entry arg"""
        entry_args = {
            'of-list': 'test-fdt1 test-fdt2',
        }
        with self.assertRaises(ValueError) as e:
            self._DoReadFileDtb(
                '170_fit_fdt.dts',
                entry_args=entry_args,
                extra_indirs=[os.path.join(self._indir, TEST_FDT_SUBDIR)])[0]
        self.assertIn("Generated 'default' node requires default-dt entry argument",
                      str(e.exception))

    def testFitFdtNotInList(self):
        """Test handling of a default-dt that is not in the of-list"""
        entry_args = {
            'of-list': 'test-fdt1 test-fdt2',
            'default-dt': 'test-fdt3',
        }
        with self.assertRaises(ValueError) as e:
            self._DoReadFileDtb(
                '170_fit_fdt.dts',
                entry_args=entry_args,
                extra_indirs=[os.path.join(self._indir, TEST_FDT_SUBDIR)])[0]
        self.assertIn("default-dt entry argument 'test-fdt3' not found in fdt list: test-fdt1, test-fdt2",
                      str(e.exception))

    def testFitExtblobMissingHelp(self):
        """Test display of help messages when an external blob is missing"""
        control.missing_blob_help = control._ReadMissingBlobHelp()
        control.missing_blob_help['wibble'] = 'Wibble test'
        control.missing_blob_help['another'] = 'Another test'
        with test_util.capture_sys_output() as (stdout, stderr):
            self._DoTestFile('168_fit_missing_blob.dts',
                             allow_missing=True)
        err = stderr.getvalue()

        # We can get the tag from the name, the type or the missing-msg
        # property. Check all three.
        self.assertIn('You may need to build ARM Trusted', err)
        self.assertIn('Wibble test', err)
        self.assertIn('Another test', err)

    def testMissingBlob(self):
        """Test handling of a blob containing a missing file"""
        with self.assertRaises(ValueError) as e:
            self._DoTestFile('173_missing_blob.dts', allow_missing=True)
        self.assertIn("Filename 'missing' not found in input path",
                      str(e.exception))

    def testEnvironment(self):
        """Test adding a U-Boot environment"""
        data = self._DoReadFile('174_env.dts')
        self.assertEqual(U_BOOT_DATA, data[:len(U_BOOT_DATA)])
        self.assertEqual(U_BOOT_NODTB_DATA, data[-len(U_BOOT_NODTB_DATA):])
        env = data[len(U_BOOT_DATA):-len(U_BOOT_NODTB_DATA)]
        self.assertEqual(b'\x1b\x97\x22\x7c\x01var1=1\0var2="2"\0\0\xff\xff',
                         env)

    def testEnvironmentNoSize(self):
        """Test that a missing 'size' property is detected"""
        with self.assertRaises(ValueError) as e:
            self._DoTestFile('175_env_no_size.dts')
        self.assertIn("'u-boot-env' entry must have a size property",
                      str(e.exception))

    def testEnvironmentTooSmall(self):
        """Test handling of an environment that does not fit"""
        with self.assertRaises(ValueError) as e:
            self._DoTestFile('176_env_too_small.dts')

        # checksum, start byte, environment with \0 terminator, final \0
        need = 4 + 1 + len(ENV_DATA) + 1 + 1
        short = need - 0x8
        self.assertIn("too small to hold data (need %#x more bytes)" % short,
                      str(e.exception))

    def testSkipAtStart(self):
        """Test handling of skip-at-start section"""
        data = self._DoReadFile('177_skip_at_start.dts')
        self.assertEqual(U_BOOT_DATA, data)

        image = control.images['image']
        entries = image.GetEntries()
        section = entries['section']
        self.assertEqual(0, section.offset)
        self.assertEqual(len(U_BOOT_DATA), section.size)
        self.assertEqual(U_BOOT_DATA, section.GetData())

        entry = section.GetEntries()['u-boot']
        self.assertEqual(16, entry.offset)
        self.assertEqual(len(U_BOOT_DATA), entry.size)
        self.assertEqual(U_BOOT_DATA, entry.data)

    def testSkipAtStartPad(self):
        """Test handling of skip-at-start section with padded entry"""
        data = self._DoReadFile('178_skip_at_start_pad.dts')
        before = tools.get_bytes(0, 8)
        after = tools.get_bytes(0, 4)
        all = before + U_BOOT_DATA + after
        self.assertEqual(all, data)

        image = control.images['image']
        entries = image.GetEntries()
        section = entries['section']
        self.assertEqual(0, section.offset)
        self.assertEqual(len(all), section.size)
        self.assertEqual(all, section.GetData())

        entry = section.GetEntries()['u-boot']
        self.assertEqual(16, entry.offset)
        self.assertEqual(len(all), entry.size)
        self.assertEqual(U_BOOT_DATA, entry.data)

    def testSkipAtStartSectionPad(self):
        """Test handling of skip-at-start section with padding"""
        data = self._DoReadFile('179_skip_at_start_section_pad.dts')
        before = tools.get_bytes(0, 8)
        after = tools.get_bytes(0, 4)
        all = before + U_BOOT_DATA + after
        self.assertEqual(all, data)

        image = control.images['image']
        entries = image.GetEntries()
        section = entries['section']
        self.assertEqual(0, section.offset)
        self.assertEqual(len(all), section.size)
        self.assertEqual(U_BOOT_DATA, section.data)
        self.assertEqual(all, section.GetPaddedData())

        entry = section.GetEntries()['u-boot']
        self.assertEqual(16, entry.offset)
        self.assertEqual(len(U_BOOT_DATA), entry.size)
        self.assertEqual(U_BOOT_DATA, entry.data)

    def testSectionPad(self):
        """Testing padding with sections"""
        data = self._DoReadFile('180_section_pad.dts')
        expected = (tools.get_bytes(ord('&'), 3) +
                    tools.get_bytes(ord('!'), 5) +
                    U_BOOT_DATA +
                    tools.get_bytes(ord('!'), 1) +
                    tools.get_bytes(ord('&'), 2))
        self.assertEqual(expected, data)

    def testSectionAlign(self):
        """Testing alignment with sections"""
        data = self._DoReadFileDtb('181_section_align.dts', map=True)[0]
        expected = (b'\0' +                         # fill section
                    tools.get_bytes(ord('&'), 1) +   # padding to section align
                    b'\0' +                         # fill section
                    tools.get_bytes(ord('!'), 3) +   # padding to u-boot align
                    U_BOOT_DATA +
                    tools.get_bytes(ord('!'), 4) +   # padding to u-boot size
                    tools.get_bytes(ord('!'), 4))    # padding to section size
        self.assertEqual(expected, data)

    def testCompressImage(self):
        """Test compression of the entire image"""
        self._CheckLz4()
        data, _, _, out_dtb_fname = self._DoReadFileDtb(
            '182_compress_image.dts', use_real_dtb=True, update_dtb=True)
        dtb = fdt.Fdt(out_dtb_fname)
        dtb.Scan()
        props = self._GetPropTree(dtb, ['offset', 'image-pos', 'size',
                                        'uncomp-size'])
        orig = self._decompress(data)
        self.assertEquals(COMPRESS_DATA + U_BOOT_DATA, orig)

        # Do a sanity check on various fields
        image = control.images['image']
        entries = image.GetEntries()
        self.assertEqual(2, len(entries))

        entry = entries['blob']
        self.assertEqual(COMPRESS_DATA, entry.data)
        self.assertEqual(len(COMPRESS_DATA), entry.size)

        entry = entries['u-boot']
        self.assertEqual(U_BOOT_DATA, entry.data)
        self.assertEqual(len(U_BOOT_DATA), entry.size)

        self.assertEqual(len(data), image.size)
        self.assertEqual(COMPRESS_DATA + U_BOOT_DATA, image.uncomp_data)
        self.assertEqual(len(COMPRESS_DATA + U_BOOT_DATA), image.uncomp_size)
        orig = self._decompress(image.data)
        self.assertEqual(orig, image.uncomp_data)

        expected = {
            'blob:offset': 0,
            'blob:size': len(COMPRESS_DATA),
            'u-boot:offset': len(COMPRESS_DATA),
            'u-boot:size': len(U_BOOT_DATA),
            'uncomp-size': len(COMPRESS_DATA + U_BOOT_DATA),
            'offset': 0,
            'image-pos': 0,
            'size': len(data),
            }
        self.assertEqual(expected, props)

    def testCompressImageLess(self):
        """Test compression where compression reduces the image size"""
        self._CheckLz4()
        data, _, _, out_dtb_fname = self._DoReadFileDtb(
            '183_compress_image_less.dts', use_real_dtb=True, update_dtb=True)
        dtb = fdt.Fdt(out_dtb_fname)
        dtb.Scan()
        props = self._GetPropTree(dtb, ['offset', 'image-pos', 'size',
                                        'uncomp-size'])
        orig = self._decompress(data)

        self.assertEquals(COMPRESS_DATA + COMPRESS_DATA + U_BOOT_DATA, orig)

        # Do a sanity check on various fields
        image = control.images['image']
        entries = image.GetEntries()
        self.assertEqual(2, len(entries))

        entry = entries['blob']
        self.assertEqual(COMPRESS_DATA_BIG, entry.data)
        self.assertEqual(len(COMPRESS_DATA_BIG), entry.size)

        entry = entries['u-boot']
        self.assertEqual(U_BOOT_DATA, entry.data)
        self.assertEqual(len(U_BOOT_DATA), entry.size)

        self.assertEqual(len(data), image.size)
        self.assertEqual(COMPRESS_DATA_BIG + U_BOOT_DATA, image.uncomp_data)
        self.assertEqual(len(COMPRESS_DATA_BIG + U_BOOT_DATA),
                         image.uncomp_size)
        orig = self._decompress(image.data)
        self.assertEqual(orig, image.uncomp_data)

        expected = {
            'blob:offset': 0,
            'blob:size': len(COMPRESS_DATA_BIG),
            'u-boot:offset': len(COMPRESS_DATA_BIG),
            'u-boot:size': len(U_BOOT_DATA),
            'uncomp-size': len(COMPRESS_DATA_BIG + U_BOOT_DATA),
            'offset': 0,
            'image-pos': 0,
            'size': len(data),
            }
        self.assertEqual(expected, props)

    def testCompressSectionSize(self):
        """Test compression of a section with a fixed size"""
        self._CheckLz4()
        data, _, _, out_dtb_fname = self._DoReadFileDtb(
            '184_compress_section_size.dts', use_real_dtb=True, update_dtb=True)
        dtb = fdt.Fdt(out_dtb_fname)
        dtb.Scan()
        props = self._GetPropTree(dtb, ['offset', 'image-pos', 'size',
                                        'uncomp-size'])
        orig = self._decompress(data)
        self.assertEquals(COMPRESS_DATA + U_BOOT_DATA, orig)
        expected = {
            'section/blob:offset': 0,
            'section/blob:size': len(COMPRESS_DATA),
            'section/u-boot:offset': len(COMPRESS_DATA),
            'section/u-boot:size': len(U_BOOT_DATA),
            'section:offset': 0,
            'section:image-pos': 0,
            'section:uncomp-size': len(COMPRESS_DATA + U_BOOT_DATA),
            'section:size': 0x30,
            'offset': 0,
            'image-pos': 0,
            'size': 0x30,
            }
        self.assertEqual(expected, props)

    def testCompressSection(self):
        """Test compression of a section with no fixed size"""
        self._CheckLz4()
        data, _, _, out_dtb_fname = self._DoReadFileDtb(
            '185_compress_section.dts', use_real_dtb=True, update_dtb=True)
        dtb = fdt.Fdt(out_dtb_fname)
        dtb.Scan()
        props = self._GetPropTree(dtb, ['offset', 'image-pos', 'size',
                                        'uncomp-size'])
        orig = self._decompress(data)
        self.assertEquals(COMPRESS_DATA + U_BOOT_DATA, orig)
        expected = {
            'section/blob:offset': 0,
            'section/blob:size': len(COMPRESS_DATA),
            'section/u-boot:offset': len(COMPRESS_DATA),
            'section/u-boot:size': len(U_BOOT_DATA),
            'section:offset': 0,
            'section:image-pos': 0,
            'section:uncomp-size': len(COMPRESS_DATA + U_BOOT_DATA),
            'section:size': len(data),
            'offset': 0,
            'image-pos': 0,
            'size': len(data),
            }
        self.assertEqual(expected, props)

    def testCompressExtra(self):
        """Test compression of a section with no fixed size"""
        self._CheckLz4()
        data, _, _, out_dtb_fname = self._DoReadFileDtb(
            '186_compress_extra.dts', use_real_dtb=True, update_dtb=True)
        dtb = fdt.Fdt(out_dtb_fname)
        dtb.Scan()
        props = self._GetPropTree(dtb, ['offset', 'image-pos', 'size',
                                        'uncomp-size'])

        base = data[len(U_BOOT_DATA):]
        self.assertEquals(U_BOOT_DATA, base[:len(U_BOOT_DATA)])
        rest = base[len(U_BOOT_DATA):]

        # Check compressed data
        section1 = self._decompress(rest)
        expect1 = comp_util.compress(COMPRESS_DATA + U_BOOT_DATA, 'lz4')
        self.assertEquals(expect1, rest[:len(expect1)])
        self.assertEquals(COMPRESS_DATA + U_BOOT_DATA, section1)
        rest1 = rest[len(expect1):]

        section2 = self._decompress(rest1)
        expect2 = comp_util.compress(COMPRESS_DATA + COMPRESS_DATA, 'lz4')
        self.assertEquals(expect2, rest1[:len(expect2)])
        self.assertEquals(COMPRESS_DATA + COMPRESS_DATA, section2)
        rest2 = rest1[len(expect2):]

        expect_size = (len(U_BOOT_DATA) + len(U_BOOT_DATA) + len(expect1) +
                       len(expect2) + len(U_BOOT_DATA))
        #self.assertEquals(expect_size, len(data))

        #self.assertEquals(U_BOOT_DATA, rest2)

        self.maxDiff = None
        expected = {
            'u-boot:offset': 0,
            'u-boot:image-pos': 0,
            'u-boot:size': len(U_BOOT_DATA),

            'base:offset': len(U_BOOT_DATA),
            'base:image-pos': len(U_BOOT_DATA),
            'base:size': len(data) - len(U_BOOT_DATA),
            'base/u-boot:offset': 0,
            'base/u-boot:image-pos': len(U_BOOT_DATA),
            'base/u-boot:size': len(U_BOOT_DATA),
            'base/u-boot2:offset': len(U_BOOT_DATA) + len(expect1) +
                len(expect2),
            'base/u-boot2:image-pos': len(U_BOOT_DATA) * 2 + len(expect1) +
                len(expect2),
            'base/u-boot2:size': len(U_BOOT_DATA),

            'base/section:offset': len(U_BOOT_DATA),
            'base/section:image-pos': len(U_BOOT_DATA) * 2,
            'base/section:size': len(expect1),
            'base/section:uncomp-size': len(COMPRESS_DATA + U_BOOT_DATA),
            'base/section/blob:offset': 0,
            'base/section/blob:size': len(COMPRESS_DATA),
            'base/section/u-boot:offset': len(COMPRESS_DATA),
            'base/section/u-boot:size': len(U_BOOT_DATA),

            'base/section2:offset': len(U_BOOT_DATA) + len(expect1),
            'base/section2:image-pos': len(U_BOOT_DATA) * 2 + len(expect1),
            'base/section2:size': len(expect2),
            'base/section2:uncomp-size': len(COMPRESS_DATA + COMPRESS_DATA),
            'base/section2/blob:offset': 0,
            'base/section2/blob:size': len(COMPRESS_DATA),
            'base/section2/blob2:offset': len(COMPRESS_DATA),
            'base/section2/blob2:size': len(COMPRESS_DATA),

            'offset': 0,
            'image-pos': 0,
            'size': len(data),
            }
        self.assertEqual(expected, props)

    def testSymbolsSubsection(self):
        """Test binman can assign symbols from a subsection"""
        self.checkSymbols('187_symbols_sub.dts', U_BOOT_SPL_DATA, 0x18)

    def testReadImageEntryArg(self):
        """Test reading an image that would need an entry arg to generate"""
        entry_args = {
            'cros-ec-rw-path': 'ecrw.bin',
        }
        data = self.data = self._DoReadFileDtb(
            '188_image_entryarg.dts',use_real_dtb=True, update_dtb=True,
            entry_args=entry_args)

        image_fname = tools.get_output_filename('image.bin')
        orig_image = control.images['image']

        # This should not generate an error about the missing 'cros-ec-rw-path'
        # since we are reading the image from a file. Compare with
        # testEntryArgsRequired()
        image = Image.FromFile(image_fname)
        self.assertEqual(orig_image.GetEntries().keys(),
                         image.GetEntries().keys())

    def testFilesAlign(self):
        """Test alignment with files"""
        data = self._DoReadFile('190_files_align.dts')

        # The first string is 15 bytes so will align to 16
        expect = FILES_DATA[:15] + b'\0' + FILES_DATA[15:]
        self.assertEqual(expect, data)

    def testReadImageSkip(self):
        """Test reading an image and accessing its FDT map"""
        data = self.data = self._DoReadFileRealDtb('191_read_image_skip.dts')
        image_fname = tools.get_output_filename('image.bin')
        orig_image = control.images['image']
        image = Image.FromFile(image_fname)
        self.assertEqual(orig_image.GetEntries().keys(),
                         image.GetEntries().keys())

        orig_entry = orig_image.GetEntries()['fdtmap']
        entry = image.GetEntries()['fdtmap']
        self.assertEqual(orig_entry.offset, entry.offset)
        self.assertEqual(orig_entry.size, entry.size)
        self.assertEqual(16, entry.image_pos)

        u_boot = image.GetEntries()['section'].GetEntries()['u-boot']

        self.assertEquals(U_BOOT_DATA, u_boot.ReadData())

    def testTplNoDtb(self):
        """Test that an image with tpl/u-boot-tpl-nodtb.bin can be created"""
        self._SetupTplElf()
        data = self._DoReadFile('192_u_boot_tpl_nodtb.dts')
        self.assertEqual(U_BOOT_TPL_NODTB_DATA,
                         data[:len(U_BOOT_TPL_NODTB_DATA)])

    def testTplBssPad(self):
        """Test that we can pad TPL's BSS with zeros"""
        # ELF file with a '__bss_size' symbol
        self._SetupTplElf()
        data = self._DoReadFile('193_tpl_bss_pad.dts')
        self.assertEqual(U_BOOT_TPL_DATA + tools.get_bytes(0, 10) + U_BOOT_DATA,
                         data)

    def testTplBssPadMissing(self):
        """Test that a missing symbol is detected"""
        self._SetupTplElf('u_boot_ucode_ptr')
        with self.assertRaises(ValueError) as e:
            self._DoReadFile('193_tpl_bss_pad.dts')
        self.assertIn('Expected __bss_size symbol in tpl/u-boot-tpl',
                      str(e.exception))

    def checkDtbSizes(self, data, pad_len, start):
        """Check the size arguments in a dtb embedded in an image

        Args:
            data: The image data
            pad_len: Length of the pad section in the image, in bytes
            start: Start offset of the devicetree to examine, within the image

        Returns:
            Size of the devicetree in bytes
        """
        dtb_data = data[start:]
        dtb = fdt.Fdt.FromData(dtb_data)
        fdt_size = dtb.GetFdtObj().totalsize()
        dtb.Scan()
        props = self._GetPropTree(dtb, 'size')
        self.assertEqual({
            'size': len(data),
            'u-boot-spl/u-boot-spl-bss-pad:size': pad_len,
            'u-boot-spl/u-boot-spl-dtb:size': 801,
            'u-boot-spl/u-boot-spl-nodtb:size': len(U_BOOT_SPL_NODTB_DATA),
            'u-boot-spl:size': 860,
            'u-boot-tpl:size': len(U_BOOT_TPL_DATA),
            'u-boot/u-boot-dtb:size': 781,
            'u-boot/u-boot-nodtb:size': len(U_BOOT_NODTB_DATA),
            'u-boot:size': 827,
            }, props)
        return fdt_size

    def testExpanded(self):
        """Test that an expanded entry type is selected when needed"""
        self._SetupSplElf()
        self._SetupTplElf()

        # SPL has a devicetree, TPL does not
        entry_args = {
            'spl-dtb': '1',
            'spl-bss-pad': 'y',
            'tpl-dtb': '',
        }
        self._DoReadFileDtb('194_fdt_incl.dts', use_expanded=True,
                            entry_args=entry_args)
        image = control.images['image']
        entries = image.GetEntries()
        self.assertEqual(3, len(entries))

        # First, u-boot, which should be expanded into u-boot-nodtb and dtb
        self.assertIn('u-boot', entries)
        entry = entries['u-boot']
        self.assertEqual('u-boot-expanded', entry.etype)
        subent = entry.GetEntries()
        self.assertEqual(2, len(subent))
        self.assertIn('u-boot-nodtb', subent)
        self.assertIn('u-boot-dtb', subent)

        # Second, u-boot-spl, which should be expanded into three parts
        self.assertIn('u-boot-spl', entries)
        entry = entries['u-boot-spl']
        self.assertEqual('u-boot-spl-expanded', entry.etype)
        subent = entry.GetEntries()
        self.assertEqual(3, len(subent))
        self.assertIn('u-boot-spl-nodtb', subent)
        self.assertIn('u-boot-spl-bss-pad', subent)
        self.assertIn('u-boot-spl-dtb', subent)

        # Third, u-boot-tpl, which should be not be expanded, since TPL has no
        # devicetree
        self.assertIn('u-boot-tpl', entries)
        entry = entries['u-boot-tpl']
        self.assertEqual('u-boot-tpl', entry.etype)
        self.assertEqual(None, entry.GetEntries())

    def testExpandedTpl(self):
        """Test that an expanded entry type is selected for TPL when needed"""
        self._SetupTplElf()

        entry_args = {
            'tpl-bss-pad': 'y',
            'tpl-dtb': 'y',
        }
        self._DoReadFileDtb('195_fdt_incl_tpl.dts', use_expanded=True,
                            entry_args=entry_args)
        image = control.images['image']
        entries = image.GetEntries()
        self.assertEqual(1, len(entries))

        # We only have u-boot-tpl, which be expanded
        self.assertIn('u-boot-tpl', entries)
        entry = entries['u-boot-tpl']
        self.assertEqual('u-boot-tpl-expanded', entry.etype)
        subent = entry.GetEntries()
        self.assertEqual(3, len(subent))
        self.assertIn('u-boot-tpl-nodtb', subent)
        self.assertIn('u-boot-tpl-bss-pad', subent)
        self.assertIn('u-boot-tpl-dtb', subent)

    def testExpandedNoPad(self):
        """Test an expanded entry without BSS pad enabled"""
        self._SetupSplElf()
        self._SetupTplElf()

        # SPL has a devicetree, TPL does not
        entry_args = {
            'spl-dtb': 'something',
            'spl-bss-pad': 'n',
            'tpl-dtb': '',
        }
        self._DoReadFileDtb('194_fdt_incl.dts', use_expanded=True,
                            entry_args=entry_args)
        image = control.images['image']
        entries = image.GetEntries()

        # Just check u-boot-spl, which should be expanded into two parts
        self.assertIn('u-boot-spl', entries)
        entry = entries['u-boot-spl']
        self.assertEqual('u-boot-spl-expanded', entry.etype)
        subent = entry.GetEntries()
        self.assertEqual(2, len(subent))
        self.assertIn('u-boot-spl-nodtb', subent)
        self.assertIn('u-boot-spl-dtb', subent)

    def testExpandedTplNoPad(self):
        """Test that an expanded entry type with padding disabled in TPL"""
        self._SetupTplElf()

        entry_args = {
            'tpl-bss-pad': '',
            'tpl-dtb': 'y',
        }
        self._DoReadFileDtb('195_fdt_incl_tpl.dts', use_expanded=True,
                            entry_args=entry_args)
        image = control.images['image']
        entries = image.GetEntries()
        self.assertEqual(1, len(entries))

        # We only have u-boot-tpl, which be expanded
        self.assertIn('u-boot-tpl', entries)
        entry = entries['u-boot-tpl']
        self.assertEqual('u-boot-tpl-expanded', entry.etype)
        subent = entry.GetEntries()
        self.assertEqual(2, len(subent))
        self.assertIn('u-boot-tpl-nodtb', subent)
        self.assertIn('u-boot-tpl-dtb', subent)

    def testFdtInclude(self):
        """Test that an Fdt is update within all binaries"""
        self._SetupSplElf()
        self._SetupTplElf()

        # SPL has a devicetree, TPL does not
        self.maxDiff = None
        entry_args = {
            'spl-dtb': '1',
            'spl-bss-pad': 'y',
            'tpl-dtb': '',
        }
        # Build the image. It includes two separate devicetree binaries, each
        # with their own contents, but all contain the binman definition.
        data = self._DoReadFileDtb(
            '194_fdt_incl.dts', use_real_dtb=True, use_expanded=True,
            update_dtb=True, entry_args=entry_args)[0]
        pad_len = 10

        # Check the U-Boot dtb
        start = len(U_BOOT_NODTB_DATA)
        fdt_size = self.checkDtbSizes(data, pad_len, start)

        # Now check SPL
        start += fdt_size + len(U_BOOT_SPL_NODTB_DATA) + pad_len
        fdt_size = self.checkDtbSizes(data, pad_len, start)

        # TPL has no devicetree
        start += fdt_size + len(U_BOOT_TPL_DATA)
        self.assertEqual(len(data), start)

    def testSymbolsExpanded(self):
        """Test binman can assign symbols in expanded entries"""
        entry_args = {
            'spl-dtb': '1',
        }
        self.checkSymbols('197_symbols_expand.dts', U_BOOT_SPL_NODTB_DATA +
                          U_BOOT_SPL_DTB_DATA, 0x38,
                          entry_args=entry_args, use_expanded=True)

    def testCollection(self):
        """Test a collection"""
        data = self._DoReadFile('198_collection.dts')
        self.assertEqual(U_BOOT_NODTB_DATA + U_BOOT_DTB_DATA +
                         tools.get_bytes(0xff, 2) + U_BOOT_NODTB_DATA +
                         tools.get_bytes(0xfe, 3) + U_BOOT_DTB_DATA,
                         data)

    def testCollectionSection(self):
        """Test a collection where a section must be built first"""
        # Sections never have their contents when GetData() is called, but when
        # BuildSectionData() is called with required=True, a section will force
        # building the contents, producing an error is anything is still
        # missing.
        data = self._DoReadFile('199_collection_section.dts')
        section = U_BOOT_NODTB_DATA + U_BOOT_DTB_DATA
        self.assertEqual(section + U_BOOT_DATA + tools.get_bytes(0xff, 2) +
                         section + tools.get_bytes(0xfe, 3) + U_BOOT_DATA,
                         data)

    def testAlignDefault(self):
        """Test that default alignment works on sections"""
        data = self._DoReadFile('200_align_default.dts')
        expected = (U_BOOT_DATA + tools.get_bytes(0, 8 - len(U_BOOT_DATA)) +
                    U_BOOT_DATA)
        # Special alignment for section
        expected += tools.get_bytes(0, 32 - len(expected))
        # No alignment within the nested section
        expected += U_BOOT_DATA + U_BOOT_NODTB_DATA;
        # Now the final piece, which should be default-aligned
        expected += tools.get_bytes(0, 88 - len(expected)) + U_BOOT_NODTB_DATA
        self.assertEqual(expected, data)

    def testPackOpenSBI(self):
        """Test that an image with an OpenSBI binary can be created"""
        data = self._DoReadFile('201_opensbi.dts')
        self.assertEqual(OPENSBI_DATA, data[:len(OPENSBI_DATA)])

    def testSectionsSingleThread(self):
        """Test sections without multithreading"""
        data = self._DoReadFileDtb('055_sections.dts', threads=0)[0]
        expected = (U_BOOT_DATA + tools.get_bytes(ord('!'), 12) +
                    U_BOOT_DATA + tools.get_bytes(ord('a'), 12) +
                    U_BOOT_DATA + tools.get_bytes(ord('&'), 4))
        self.assertEqual(expected, data)

    def testThreadTimeout(self):
        """Test handling a thread that takes too long"""
        with self.assertRaises(ValueError) as e:
            self._DoTestFile('202_section_timeout.dts',
                             test_section_timeout=True)
        self.assertIn("Timed out obtaining contents", str(e.exception))

    def testTiming(self):
        """Test output of timing information"""
        data = self._DoReadFile('055_sections.dts')
        with test_util.capture_sys_output() as (stdout, stderr):
            state.TimingShow()
        self.assertIn('read:', stdout.getvalue())
        self.assertIn('compress:', stdout.getvalue())

    def testUpdateFdtInElf(self):
        """Test that we can update the devicetree in an ELF file"""
        infile = elf_fname = self.ElfTestFile('u_boot_binman_embed')
        outfile = os.path.join(self._indir, 'u-boot.out')
        begin_sym = 'dtb_embed_begin'
        end_sym = 'dtb_embed_end'
        retcode = self._DoTestFile(
            '060_fdt_update.dts', update_dtb=True,
            update_fdt_in_elf=','.join([infile,outfile,begin_sym,end_sym]))
        self.assertEqual(0, retcode)

        # Check that the output file does in fact contact a dtb with the binman
        # definition in the correct place
        syms = elf.GetSymbolFileOffset(infile,
                                       ['dtb_embed_begin', 'dtb_embed_end'])
        data = tools.read_file(outfile)
        dtb_data = data[syms['dtb_embed_begin'].offset:
                        syms['dtb_embed_end'].offset]

        dtb = fdt.Fdt.FromData(dtb_data)
        dtb.Scan()
        props = self._GetPropTree(dtb, BASE_DTB_PROPS + REPACK_DTB_PROPS)
        self.assertEqual({
            'image-pos': 0,
            'offset': 0,
            '_testing:offset': 32,
            '_testing:size': 2,
            '_testing:image-pos': 32,
            'section@0/u-boot:offset': 0,
            'section@0/u-boot:size': len(U_BOOT_DATA),
            'section@0/u-boot:image-pos': 0,
            'section@0:offset': 0,
            'section@0:size': 16,
            'section@0:image-pos': 0,

            'section@1/u-boot:offset': 0,
            'section@1/u-boot:size': len(U_BOOT_DATA),
            'section@1/u-boot:image-pos': 16,
            'section@1:offset': 16,
            'section@1:size': 16,
            'section@1:image-pos': 16,
            'size': 40
        }, props)

    def testUpdateFdtInElfInvalid(self):
        """Test that invalid args are detected with --update-fdt-in-elf"""
        with self.assertRaises(ValueError) as e:
            self._DoTestFile('060_fdt_update.dts', update_fdt_in_elf='fred')
        self.assertIn("Invalid args ['fred'] to --update-fdt-in-elf",
                      str(e.exception))

    def testUpdateFdtInElfNoSyms(self):
        """Test that missing symbols are detected with --update-fdt-in-elf"""
        infile = elf_fname = self.ElfTestFile('u_boot_binman_embed')
        outfile = ''
        begin_sym = 'wrong_begin'
        end_sym = 'wrong_end'
        with self.assertRaises(ValueError) as e:
            self._DoTestFile(
                '060_fdt_update.dts',
                update_fdt_in_elf=','.join([infile,outfile,begin_sym,end_sym]))
        self.assertIn("Expected two symbols 'wrong_begin' and 'wrong_end': got 0:",
                      str(e.exception))

    def testUpdateFdtInElfTooSmall(self):
        """Test that an over-large dtb is detected with --update-fdt-in-elf"""
        infile = elf_fname = self.ElfTestFile('u_boot_binman_embed_sm')
        outfile = os.path.join(self._indir, 'u-boot.out')
        begin_sym = 'dtb_embed_begin'
        end_sym = 'dtb_embed_end'
        with self.assertRaises(ValueError) as e:
            self._DoTestFile(
                '060_fdt_update.dts', update_dtb=True,
                update_fdt_in_elf=','.join([infile,outfile,begin_sym,end_sym]))
        self.assertRegex(
            str(e.exception),
            "Not enough space in '.*u_boot_binman_embed_sm' for data length.*")

    def testVersion(self):
        """Test we can get the binman version"""
        version = '(unreleased)'
        self.assertEqual(version, state.GetVersion(self._indir))

        with self.assertRaises(SystemExit):
            with test_util.capture_sys_output() as (_, stderr):
                self._DoBinman('-V')
        self.assertEqual('Binman %s\n' % version, stderr.getvalue())

        # Try running the tool too, just to be safe
        result = self._RunBinman('-V')
        self.assertEqual('Binman %s\n' % version, result.stderr)

        # Set up a version file to make sure that works
        version = 'v2025.01-rc2'
        tools.write_file(os.path.join(self._indir, 'version'), version,
                        binary=False)
        self.assertEqual(version, state.GetVersion(self._indir))

    def testAltFormat(self):
        """Test that alternative formats can be used to extract"""
        self._DoReadFileRealDtb('213_fdtmap_alt_format.dts')

        try:
            tmpdir, updated_fname = self._SetupImageInTmpdir()
            with test_util.capture_sys_output() as (stdout, _):
                self._DoBinman('extract', '-i', updated_fname, '-F', 'list')
            self.assertEqual(
                '''Flag (-F)   Entry type            Description
fdt         fdtmap                Extract the devicetree blob from the fdtmap
''',
                stdout.getvalue())

            dtb = os.path.join(tmpdir, 'fdt.dtb')
            self._DoBinman('extract', '-i', updated_fname, '-F', 'fdt', '-f',
                           dtb, 'fdtmap')

            # Check that we can read it and it can be scanning, meaning it does
            # not have a 16-byte fdtmap header
            data = tools.read_file(dtb)
            dtb = fdt.Fdt.FromData(data)
            dtb.Scan()

            # Now check u-boot which has no alt_format
            fname = os.path.join(tmpdir, 'fdt.dtb')
            self._DoBinman('extract', '-i', updated_fname, '-F', 'dummy',
                           '-f', fname, 'u-boot')
            data = tools.read_file(fname)
            self.assertEqual(U_BOOT_DATA, data)

        finally:
            shutil.rmtree(tmpdir)

    def testExtblobList(self):
        """Test an image with an external blob list"""
        data = self._DoReadFile('215_blob_ext_list.dts')
        self.assertEqual(REFCODE_DATA + FSP_M_DATA, data)

    def testExtblobListMissing(self):
        """Test an image with a missing external blob"""
        with self.assertRaises(ValueError) as e:
            self._DoReadFile('216_blob_ext_list_missing.dts')
        self.assertIn("Filename 'missing-file' not found in input path",
                      str(e.exception))

    def testExtblobListMissingOk(self):
        """Test an image with an missing external blob that is allowed"""
        with test_util.capture_sys_output() as (stdout, stderr):
            self._DoTestFile('216_blob_ext_list_missing.dts',
                             allow_missing=True)
        err = stderr.getvalue()
        self.assertRegex(err, "Image 'main-section'.*missing.*: blob-ext")

    def testFip(self):
        """Basic test of generation of an ARM Firmware Image Package (FIP)"""
        data = self._DoReadFile('203_fip.dts')
        hdr, fents = fip_util.decode_fip(data)
        self.assertEqual(fip_util.HEADER_MAGIC, hdr.name)
        self.assertEqual(fip_util.HEADER_SERIAL, hdr.serial)
        self.assertEqual(0x123, hdr.flags)

        self.assertEqual(2, len(fents))

        fent = fents[0]
        self.assertEqual(
            bytes([0x47,  0xd4, 0x08, 0x6d, 0x4c, 0xfe, 0x98, 0x46,
                  0x9b, 0x95, 0x29, 0x50, 0xcb, 0xbd, 0x5a, 0x0]), fent.uuid)
        self.assertEqual('soc-fw', fent.fip_type)
        self.assertEqual(0x88, fent.offset)
        self.assertEqual(len(ATF_BL31_DATA), fent.size)
        self.assertEqual(0x123456789abcdef, fent.flags)
        self.assertEqual(ATF_BL31_DATA, fent.data)
        self.assertEqual(True, fent.valid)

        fent = fents[1]
        self.assertEqual(
            bytes([0x65, 0x92, 0x27, 0x03, 0x2f, 0x74, 0xe6, 0x44,
             0x8d, 0xff, 0x57, 0x9a, 0xc1, 0xff, 0x06, 0x10]), fent.uuid)
        self.assertEqual('scp-fwu-cfg', fent.fip_type)
        self.assertEqual(0x8c, fent.offset)
        self.assertEqual(len(ATF_BL31_DATA), fent.size)
        self.assertEqual(0, fent.flags)
        self.assertEqual(ATF_BL2U_DATA, fent.data)
        self.assertEqual(True, fent.valid)

    def testFipOther(self):
        """Basic FIP with something that isn't a external blob"""
        data = self._DoReadFile('204_fip_other.dts')
        hdr, fents = fip_util.decode_fip(data)

        self.assertEqual(2, len(fents))
        fent = fents[1]
        self.assertEqual('rot-cert', fent.fip_type)
        self.assertEqual(b'aa', fent.data)

    def testFipOther(self):
        """Basic FIP with something that isn't a external blob"""
        data = self._DoReadFile('204_fip_other.dts')
        hdr, fents = fip_util.decode_fip(data)

        self.assertEqual(2, len(fents))
        fent = fents[1]
        self.assertEqual('rot-cert', fent.fip_type)
        self.assertEqual(b'aa', fent.data)

    def testFipNoType(self):
        """FIP with an entry of an unknown type"""
        with self.assertRaises(ValueError) as e:
            self._DoReadFile('205_fip_no_type.dts')
        self.assertIn("Must provide a fip-type (node name 'u-boot' is not a known FIP type)",
                      str(e.exception))

    def testFipUuid(self):
        """Basic FIP with a manual uuid"""
        data = self._DoReadFile('206_fip_uuid.dts')
        hdr, fents = fip_util.decode_fip(data)

        self.assertEqual(2, len(fents))
        fent = fents[1]
        self.assertEqual(None, fent.fip_type)
        self.assertEqual(
            bytes([0xfc, 0x65, 0x13, 0x92, 0x4a, 0x5b, 0x11, 0xec,
                   0x94, 0x35, 0xff, 0x2d, 0x1c, 0xfc, 0x79, 0x9c]),
            fent.uuid)
        self.assertEqual(U_BOOT_DATA, fent.data)

    def testFipLs(self):
        """Test listing a FIP"""
        data = self._DoReadFileRealDtb('207_fip_ls.dts')
        hdr, fents = fip_util.decode_fip(data)

        try:
            tmpdir, updated_fname = self._SetupImageInTmpdir()
            with test_util.capture_sys_output() as (stdout, stderr):
                self._DoBinman('ls', '-i', updated_fname)
        finally:
            shutil.rmtree(tmpdir)
        lines = stdout.getvalue().splitlines()
        expected = [
'Name          Image-pos  Size  Entry-type  Offset  Uncomp-size',
'----------------------------------------------------------------',
'main-section          0   2d3  section          0',
'  atf-fip             0    90  atf-fip          0',
'    soc-fw           88     4  blob-ext        88',
'    u-boot           8c     4  u-boot          8c',
'  fdtmap             90   243  fdtmap          90',
]
        self.assertEqual(expected, lines)

        image = control.images['image']
        entries = image.GetEntries()
        fdtmap = entries['fdtmap']

        fdtmap_data = data[fdtmap.image_pos:fdtmap.image_pos + fdtmap.size]
        magic = fdtmap_data[:8]
        self.assertEqual(b'_FDTMAP_', magic)
        self.assertEqual(tools.get_bytes(0, 8), fdtmap_data[8:16])

        fdt_data = fdtmap_data[16:]
        dtb = fdt.Fdt.FromData(fdt_data)
        dtb.Scan()
        props = self._GetPropTree(dtb, BASE_DTB_PROPS, prefix='/')
        self.assertEqual({
            'atf-fip/soc-fw:image-pos': 136,
            'atf-fip/soc-fw:offset': 136,
            'atf-fip/soc-fw:size': 4,
            'atf-fip/u-boot:image-pos': 140,
            'atf-fip/u-boot:offset': 140,
            'atf-fip/u-boot:size': 4,
            'atf-fip:image-pos': 0,
            'atf-fip:offset': 0,
            'atf-fip:size': 144,
            'image-pos': 0,
            'offset': 0,
            'fdtmap:image-pos': fdtmap.image_pos,
            'fdtmap:offset': fdtmap.offset,
            'fdtmap:size': len(fdtmap_data),
            'size': len(data),
        }, props)

    def testFipExtractOneEntry(self):
        """Test extracting a single entry fron an FIP"""
        self._DoReadFileRealDtb('207_fip_ls.dts')
        image_fname = tools.get_output_filename('image.bin')
        fname = os.path.join(self._indir, 'output.extact')
        control.ExtractEntries(image_fname, fname, None, ['atf-fip/u-boot'])
        data = tools.read_file(fname)
        self.assertEqual(U_BOOT_DATA, data)

    def testFipReplace(self):
        """Test replacing a single file in a FIP"""
        expected = U_BOOT_DATA + tools.get_bytes(0x78, 50)
        data = self._DoReadFileRealDtb('208_fip_replace.dts')
        updated_fname = tools.get_output_filename('image-updated.bin')
        tools.write_file(updated_fname, data)
        entry_name = 'atf-fip/u-boot'
        control.WriteEntry(updated_fname, entry_name, expected,
                           allow_resize=True)
        actual = control.ReadEntry(updated_fname, entry_name)
        self.assertEqual(expected, actual)

        new_data = tools.read_file(updated_fname)
        hdr, fents = fip_util.decode_fip(new_data)

        self.assertEqual(2, len(fents))

        # Check that the FIP entry is updated
        fent = fents[1]
        self.assertEqual(0x8c, fent.offset)
        self.assertEqual(len(expected), fent.size)
        self.assertEqual(0, fent.flags)
        self.assertEqual(expected, fent.data)
        self.assertEqual(True, fent.valid)

    def testFipMissing(self):
        with test_util.capture_sys_output() as (stdout, stderr):
            self._DoTestFile('209_fip_missing.dts', allow_missing=True)
        err = stderr.getvalue()
        self.assertRegex(err, "Image 'main-section'.*missing.*: rmm-fw")

    def testFipSize(self):
        """Test a FIP with a size property"""
        data = self._DoReadFile('210_fip_size.dts')
        self.assertEqual(0x100 + len(U_BOOT_DATA), len(data))
        hdr, fents = fip_util.decode_fip(data)
        self.assertEqual(fip_util.HEADER_MAGIC, hdr.name)
        self.assertEqual(fip_util.HEADER_SERIAL, hdr.serial)

        self.assertEqual(1, len(fents))

        fent = fents[0]
        self.assertEqual('soc-fw', fent.fip_type)
        self.assertEqual(0x60, fent.offset)
        self.assertEqual(len(ATF_BL31_DATA), fent.size)
        self.assertEqual(ATF_BL31_DATA, fent.data)
        self.assertEqual(True, fent.valid)

        rest = data[0x60 + len(ATF_BL31_DATA):0x100]
        self.assertEqual(tools.get_bytes(0xff, len(rest)), rest)

    def testFipBadAlign(self):
        """Test that an invalid alignment value in a FIP is detected"""
        with self.assertRaises(ValueError) as e:
            self._DoTestFile('211_fip_bad_align.dts')
        self.assertIn(
            "Node \'/binman/atf-fip\': FIP alignment 31 must be a power of two",
            str(e.exception))

    def testFipCollection(self):
        """Test using a FIP in a collection"""
        data = self._DoReadFile('212_fip_collection.dts')
        entry1 = control.images['image'].GetEntries()['collection']
        data1 = data[:entry1.size]
        hdr1, fents2 = fip_util.decode_fip(data1)

        entry2 = control.images['image'].GetEntries()['atf-fip']
        data2 = data[entry2.offset:entry2.offset + entry2.size]
        hdr1, fents2 = fip_util.decode_fip(data2)

        # The 'collection' entry should have U-Boot included at the end
        self.assertEqual(entry1.size - len(U_BOOT_DATA), entry2.size)
        self.assertEqual(data1, data2 + U_BOOT_DATA)
        self.assertEqual(U_BOOT_DATA, data1[-4:])

        # There should be a U-Boot after the final FIP
        self.assertEqual(U_BOOT_DATA, data[-4:])

    def testFakeBlob(self):
        """Test handling of faking an external blob"""
        with test_util.capture_sys_output() as (stdout, stderr):
            self._DoTestFile('217_fake_blob.dts', allow_missing=True,
                             allow_fake_blobs=True)
        err = stderr.getvalue()
        self.assertRegex(
            err,
            "Image '.*' has faked external blobs and is non-functional: .*")

    def testExtblobListFaked(self):
        """Test an extblob with missing external blob that are faked"""
        with test_util.capture_sys_output() as (stdout, stderr):
            self._DoTestFile('216_blob_ext_list_missing.dts',
                             allow_fake_blobs=True)
        err = stderr.getvalue()
        self.assertRegex(err, "Image 'main-section'.*faked.*: blob-ext-list")

    def testListBintools(self):
        args = ['tool', '--list']
        with test_util.capture_sys_output() as (stdout, _):
            self._DoBinman(*args)
        out = stdout.getvalue().splitlines()
        self.assertTrue(len(out) >= 2)

    def testFetchBintools(self):
        def fail_download(url):
            """Take the tools.download() function by raising an exception"""
            raise urllib.error.URLError('my error')

        args = ['tool']
        with self.assertRaises(ValueError) as e:
            self._DoBinman(*args)
        self.assertIn("Invalid arguments to 'tool' subcommand",
                      str(e.exception))

        args = ['tool', '--fetch']
        with self.assertRaises(ValueError) as e:
            self._DoBinman(*args)
        self.assertIn('Please specify bintools to fetch', str(e.exception))

        args = ['tool', '--fetch', '_testing']
        with unittest.mock.patch.object(tools, 'download',
                                        side_effect=fail_download):
            with test_util.capture_sys_output() as (stdout, _):
                self._DoBinman(*args)
        self.assertIn('failed to fetch with all methods', stdout.getvalue())

    def testInvalidCompress(self):
        with self.assertRaises(ValueError) as e:
            comp_util.compress(b'', 'invalid')
        self.assertIn("Unknown algorithm 'invalid'", str(e.exception))

        with self.assertRaises(ValueError) as e:
            comp_util.decompress(b'1234', 'invalid')
        self.assertIn("Unknown algorithm 'invalid'", str(e.exception))

    def testBintoolDocs(self):
        """Test for creation of bintool documentation"""
        with test_util.capture_sys_output() as (stdout, stderr):
            control.write_bintool_docs(control.bintool.Bintool.get_tool_list())
        self.assertTrue(len(stdout.getvalue()) > 0)

    def testBintoolDocsMissing(self):
        """Test handling of missing bintool documentation"""
        with self.assertRaises(ValueError) as e:
            with test_util.capture_sys_output() as (stdout, stderr):
                control.write_bintool_docs(
                    control.bintool.Bintool.get_tool_list(), 'mkimage')
        self.assertIn('Documentation is missing for modules: mkimage',
                      str(e.exception))

    def testListWithGenNode(self):
        """Check handling of an FDT map when the section cannot be found"""
        entry_args = {
            'of-list': 'test-fdt1 test-fdt2',
        }
        data = self._DoReadFileDtb(
            '219_fit_gennode.dts',
            entry_args=entry_args,
            use_real_dtb=True,
            extra_indirs=[os.path.join(self._indir, TEST_FDT_SUBDIR)])

        try:
            tmpdir, updated_fname = self._SetupImageInTmpdir()
            with test_util.capture_sys_output() as (stdout, stderr):
                self._RunBinman('ls', '-i', updated_fname)
        finally:
            shutil.rmtree(tmpdir)

    def testFitSubentryUsesBintool(self):
        """Test that binman FIT subentries can use bintools"""
        command.test_result = self._HandleGbbCommand
        entry_args = {
            'keydir': 'devkeys',
            'bmpblk': 'bmpblk.bin',
        }
        data, _, _, _ = self._DoReadFileDtb('220_fit_subentry_bintool.dts',
                entry_args=entry_args)

        expected = (GBB_DATA + GBB_DATA + tools.get_bytes(0, 8) +
                    tools.get_bytes(0, 0x2180 - 16))
        self.assertIn(expected, data)

    def testFitSubentryMissingBintool(self):
        """Test that binman reports missing bintools for FIT subentries"""
        entry_args = {
            'keydir': 'devkeys',
        }
        with test_util.capture_sys_output() as (_, stderr):
            self._DoTestFile('220_fit_subentry_bintool.dts',
                    force_missing_bintools='futility', entry_args=entry_args)
        err = stderr.getvalue()
        self.assertRegex(err,
                         "Image 'main-section'.*missing bintools.*: futility")

    def testFitSubentryHashSubnode(self):
        """Test an image with a FIT inside"""
        data, _, _, out_dtb_name = self._DoReadFileDtb(
            '221_fit_subentry_hash.dts', use_real_dtb=True, update_dtb=True)

        mkimage_dtb = fdt.Fdt.FromData(data)
        mkimage_dtb.Scan()
        binman_dtb = fdt.Fdt(out_dtb_name)
        binman_dtb.Scan()

        # Check that binman didn't add hash values
        fnode = binman_dtb.GetNode('/binman/fit/images/kernel/hash')
        self.assertNotIn('value', fnode.props)

        fnode = binman_dtb.GetNode('/binman/fit/images/fdt-1/hash')
        self.assertNotIn('value', fnode.props)

        # Check that mkimage added hash values
        fnode = mkimage_dtb.GetNode('/images/kernel/hash')
        self.assertIn('value', fnode.props)

        fnode = mkimage_dtb.GetNode('/images/fdt-1/hash')
        self.assertIn('value', fnode.props)

    def testPackTeeOs(self):
        """Test that an image with an TEE binary can be created"""
        data = self._DoReadFile('222_tee_os.dts')
        self.assertEqual(TEE_OS_DATA, data[:len(TEE_OS_DATA)])

<<<<<<< HEAD
    def testPackTiDm(self):
        """Test that an image with a TI DM binary can be created"""
        data = self._DoReadFile('225_ti_dm.dts')
        self.assertEqual(TI_DM_DATA, data[:len(TI_DM_DATA)])

=======
>>>>>>> 0c60b657
    def testFitFdtOper(self):
        """Check handling of a specified FIT operation"""
        entry_args = {
            'of-list': 'test-fdt1 test-fdt2',
            'default-dt': 'test-fdt2',
        }
        self._DoReadFileDtb(
            '223_fit_fdt_oper.dts',
            entry_args=entry_args,
            extra_indirs=[os.path.join(self._indir, TEST_FDT_SUBDIR)])[0]

    def testFitFdtBadOper(self):
        """Check handling of an FDT map when the section cannot be found"""
        with self.assertRaises(ValueError) as exc:
            self._DoReadFileDtb('224_fit_bad_oper.dts')
        self.assertIn("Node '/binman/fit': Unknown operation 'unknown'",
                      str(exc.exception))

<<<<<<< HEAD
    def testPackSysfw(self):
        """Test that an image with a SYSFW binary can be created"""
        data = self._DoReadFile('226_sysfw.dts')
        self.assertEqual(SYSFW_DATA, data[:len(SYSFW_DATA)])

=======
>>>>>>> 0c60b657

if __name__ == "__main__":
    unittest.main()<|MERGE_RESOLUTION|>--- conflicted
+++ resolved
@@ -85,10 +85,7 @@
 FSP_T_DATA            = b'fsp_t'
 ATF_BL31_DATA         = b'bl31'
 TEE_OS_DATA           = b'this is some tee OS data'
-<<<<<<< HEAD
 TI_DM_DATA            = b'tidmtidm'
-=======
->>>>>>> 0c60b657
 ATF_BL2U_DATA         = b'bl2u'
 OPENSBI_DATA          = b'opensbi'
 SYSFW_DATA            = b'sysfw'
@@ -195,10 +192,7 @@
         TestFunctional._MakeInputFile('compress_big', COMPRESS_DATA_BIG)
         TestFunctional._MakeInputFile('bl31.bin', ATF_BL31_DATA)
         TestFunctional._MakeInputFile('tee-pager.bin', TEE_OS_DATA)
-<<<<<<< HEAD
         TestFunctional._MakeInputFile('dm.bin', TI_DM_DATA)
-=======
->>>>>>> 0c60b657
         TestFunctional._MakeInputFile('bl2u.bin', ATF_BL2U_DATA)
         TestFunctional._MakeInputFile('fw_dynamic.bin', OPENSBI_DATA)
         TestFunctional._MakeInputFile('sysfw.bin', SYSFW_DATA)
@@ -5313,14 +5307,11 @@
         data = self._DoReadFile('222_tee_os.dts')
         self.assertEqual(TEE_OS_DATA, data[:len(TEE_OS_DATA)])
 
-<<<<<<< HEAD
     def testPackTiDm(self):
         """Test that an image with a TI DM binary can be created"""
         data = self._DoReadFile('225_ti_dm.dts')
         self.assertEqual(TI_DM_DATA, data[:len(TI_DM_DATA)])
 
-=======
->>>>>>> 0c60b657
     def testFitFdtOper(self):
         """Check handling of a specified FIT operation"""
         entry_args = {
@@ -5339,14 +5330,10 @@
         self.assertIn("Node '/binman/fit': Unknown operation 'unknown'",
                       str(exc.exception))
 
-<<<<<<< HEAD
     def testPackSysfw(self):
         """Test that an image with a SYSFW binary can be created"""
         data = self._DoReadFile('226_sysfw.dts')
         self.assertEqual(SYSFW_DATA, data[:len(SYSFW_DATA)])
 
-=======
->>>>>>> 0c60b657
-
 if __name__ == "__main__":
     unittest.main()