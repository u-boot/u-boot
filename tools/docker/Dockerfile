# SPDX-License-Identifier: GPL-2.0+
# This Dockerfile is used to build an image containing basic stuff to be used
# to build U-Boot and run our test suites.

<<<<<<< HEAD
FROM ubuntu:noble-20251013
=======
FROM ubuntu:jammy-20251013
>>>>>>> 0e0a198a
LABEL org.opencontainers.image.authors="Tom Rini <trini@konsulko.com>"
LABEL org.opencontainers.image.description=" This image is for building U-Boot inside a container"

# Used by Docker to set the target platform: valid values are linux/arm64
# and linux/amd64
ARG TARGETPLATFORM

# Used by docker to set the build platform: the only valid value is linux/amd64
ARG BUILDPLATFORM

# Make sure apt is happy
ENV DEBIAN_FRONTEND=noninteractive

# Set architectures to build for (leaving out ARM which is an exception)
ENV ARCHS="aarch64 arc i386 m68k mips microblaze nios2 powerpc riscv64 riscv32 sh2 x86_64"

# Mirror containing the toolchains
ENV MIRROR=https://mirrors.edge.kernel.org/pub/tools/crosstool/files/bin

# Toolchain version
ENV TCVER=14.2.0

RUN echo "Building on $BUILDPLATFORM, for target $TARGETPLATFORM"

# Add tools to fetch archives with
RUN --mount=type=cache,target=/var/cache/apt,sharing=locked \
    --mount=type=cache,target=/var/lib/apt,sharing=locked \
    apt-get update && apt-get install -y wget xz-utils

# Create a list of URLs to process, then pass them into a 'while read' loop
RUN if [ "$TARGETPLATFORM" = "linux/amd64" ]; then HOSTARCH=x86_64; else HOSTARCH=arm64; fi; ( \
	# Manually install the kernel.org "Crosstool"-based toolchains
	for arch in $ARCHS; do \
		echo $MIRROR/$HOSTARCH/$TCVER/${HOSTARCH}-gcc-$TCVER-nolibc-${arch}-linux.tar.xz; \
	done; \
	\
	# Deal with ARM, which has a 'gnueabi' suffix
	echo $MIRROR/${HOSTARCH}/$TCVER/${HOSTARCH}-gcc-$TCVER-nolibc-arm-linux-gnueabi.tar.xz; \
	\
	) | while read url; do \
		# Read the URL and unpack it into /opt
		wget -O - $url | tar -C /opt -xJ; \
	done

# Manually install other toolchains
RUN if [ "$TARGETPLATFORM" = "linux/amd64" ]; then \
		wget -O - https://github.com/foss-xtensa/toolchain/releases/download/2020.07/x86_64-2020.07-xtensa-dc233c-elf.tar.gz | tar -C /opt -xz; \
	fi

# Add LLVM repository
RUN wget -qO- https://apt.llvm.org/llvm-snapshot.gpg.key | tee /etc/apt/trusted.gpg.d/apt.llvm.org.asc
RUN echo deb http://apt.llvm.org/noble/ llvm-toolchain-noble-20 main | tee /etc/apt/sources.list.d/llvm.list

# Update and install things from apt now
RUN --mount=type=cache,target=/var/cache/apt,sharing=locked \
    --mount=type=cache,target=/var/lib/apt,sharing=locked \
    apt-get update && apt-get install -y \
	automake \
	autopoint \
	bc \
	binutils-dev \
	bison \
	build-essential \
	byacc \
	cgpt \
	clang-20 \
	coreutils \
	cpio \
	curl \
	device-tree-compiler \
	dosfstools \
	e2fsprogs \
	efitools \
	erofs-utils \
	exfatprogs \
	expect \
	fakeroot \
	fdisk \
	flex \
	gawk \
	gdisk \
	gettext \
	git \
	gnu-efi \
	gnutls-dev \
	graphviz \
	help2man \
	iasl \
	imagemagick \
	inetutils-telnet \
	iputils-ping \
	libconfuse-dev \
	libengine-pkcs11-openssl \
	libgit2-dev \
	libjson-glib-dev \
	libgnutls28-dev \
	libgnutls30 \
	libpixman-1-dev \
	libpython3-dev \
	libsdl1.2-dev \
	libsdl2-dev \
	libseccomp-dev \
	libslirp-dev \
	libssl-dev \
	libtool \
	libudev-dev \
	libusb-1.0-0-dev \
	lz4 \
	lzma-alone \
	lzop \
	mount \
	mtd-utils \
	mtools \
	net-tools \
	ninja-build \
	openssl \
	picocom \
	parted \
	pkg-config \
	python-is-python3 \
	python3 \
	python3-cryptography \
	python3-dev \
	python3-pip \
	python3-pyelftools \
	python3-sphinx \
	python3-tk \
	python3-tomli \
	python3-venv \
	rpm2cpio \
	rsync \
	sbsigntool \
	snmp \
	socat \
	softhsm2 \
	sparse \
	srecord \
	sudo \
	swig \
	texinfo \
	trace-cmd \
	util-linux \
	uuid-dev \
	vboot-kernel-utils \
	vboot-utils \
	xilinx-bootgen \
	xxd \
	zip

# Build GRUB UEFI targets for ARM & RISC-V, 32-bit and 64-bit
RUN git clone https://https.git.savannah.gnu.org/git/grub.git /tmp/grub && \
	cd /tmp/grub && \
	git checkout grub-2.12 && \
	git config --global user.name "GitLab CI Runner" && \
	git config --global user.email trini@konsulko.com && \
	GNULIB_URL=https://https.git.savannah.gnu.org/git/gnulib.git ./bootstrap && \
	mkdir -p /opt/grub && \
	./configure --target=aarch64 --with-platform=efi \
	CC=gcc \
	TARGET_CC=/opt/gcc-${TCVER}-nolibc/aarch64-linux/bin/aarch64-linux-gcc \
	TARGET_OBJCOPY=/opt/gcc-${TCVER}-nolibc/aarch64-linux/bin/aarch64-linux-objcopy \
	TARGET_STRIP=/opt/gcc-${TCVER}-nolibc/aarch64-linux/bin/aarch64-linux-strip \
	TARGET_NM=/opt/gcc-${TCVER}-nolibc/aarch64-linux/bin/aarch64-linux-nm \
	TARGET_RANLIB=/opt/gcc-${TCVER}-nolibc/aarch64-linux/bin/aarch64-linux-ranlib && \
	make -j$(nproc) && \
	./grub-mkimage -O arm64-efi -o /opt/grub/grubaa64.efi --prefix= -d \
	grub-core cat chain configfile echo efinet ext2 fat halt help linux \
	lsefisystab loadenv lvm minicmd normal part_msdos part_gpt reboot \
	search search_fs_file search_fs_uuid search_label serial sleep test \
	true && \
	make clean && \
	./configure --target=arm --with-platform=efi \
	CC=gcc \
	TARGET_CC=/opt/gcc-${TCVER}-nolibc/arm-linux-gnueabi/bin/arm-linux-gnueabi-gcc \
	TARGET_OBJCOPY=/opt/gcc-${TCVER}-nolibc/arm-linux-gnueabi/bin/arm-linux-gnueabi-objcopy \
	TARGET_STRIP=/opt/gcc-${TCVER}-nolibc/arm-linux-gnueabi/bin/arm-linux-gnueabi-strip \
	TARGET_NM=/opt/gcc-${TCVER}-nolibc/arm-linux-gnueabi/bin/arm-linux-gnueabi-nm \
	TARGET_RANLIB=/opt/gcc-${TCVER}-nolibc/arm-linux-gnueabi/bin/arm-linux-gnueabi-ranlib && \
	make -j$(nproc) && \
	./grub-mkimage -O arm-efi -o /opt/grub/grubarm.efi --prefix= -d \
	grub-core cat chain configfile echo efinet ext2 fat halt help linux \
	lsefisystab loadenv lvm minicmd normal part_msdos part_gpt reboot \
	search search_fs_file search_fs_uuid search_label serial sleep test \
	true && \
	make clean && \
	grub_cv_cc_mcmodel=no ./configure --target=riscv64 --with-platform=efi \
	CC=gcc \
	TARGET_CC=/opt/gcc-${TCVER}-nolibc/riscv64-linux/bin/riscv64-linux-gcc \
	TARGET_OBJCOPY=/opt/gcc-${TCVER}-nolibc/riscv64-linux/bin/riscv64-linux-objcopy \
	TARGET_STRIP=/opt/gcc-${TCVER}-nolibc/riscv64-linux/bin/riscv64-linux-strip \
	TARGET_NM=/opt/gcc-${TCVER}-nolibc/riscv64-linux/bin/riscv64-linux-nm \
	TARGET_RANLIB=/opt/gcc-${TCVER}-nolibc/riscv64-linux/bin/riscv64-linux-ranlib && \
	make -j$(nproc) && \
	./grub-mkimage -O riscv64-efi -o /opt/grub/grubriscv64.efi --prefix= -d \
	grub-core cat chain configfile echo efinet ext2 fat halt help linux \
	lsefisystab loadenv lvm minicmd normal part_msdos part_gpt reboot \
	search search_fs_file search_fs_uuid search_label serial sleep test \
	true && \
	make clean && \
	./configure --target=i386 --with-platform=efi \
	CC=gcc \
	TARGET_CC=/opt/gcc-${TCVER}-nolibc/i386-linux/bin/i386-linux-gcc \
	TARGET_OBJCOPY=/opt/gcc-${TCVER}-nolibc/i386-linux/bin/i386-linux-objcopy \
	TARGET_STRIP=/opt/gcc-${TCVER}-nolibc/i386-linux/bin/i386-linux-strip \
	TARGET_NM=/opt/gcc-${TCVER}-nolibc/i386-linux/bin/i386-linux-nm \
	TARGET_RANLIB=/opt/gcc-${TCVER}-nolibc/i386-linux/bin/i386-linux-ranlib && \
	make -j$(nproc) && \
	./grub-mkimage -O i386-efi -o /opt/grub/grub_x86.efi --prefix= -d \
	grub-core normal echo lsefimmap lsefi lsefisystab efinet tftp minicmd && \
	make clean && \
	./configure --target=x86_64 --with-platform=efi \
	CC=gcc \
	TARGET_CC=/opt/gcc-${TCVER}-nolibc/x86_64-linux/bin/x86_64-linux-gcc \
	TARGET_OBJCOPY=/opt/gcc-${TCVER}-nolibc/x86_64-linux/bin/x86_64-linux-objcopy \
	TARGET_STRIP=/opt/gcc-${TCVER}-nolibc/x86_64-linux/bin/x86_64-linux-strip \
	TARGET_NM=/opt/gcc-${TCVER}-nolibc/x86_64-linux/bin/x86_64-linux-nm \
	TARGET_RANLIB=/opt/gcc-${TCVER}-nolibc/x86_64-linux/bin/x86_64-linux-ranlib && \
	make -j$(nproc) && \
	./grub-mkimage -O x86_64-efi -o /opt/grub/grub_x64.efi --prefix= -d \
	grub-core normal echo lsefimmap lsefi lsefisystab efinet tftp minicmd && \
	rm -rf /tmp/grub

RUN git clone https://gitlab.com/qemu-project/qemu.git /tmp/qemu && \
	cd /tmp/qemu && \
<<<<<<< HEAD
	git checkout v10.1.2 && \
=======
	git checkout v10.0.6 && \
>>>>>>> 0e0a198a
	# config user.name and user.email to make 'git am' happy
	git config user.name u-boot && \
	git config user.email u-boot@denx.de && \
	./configure --prefix=/opt/qemu --target-list="aarch64-softmmu,arm-softmmu,i386-softmmu,m68k-softmmu,mips-softmmu,mips64-softmmu,mips64el-softmmu,mipsel-softmmu,ppc-softmmu,riscv32-softmmu,riscv64-softmmu,sh4-softmmu,x86_64-softmmu,xtensa-softmmu" && \
	make -j$(nproc) all install && \
	rm -rf /tmp/qemu

# Build OP-TEE for qemu_arm64
RUN git clone --depth=1 https://github.com/OP-TEE/optee_os.git /tmp/optee_os \
	-b 4.7.0 && \
	cd /tmp/optee_os/ && \
	make CROSS_COMPILE32=/opt/gcc-${TCVER}-nolibc/arm-linux-gnueabi/bin/arm-linux-gnueabi- \
		CROSS_COMPILE64=/opt/gcc-${TCVER}-nolibc/aarch64-linux/bin/aarch64-linux- \
		CFG_TRANSFER_LIST=y CFG_MAP_EXT_DT_SECURE=y \
		PLATFORM=vexpress-qemu_armv8a CFG_RPMB_FS=y \
		CFG_RPMB_WRITE_KEY=y CFG_RPMB_TESTKEY=y \
		CFG_CORE_HEAP_SIZE=524288 \
		CFG_REE_FS=n CFG_CORE_ARM64_PA_BITS=48  \
		CFG_TEE_CORE_LOG_LEVEL=2

# Build fiptool, bl1 and fip for fvp and qemu_arm64
RUN git clone --depth=1 -b mbedtls-3.6 https://github.com/ARMmbed/mbedtls.git /tmp/mbedtls
RUN git clone --depth=1 https://git.trustedfirmware.org/TF-A/trusted-firmware-a.git /tmp/tf-a \
	-b v2.13.0 && \
	cd /tmp/tf-a/ && \
	make CROSS_COMPILE=/opt/gcc-${TCVER}-nolibc/aarch64-linux/bin/aarch64-linux- \
		PLAT=fvp BL33=/dev/null -j$(nproc) all fip && \
	mkdir -p /usr/local/bin /opt/tf-a/vexpress_fvp && \
	cp tools/fiptool/fiptool /usr/local/bin && \
	cp build/fvp/release/fip.bin build/fvp/release/bl1.bin \
		/opt/tf-a/vexpress_fvp/ && \
	rm -rf build/fvp && \
	make CROSS_COMPILE=/opt/gcc-${TCVER}-nolibc/aarch64-linux/bin/aarch64-linux- \
		PLAT=fvp BL33=/dev/null TRANSFER_LIST=1 -j$(nproc) all fip && \
	mkdir -p /opt/tf-a/vexpress_fvp_bloblist && \
	cp build/fvp/release/fip.bin build/fvp/release/bl1.bin \
		/opt/tf-a/vexpress_fvp_bloblist/ && \
	make CROSS_COMPILE=/opt/gcc-${TCVER}-nolibc/aarch64-linux/bin/aarch64-linux- \
		PLAT=qemu \
		BL33=/dev/null \
		BL32=/tmp/optee_os/out/arm-plat-vexpress/core/tee-header_v2.bin \
		BL32_EXTRA1=/tmp/optee_os/out/arm-plat-vexpress/core/tee-pager_v2.bin \
		BL32_EXTRA2=/tmp/optee_os/out/arm-plat-vexpress/core/tee-pageable_v2.bin \
		BL32_RAM_LOCATION=tdram SPD=opteed \
		TRANSFER_LIST=1 E=0 \
		MEASURED_BOOT=1 \
		EVENT_LOG_LEVEL=10 \
		MBOOT_EL_HASH_ALG=sha256 \
		MBEDTLS_DIR=/tmp/mbedtls \
		-j$(nproc) all fip && \
	mkdir -p /opt/tf-a/qemu_arm64_fw_handoff_tfa_optee && \
	cp build/qemu/release/fip.bin build/qemu/release/bl1.bin \
		/opt/tf-a/qemu_arm64_fw_handoff_tfa_optee/ && \
	make CROSS_COMPILE=/opt/gcc-${TCVER}-nolibc/aarch64-linux/bin/aarch64-linux- \
		PLAT=sun50i_a64 -j$(nproc) all && \
	mkdir -p /opt/tf-a/pine64_plus && \
	cp build/sun50i_a64/release/bl31.bin /opt/tf-a/pine64_plus/ && \
	rm -rf /tmp/optee_os && \
	rm -rf /tmp/mbedtls && \
	rm -rf /tmp/tf-a

# Download the Arm Architecture FVP platform. This file is double compressed.
RUN wget -O - https://developer.arm.com/-/cdn-downloads/permalink/FVPs-Architecture/FM-11.28/FVP_Base_RevC-2xAEMvA_11.28_23_Linux64.tgz | gunzip -dc | tar -C /opt -x

# Build genimage (required by some targets to generate disk images)
RUN wget -O - https://github.com/pengutronix/genimage/releases/download/v14/genimage-14.tar.xz | tar -C /tmp -xJ && \
	cd /tmp/genimage-14 && \
	./configure && \
	make -j$(nproc) && \
	make install && \
	rm -rf /tmp/genimage-14

# Build libtpms
RUN git clone https://github.com/stefanberger/libtpms /tmp/libtpms && \
	cd /tmp/libtpms && \
	./autogen.sh && \
	./configure && \
	make -j$(nproc) && \
	make install && \
	ldconfig && \
	rm -rf /tmp/libtpms

# Build swtpm
RUN git clone https://github.com/stefanberger/swtpm /tmp/swtpm && \
	cd /tmp/swtpm && \
	./autogen.sh && \
	./configure && \
	make -j$(nproc) && \
	make install && \
	rm -rf /tmp/swtpm

<<<<<<< HEAD
=======
# Build trace-cmd
RUN mkdir /tmp/trace && \
    git clone --depth=1 https://git.kernel.org/pub/scm/libs/libtrace/libtraceevent.git /tmp/trace/libtraceevent \
	-b libtraceevent-1.8.6 && \
    cd /tmp/trace/libtraceevent && \
    make && \
    sudo make install && \
    git clone --depth=1 https://git.kernel.org/pub/scm/libs/libtrace/libtracefs.git /tmp/trace/libtracefs \
	-b libtracefs-1.8.2 && \
    cd /tmp/trace/libtracefs && \
    make && \
    sudo make install && \
    git clone https://github.com/rostedt/trace-cmd.git /tmp/trace/trace-cmd && \
    cd /tmp/trace/trace-cmd && \
    make && \
    sudo make install && \
    rm -rf /tmp/trace

>>>>>>> 0e0a198a
# Build coreboot
RUN wget -O - https://coreboot.org/releases/coreboot-25.03.tar.xz | tar -C /tmp -xJ && \
    cd /tmp/coreboot-25.03 && \
    make BUILDGCC_OPTIONS="--mirror" crossgcc-i386 CPUS=$(nproc) && \
    make -C payloads/coreinfo olddefconfig && \
    make -C payloads/coreinfo && \
    make olddefconfig && \
    echo CONFIG_GENERIC_LINEAR_FRAMEBUFFER=y | tee -a .config && \
    echo CONFIG_USE_OPTION_TABLE=y | tee -a .config && \
    make olddefconfig && \
    make -j $(nproc) && \
    sudo mkdir /opt/coreboot && \
    sudo cp build/coreboot.rom build/cbfstool /opt/coreboot/ && \
    rm -rf /tmp/coreboot-25.03

# Create our user/group
RUN echo uboot ALL=NOPASSWD: ALL > /etc/sudoers.d/uboot
RUN useradd -m -U uboot
USER uboot:uboot

# Populate the cache for pip to use. Get these via wget as the
# COPY / ADD directives don't work as we need them to.
RUN wget -O /tmp/pytest-requirements.txt https://source.denx.de/u-boot/u-boot/-/raw/master/test/py/requirements.txt
RUN wget -O /tmp/sphinx-requirements.txt https://source.denx.de/u-boot/u-boot/-/raw/master/doc/sphinx/requirements.txt
RUN wget -O /tmp/binman-requirements.txt https://source.denx.de/u-boot/u-boot/-/raw/master/tools/binman/requirements.txt
RUN wget -O /tmp/buildman-requirements.txt https://source.denx.de/u-boot/u-boot/-/raw/master/tools/buildman/requirements.txt
RUN wget -O /tmp/patman-requirements.txt https://source.denx.de/u-boot/u-boot/-/raw/master/tools/patman/requirements.txt
RUN wget -O /tmp/u_boot_pylib-requirements.txt https://source.denx.de/u-boot/u-boot/-/raw/master/tools/u_boot_pylib/requirements.txt
RUN python3 -m venv /tmp/venv && \
	. /tmp/venv/bin/activate && \
	pip install -r /tmp/pytest-requirements.txt \
		-r /tmp/sphinx-requirements.txt \
		-r /tmp/binman-requirements.txt \
		-r /tmp/buildman-requirements.txt \
		-r /tmp/patman-requirements.txt \
		-r /tmp/u_boot_pylib-requirements.txt \
		setuptools pytest-azurepipelines && \
	deactivate && \
	rm -rf /tmp/venv /tmp/*-requirements.txt

# Create the buildman config file
RUN /bin/echo -e "[toolchain]\nkernelorg = /opt/gcc-${TCVER}-nolibc/*" > ~/.buildman
RUN /bin/echo -e "root = /usr" >> ~/.buildman
RUN if [ "$TARGETPLATFORM" = "linux/amd64" ]; then \
        /bin/echo -e "\n[toolchain-prefix]\nxtensa = /opt/2020.07/xtensa-dc233c-elf/bin/xtensa-dc233c-elf-" >> ~/.buildman; \
    fi
RUN if [ "$TARGETPLATFORM" = "linux/arm64" ]; then \
        /bin/echo -e "\n[toolchain-prefix]\naarch64 = /opt/gcc-${TCVER}-nolibc/aarch64-linux/bin/aarch64-linux-" >> ~/.buildman; \
    fi
RUN /bin/echo -e "\n[toolchain-alias]\nsh = sh2" >> ~/.buildman
RUN /bin/echo -e "\nx86 = i386" >> ~/.buildman;

# Add mkbootimg tool
RUN git clone https://android.googlesource.com/platform/system/tools/mkbootimg /home/uboot/mkbootimg<|MERGE_RESOLUTION|>--- conflicted
+++ resolved
@@ -2,11 +2,7 @@
 # This Dockerfile is used to build an image containing basic stuff to be used
 # to build U-Boot and run our test suites.
 
-<<<<<<< HEAD
 FROM ubuntu:noble-20251013
-=======
-FROM ubuntu:jammy-20251013
->>>>>>> 0e0a198a
 LABEL org.opencontainers.image.authors="Tom Rini <trini@konsulko.com>"
 LABEL org.opencontainers.image.description=" This image is for building U-Boot inside a container"
 
@@ -231,11 +227,7 @@
 
 RUN git clone https://gitlab.com/qemu-project/qemu.git /tmp/qemu && \
 	cd /tmp/qemu && \
-<<<<<<< HEAD
 	git checkout v10.1.2 && \
-=======
-	git checkout v10.0.6 && \
->>>>>>> 0e0a198a
 	# config user.name and user.email to make 'git am' happy
 	git config user.name u-boot && \
 	git config user.email u-boot@denx.de && \
@@ -327,27 +319,6 @@
 	make install && \
 	rm -rf /tmp/swtpm
 
-<<<<<<< HEAD
-=======
-# Build trace-cmd
-RUN mkdir /tmp/trace && \
-    git clone --depth=1 https://git.kernel.org/pub/scm/libs/libtrace/libtraceevent.git /tmp/trace/libtraceevent \
-	-b libtraceevent-1.8.6 && \
-    cd /tmp/trace/libtraceevent && \
-    make && \
-    sudo make install && \
-    git clone --depth=1 https://git.kernel.org/pub/scm/libs/libtrace/libtracefs.git /tmp/trace/libtracefs \
-	-b libtracefs-1.8.2 && \
-    cd /tmp/trace/libtracefs && \
-    make && \
-    sudo make install && \
-    git clone https://github.com/rostedt/trace-cmd.git /tmp/trace/trace-cmd && \
-    cd /tmp/trace/trace-cmd && \
-    make && \
-    sudo make install && \
-    rm -rf /tmp/trace
-
->>>>>>> 0e0a198a
 # Build coreboot
 RUN wget -O - https://coreboot.org/releases/coreboot-25.03.tar.xz | tar -C /tmp -xJ && \
     cd /tmp/coreboot-25.03 && \
